{
  "releases": {
<<<<<<< HEAD
    "1.4.1-test2": [
      "Testing changes to how Desktop performs CI platform checks"
    ],
    "1.4.1-test1": [
      "Testing changes to how Desktop performs CI platform checks"
=======
    "1.4.2-beta0": [
    ],
    "1.4.1": [
      "[Added] Support for opening repository in Cygwin terminal - #5654. Thanks @LordOfTheThunder!",
      "[Fixed] 'Compare to Branch' menu item not disabled when modal is open - #5673. Thanks @kanishk98!",
      "[Fixed] Co-author form does not show/hide for newly-added repository - #5490",
      "[Fixed] Desktop command line always suffixes `.git` to URL when starting a clone - #5529. Thanks @j-f1!",
      "[Fixed] Dialog styling issue for dark theme users on Windows - #5629. Thanks @cwongmath!",
      "[Fixed] No message shown when filter returns no results in Clone Repository view - #5637. Thanks @DanielHix!",
      "[Improved] Branch names cannot start with a '+' character - #5594. Thanks @Daniel-McCarthy!",
      "[Improved] Clone dialog re-runs filesystem check when re-focusing on Desktop - #5518. Thanks @Daniel-McCarthy!",
      "[Improved] Commit disabled when commit summary is only spaces - #5677. Thanks @Daniel-McCarthy!",
      "[Improved] Commit summary expander sometimes shown when not needed - #5700. Thanks @aryyya!",
      "[Improved] Error handling when looking for merge base of a missing ref - #5612",
      "[Improved] Warning if branch exists on remote when creating branch - #5141. Thanks @Daniel-McCarthy!"
    ],
    "1.4.1-beta1": [
      "[Added] Support for opening repository in Cygwin terminal - #5654. Thanks @LordOfTheThunder!",
      "[Fixed] 'Compare to Branch' menu item not disabled when modal is open - #5673. Thanks @kanishk98!",
      "[Fixed] No message shown when filter returns no results in Clone Repository view - #5637. Thanks @DanielHix!",
      "[Fixed] Co-author form does not show/hide for newly-added repository - #5490",
      "[Fixed] Dialog styling issue for dark theme users on Windows - #5629. Thanks @cwongmath!",
      "[Fixed] Desktop command line always suffixes `.git` to URL when starting a clone - #5529. Thanks @j-f1!",
      "[Improved] Commit summary expander sometimes shown when not needed - #5700. Thanks @aryyya!",
      "[Improved] Commit disabled when commit summary is only spaces - #5677. Thanks @Daniel-McCarthy!",
      "[Improved] Error handling when looking for merge base of a missing ref - #5612",
      "[Improved] Clone dialog re-runs filesystem check when re-focusing on Desktop - #5518. Thanks @Daniel-McCarthy!",
      "[Improved] Branch names cannot start with a '+' character - #5594. Thanks @Daniel-McCarthy!",
      "[Improved] Warning if branch exists on remote when creating branch - #5141. Thanks @Daniel-McCarthy!"
>>>>>>> 3d7a3dd5
    ],
    "1.4.1-beta0": [
    ],
    "1.4.0": [
      "[New] When an update is available for GitHub Desktop, release notes can be viewed in Desktop - #2774",
      "[New] Detect merge conflicts when comparing branches - #4588",
      "[Fixed] Avoid double checkout warning when opening a pull request in Desktop - #5375",
      "[Fixed] Error when publishing repository is now associated with the right tab - #5422. Thanks @Daniel-McCarthy!",
      "[Fixed] Disable affected menu items when on detached HEAD - #5500. Thanks @say25!",
      "[Fixed] Show border when commit description is expanded - #5506. Thanks @aryyya!",
      "[Fixed] GitLab URL which corresponds to GitHub repository of same name cloned GitHub repository - #4154",
      "[Fixed] Caret in co-author selector is hidden when dark theme enabled - #5589",
      "[Fixed] Authenticating to GitHub Enterprise fails when user has no emails defined - #5585",
      "[Improved] Avoid multiple lookups of default remote - #5399"
    ],
    "1.4.0-beta3": [
      "[New] When an update is available for GitHub Desktop, the release notes can be viewed in Desktop - #2774",
      "[New] Detect merge conflicts when comparing branches - #4588",
      "[Fixed] Avoid double checkout warning when opening a pull request in Desktop - #5375",
      "[Fixed] Error when publishing repository is now associated with the right tab - #5422. Thanks @Daniel-McCarthy!",
      "[Fixed] Disable affected menu items when on detached HEAD - #5500. Thanks @say25!",
      "[Fixed] Show border when commit description is expanded - #5506. Thanks @aryyya!",
      "[Fixed] GitLab URL which corresponds to GitHub repository of same name cloned GitHub repository - #4154",
      "[Improved] Avoid multiple lookups of default remote - #5399",
      "[Improved] Skip optional locks when checking status of repository - #5376"
    ],
    "1.4.0-beta2": [
      "[New] When an update is available for GitHub Desktop, the release notes can be viewed in Desktop - #2774",
      "[New] Detect merge conflicts when comparing branches - #4588",
      "[Fixed] Avoid double checkout warning when opening a pull request in Desktop - #5375",
      "[Fixed] Error when publishing repository is now associated with the right tab - #5422. Thanks @Daniel-McCarthy!",
      "[Fixed] Disable affected menu items when on detached HEAD - #5500. Thanks @say25!",
      "[Fixed] Show border when commit description is expanded - #5506. Thanks @aryyya!",
      "[Fixed] GitLab URL which corresponds to GitHub repository of same name cloned GitHub repository - #4154",
      "[Improved] Avoid multiple lookups of default remote - #5399",
      "[Improved] Skip optional locks when checking status of repository - #5376"
    ],
    "1.4.0-beta1": [
      "[New] When an update is available for GitHub Desktop, the release notes can be viewed in Desktop - #2774",
      "[New] Detect merge conflicts when comparing branches - #4588",
      "[Fixed] Avoid double checkout warning when opening a pull request in Desktop - #5375",
      "[Fixed] Error when publishing repository is now associated with the right tab - #5422. Thanks @Daniel-McCarthy!",
      "[Fixed] Disable affected menu items when on detached HEAD - #5500. Thanks @say25!",
      "[Fixed] Show border when commit description is expanded - #5506. Thanks @aryyya!",
      "[Fixed] GitLab URL which corresponds to GitHub repository of same name cloned GitHub repository - #4154",
      "[Improved] Avoid multiple lookups of default remote - #5399",
      "[Improved] Skip optional locks when checking status of repository - #5376"
    ],
    "1.4.0-beta0": [
    ],
    "1.3.5": [
      "[Fixed] Disable delete button while deleting a branch - #5331",
      "[Fixed] History now avoids calling log.showSignature if set in config - #5466",
      "[Fixed] Start blocking the ability to add local bare repositories - #4293. Thanks @Daniel-McCarthy!",
      "[Fixed] Revert workaround for tooltip issue on Windows - #3362. Thanks @divayprakash!",
      "[Improved] Error message when publishing to missing organisation - #5380. Thanks @Daniel-McCarthy!",
      "[Improved] Don't hide commit details when commit description is expanded. - #5471. Thanks @aryyya!"
    ],
    "1.3.5-beta1": [
      "[Fixed] Disable delete button while deleting a branch - #5331",
      "[Fixed] History now avoids calling log.showSignature if set in config - #5466",
      "[Fixed] Start blocking the ability to add local bare repositories - #4293. Thanks @Daniel-McCarthy!",
      "[Fixed] Revert workaround for tooltip issue on Windows - #3362. Thanks @divayprakash!",
      "[Improved] Error message when publishing to missing organisation - #5380. Thanks @Daniel-McCarthy!",
      "[Improved] Don't hide commit details when commit summary description is expanded. - #5471. Thanks @aryyya!"
    ],
    "1.3.5-beta0": [
    ],
    "1.3.4": [
      "[Improved] Cloning message uses remote repo name not file destination - #5413. Thanks @lisavogtsf!",
      "[Improved] Support VSCode user scope installation - #5281. Thanks @saschanaz!"
    ],
    "1.3.4-beta1": [
      "[Improved] Cloning message uses remote repo name not file destination - #5413. Thanks @lisavogtsf!",
      "[Improved] Support VSCode user scope installation - #5281. Thanks @saschanaz!"
    ],
    "1.3.4-beta0": [
    ],
    "1.3.3": [
      "[Fixed] Maximize and restore app on Windows does not fill available space - #5033",
      "[Fixed] 'Clone repository' menu item label is obscured on Windows - #5348. Thanks @Daniel-McCarthy!",
      "[Fixed] User can toggle files when commit is in progress - #5341. Thanks @masungwon!",
      "[Improved] Repository indicator background work - #5317 #5326 #5363 #5241 #5320"
    ],
    "1.3.3-beta1": [
      "[Fixed] Maximize and restore app on Windows does not fill available space - #5033",
      "[Fixed] 'Clone repository' menu item label is obscured on Windows - #5348. Thanks @Daniel-McCarthy!",
      "[Fixed] User can toggle files when commit is in progress - #5341. Thanks @masungwon!",
      "[Improved] Repository indicator background work - #5317 #5326 #5363 #5241 #5320"
    ],
    "1.3.3-test6": [
      "Testing infrastructure changes"
    ],
    "1.3.3-test5": [
      "Testing the new CircleCI config changes"
    ],
    "1.3.3-test4": [
      "Testing the new CircleCI config changes"
    ],
    "1.3.3-test3": [
      "Testing the new CircleCI config changes"
    ],
    "1.3.3-test2": [
      "Testing the new CircleCI config changes"
    ],
    "1.3.3-test1": [
      "Testing the new CircleCI config changes"
    ],
    "1.3.2": [
      "[Fixed] Bugfix for background checks not being aware of missing repositories - #5282",
      "[Fixed] Check the local state of a repository before performing Git operations - #5289",
      "[Fixed] Switch to history view for default branch when deleting current branch during a compare - #5256",
      "[Fixed] Handle missing .git directory inside a tracked repository - #5291"
    ],
    "1.3.2-beta1": [
      "[Fixed] Bugfix for background checks not being aware of missing repositories - #5282",
      "[Fixed] Check the local state of a repository before performing Git operations - #5289",
      "[Fixed] Switch to history view for default branch when deleting current branch during a compare - #5256",
      "[Fixed] Handle missing .git directory inside a tracked repository - #5291"
    ],
    "1.3.1": [
      "[Fixed] Background Git operations on missing repositories are not handled as expected - #5282"
    ],
    "1.3.1-beta1": [
      "[Fixed] Background Git operations on missing repositories are not handled as expected - #5282"
    ],
    "1.3.1-beta0": [
      "[New] Notification displayed in History tab when the base branch moves ahead of the current branch - #4768",
      "[New] Repository list displays uncommitted changes indicator and ahead/behind information - #2259 #5095",
      "[Added] Option to move repository to trash when removing from app - #2108. Thanks @say25!",
      "[Added] Syntax highlighting for PowerShell files - #5081. Thanks @say25!",
      "[Fixed] \"Discard Changes\" context menu discards correct file when entry is not part of selected group - #4788",
      "[Fixed] Display local path of selected repository as tooltip - #4922. Thanks @yongdamsh!",
      "[Fixed] Display root directory name when repository is located at drive root - #4924",
      "[Fixed] Handle legacy macOS right click gesture - #4942",
      "[Fixed] History omits latest commit from list - #5243",
      "[Fixed] Markdown header elements hard to read in dark mode - #5133. Thanks @agisilaos!",
      "[Fixed] Only perform ahead/behind comparisons when branch selector is open - #5142",
      "[Fixed] Relax checks for merge commits for GitHub Enterprise repositories - #4329",
      "[Fixed] Render clickable link in \"squash and merge\" commit message - #5203. Thanks @1pete!",
      "[Fixed] Return key disabled when no matches found in Compare branch list - #4458",
      "[Fixed] Selected commit not remembered when switching between History and Changes tabs - #4985",
      "[Fixed] Selected commit when comparing is reset to latest when Desktop regains focus - #5069",
      "[Fixed] Support default branch detection for non-GitHub repositories - #4937",
      "[Improved] Change primary button color to blue for dark theme - #5074",
      "[Improved] Diff gutter elements should be considered button elements when interacting - #5158",
      "[Improved] Status parsing significantly more performant when handling thousands of changed files - #2449 #5186"
    ],
    "1.3.0": [
      "[New] Notification displayed in History tab when the base branch moves ahead of the current branch - #4768",
      "[New] Repository list displays uncommitted changes indicator and ahead/behind information - #2259 #5095",
      "[Added] Option to move repository to trash when removing from app - #2108. Thanks @say25!",
      "[Added] Syntax highlighting for PowerShell files - #5081. Thanks @say25!",
      "[Fixed] \"Discard Changes\" context menu discards correct file when entry is not part of selected group - #4788",
      "[Fixed] Display local path of selected repository as tooltip - #4922. Thanks @yongdamsh!",
      "[Fixed] Display root directory name when repository is located at drive root - #4924",
      "[Fixed] Handle legacy macOS right click gesture - #4942",
      "[Fixed] History omits latest commit from list - #5243",
      "[Fixed] Markdown header elements hard to read in dark mode - #5133. Thanks @agisilaos!",
      "[Fixed] Only perform ahead/behind comparisons when branch selector is open - #5142",
      "[Fixed] Relax checks for merge commits for GitHub Enterprise repositories - #4329",
      "[Fixed] Render clickable link in \"squash and merge\" commit message - #5203. Thanks @1pete!",
      "[Fixed] Return key disabled when no matches found in Compare branch list - #4458",
      "[Fixed] Selected commit not remembered when switching between History and Changes tabs - #4985",
      "[Fixed] Selected commit when comparing is reset to latest when Desktop regains focus - #5069",
      "[Fixed] Support default branch detection for non-GitHub repositories - #4937",
      "[Improved] Change primary button color to blue for dark theme - #5074",
      "[Improved] Diff gutter elements should be considered button elements when interacting - #5158",
      "[Improved] Status parsing significantly more performant when handling thousands of changed files - #2449 #5186"
    ],
    "1.3.0-beta7": [

    ],
    "1.3.0-beta6": [

    ],
    "1.3.0-beta5": [
      "[Fixed] Ensure commit message is cleared after successful commit - #4046",
      "[Fixed] History omits latest commit from list - #5243"
    ],
    "1.3.0-beta4": [
      "[Fixed] Only perform ahead/behind comparisons when branch selector is open - #5142",
      "[Fixed] Render clickable link in \"squash and merge\" commit message - #5203. Thanks @1pete!",
      "[Fixed] Selected commit not remembered when switching between History and Changes tabs - #4985",
      "[Fixed] Selected commit when comparing is reset to latest when Desktop regains focus - #5069"
    ],
    "1.3.0-beta3": [
      "[Fixed] \"Discard Changes\" context menu discards correct file when entry is not part of selected group - #4788",
      "[Fixed] Return key disabled when no matches found in Compare branch list - #4458",
      "[Improved] Status parsing significantly more performant when handling thousands of changed files - #2449 #5186"
    ],
    "1.3.0-beta2": [
      "[Added] Option to move repository to trash when removing from app - #2108. Thanks @say25!",
      "[Fixed] Markdown header elements hard to read in dark mode - #5133. Thanks @agisilaos!",
      "[Improved] Diff gutter elements should be considered button elements when interacting - #5158"
    ],
    "1.2.7-test3": [
      "Test deployment for electron version bump."
    ],
    "1.3.0-beta1": [
      "[New] Notification displayed in History tab when the base branch moves ahead of the current branch - #4768",
      "[New] Repository list displays uncommitted changes count and ahead/behind information - #2259",
      "[Added] Syntax highlighting for PowerShell files- #5081. Thanks @say25!",
      "[Fixed] Display something when repository is located at drive root - #4924",
      "[Fixed] Relax checks for merge commits for GitHub Enterprise repositories - #4329",
      "[Fixed] Display local path of selected repository as tooltip - #4922. Thanks @yongdamsh!",
      "[Fixed] Support default branch detection for non-GitHub repositories - #4937",
      "[Fixed] Handle legacy macOS right click gesture - #4942",
      "[Improved] Repository list badge style tweaks and tweaks for dark theme - #5095",
      "[Improved] Change primary button color to blue for dark theme - #5074"
    ],
    "1.2.7-test2": [
      "Test deployment for electron version bump."
    ],
    "1.2.7-test1": [
      "Sanity check deployment for refactored scripts"
    ],
    "1.2.7-beta0": [
      "[Fixed] Visual indicator for upcoming feature should not be shown - #5026"
    ],
    "1.2.6": [
      "[Fixed] Visual indicator for upcoming feature should not be shown - #5026"
    ],
    "1.2.6-beta0": [
      "[Fixed] Feature flag for upcoming feature not applied correctly - #5024"
    ],
    "1.2.5": [
      "[Fixed] Feature flag for upcoming feature not applied correctly - #5024"
    ],
    "1.2.4": [
      "[New] Dark Theme preview - #4849",
      "[Added] Syntax highlighting for Cake files - #4935. Thanks @say25!",
      "[Added] WebStorm support for macOS - #4841. Thanks @mrsimonfletcher!",
      "[Fixed] Compare tab appends older commits when scrolling to bottom of list - #4964",
      "[Fixed] Remove temporary directory after Git LFS operation completes - #4414",
      "[Fixed] Unable to compare when two branches exist - #4947 #4730",
      "[Fixed] Unhandled errors when refreshing pull requests fails - #4844 #4866",
      "[Improved] Remove context menu needs to hint if a dialog will be shown - #4975",
      "[Improved] Upgrade embedded Git LFS - #4602 #4745",
      "[Improved] Update banner message clarifies that only Desktop needs to be restarted - #4891. Thanks @KennethSweezy!",
      "[Improved] Discard Changes context menu entry should contain ellipses when user needs to confirm - #4846. Thanks @yongdamsh!",
      "[Improved] Initializing syntax highlighting components - #4764",
      "[Improved] Only show overflow shadow when description overflows - #4898",
      "[Improved] Changes tab displays number of changed files instead of dot - #4772. Thanks @yongdamsh!"
    ],
    "1.2.4-beta5": [

    ],
    "1.2.4-beta4": [
      "[Fixed] Compare tab appends older commits when scrolling to bottom of list - #4964",
      "[Fixed] Remove temporary directory after Git LFS operation completes - #4414",
      "[Improved] Remove context menu needs to hint if a dialog will be shown - #4975",
      "[Improved] Upgrade embedded Git LFS - #4602 #4745"
    ],
    "1.2.4-test1": [
      "Confirming latest Git LFS version addresses reported issues"
    ],
    "1.2.4-beta3": [
      "[Added] WebStorm support for macOS - #4841. Thanks @mrsimonfletcher!",
      "[Improved] Update banner message clarifies that only Desktop needs to be restarted - #4891. Thanks @KennethSweezy!"
    ],
    "1.2.4-beta2": [
    ],
    "1.2.4-beta1": [
      "[New] Dark Theme preview - #4849",
      "[Added] Syntax highlighting for Cake files - #4935. Thanks @say25!",
      "[Fixed] Unable to compare when two branches exist - #4947 #4730",
      "[Fixed] Unhandled errors when refreshing pull requests fails - #4844 #4866",
      "[Improved] Discard Changes context menu entry should contain ellipses when user needs to confirm - #4846. Thanks @yongdamsh!",
      "[Improved] Initializing syntax highlighting components - #4764",
      "[Improved] Only show overflow shadow when description overflows - #4898",
      "[Improved] Changes tab displays number of changed files instead of dot - #4772. Thanks @yongdamsh!"
    ],
    "1.2.3": [
      "[Fixed] No autocomplete when searching for co-authors - #4847",
      "[Fixed] Error when checking out a PR from a fork - #4842"
    ],
    "1.2.3-beta1": [
      "[Fixed] No autocomplete when searching for co-authors - #4847",
      "[Fixed] Error when checking out a PR from a fork - #4842"
    ],
    "1.2.3-test1": [
      "Confirming switch from uglify-es to babel-minify addresses minification issue - #4871"
    ],
    "1.2.2": [
      "[Fixed] Make cURL/schannel default to using the Windows certificate store - #4817",
      "[Fixed] Restore text selection highlighting in diffs - #4818"
    ],
    "1.2.2-beta1": [
      "[Fixed] Make cURL/schannel default to using the Windows certificate store - #4817",
      "[Fixed] Text selection highlighting in diffs is back - #4818"
    ],
    "1.2.1": [
      "[Added] Brackets support for macOS - #4608. Thanks @3raxton!",
      "[Added] Pull request number and author are included in fuzzy-find filtering - #4653. Thanks @damaneice!",
      "[Fixed] Decreased the max line length limit - #3740. Thanks @sagaragarwal94!",
      "[Fixed] Updated embedded Git to 2.17.1 to address upstream security issue - #4791",
      "[Improved] Display the difference in file size of an image in the diff view - #4380. Thanks @ggajos!"
    ],
    "1.2.1-test1": [
      "Upgraded embedded Git to 2.17.0"
    ],
    "1.2.1-beta1": [
      "[Added] Brackets support for macOS - #4608. Thanks @3raxton!",
      "[Added] Pull request number and author are included in fuzzy-find filtering - #4653. Thanks @damaneice!",
      "[Fixed] Decreased the max line length limit - #3740. Thanks @sagaragarwal94!",
      "[Fixed] Updated embedded Git to 2.17.1 to address upstream security issue - #4791",
      "[Improved] Display the difference in file size of an image in the diff view - #4380. Thanks @ggajos!"
    ],
    "1.2.1-beta0": [

    ],
    "1.1.2-test6": [
      "Testing the Webpack v4 output from the project"
    ],
    "1.2.0": [
      "[New] History now has ability to compare to another branch and merge outstanding commits",
      "[New] Support for selecting more than one file in the changes list - #1712. Thanks @icosamuel!",
      "[New] Render bitmap images in diffs - #4367. Thanks @MagicMarvMan!",
      "[Added] Add PowerShell Core support for Windows and macOS - #3791. Thanks @saschanaz!",
      "[Added] Add MacVim support for macOS - #4532. Thanks @johnelliott!",
      "[Added] Syntax highlighting for JavaServer Pages (JSP) - #4470. Thanks @damaneice!",
      "[Added] Syntax highlighting for Haxe files - #4445. Thanks @Gama11!",
      "[Added] Syntax highlighting for R files - #4455. Thanks @say25!",
      "[Fixed] 'Open in Shell' on Linux ensures Git is on PATH - #4619. Thanks @ziggy42!",
      "[Fixed] Pressing 'Enter' on filtered Pull Request does not checkout - #4673",
      "[Fixed] Alert icon shrinks in rename dialog when branch name is long - #4566",
      "[Fixed] 'Open in Desktop' performs fetch to ensure branch exists before checkout - #3006",
      "[Fixed] 'Open in Default Program' on Windows changes the window title - #4446",
      "[Fixed] Skip fast-forwarding when there are many eligible local branches - #4392",
      "[Fixed] Image diffs not working for files with upper-case file extension - #4466",
      "[Fixed] Syntax highlighting not working for files with upper-case file extension - #4462. Thanks @say25!",
      "[Fixed] Error when creating Git LFS progress causes clone to fail - #4307. Thanks @MagicMarvMan!",
      "[Fixed] 'Open File in External Editor' always opens a new instance - #4381",
      "[Fixed] 'Select All' shortcut now works for changes list - #3821",
      "[Improved] Automatically add valid repository when using command line interface - #4513. Thanks @ggajos!",
      "[Improved] Always fast-forward the default branch - #4506",
      "[Improved] Warn when trying to rename a published branch - #4035. Thanks @agisilaos!",
      "[Improved] Added context menu for files in commit history - #2845. Thanks @crea7or",
      "[Improved] Discarding all changes always prompts for confirmation - #4459",
      "[Improved] Getting list of changed files is now more efficient when dealing with thousands of files - #4443",
      "[Improved] Checking out a Pull Request may skip unnecessary fetch - #4068. Thanks @agisilaos!",
      "[Improved] Commit summary now has a hint to indicate why committing is disabled - #4429.",
      "[Improved] Pull request status text now matches format on GitHub - #3521",
      "[Improved] Add escape hatch to disable hardware acceleration when launching - #3921"
    ],
    "1.1.2-beta7": [
    ],
    "1.1.2-beta6": [
      "[Added] Add MacVim support for macOS - #4532. Thanks @johnelliott!",
      "[Fixed] Open in Shell on Linux ensures Git is available on the user's PATH - #4619. Thanks @ziggy42!",
      "[Fixed] Keyboard focus issues when navigating Pull Request list - #4673",
      "[Improved] Automatically add valid repository when using command line interface - #4513. Thanks @ggajos!"
    ],
    "1.1.2-test5": [
      "Actually upgrading fs-extra to v6 in the app"
    ],
    "1.1.2-test4": [
      "Upgrading fs-extra to v6"
    ],
    "1.1.2-beta5": [
      "[Added] Syntax highlighting for JavaServer Pages (JSP) - #4470. Thanks @damaneice!",
      "[Fixed] Prevent icon from shrinking in rename dialog - #4566"
    ],
    "1.1.2-beta4": [
      "[New] New Compare tab allowing visualization of the relationship between branches",
      "[New] Support for selecting more than one file in the changes list - #1712. Thanks @icosamuel!",
      "[Fixed] 'Select All' shortcut now works for changes list - #3821",
      "[Improved] Always fast-forward the default branch - #4506",
      "[Improved] Warn when trying to rename a published branch - #4035. Thanks @agisilaos!",
      "[Improved] Added context menu for files in commit history - #2845. Thanks @crea7or",
      "[Improved] Discarding all changes always prompts for confirmation - #4459"
    ],
    "1.1.2-beta3": [
      "[Added] Syntax highlighting for Haxe files - #4445. Thanks @Gama11!",
      "[Added] Syntax highlighting for R files - #4455. Thanks @say25!",
      "[Fixed] Fetch to ensure \"Open in Desktop\" has a branch to checkout - #3006",
      "[Fixed] Handle the click event when opening a binary file - #4446",
      "[Fixed] Skip fast-forwarding when there are a lot of eligible local branches - #4392",
      "[Fixed] Image diffs not working for files with upper-case file extension - #4466",
      "[Fixed] Syntax highlighting not working for files with upper-case file extension - #4462. Thanks @say25!",
      "[Improved] Getting list of changed files is now more efficient when dealing with thousands of files - #4443",
      "[Improved] Checking out a Pull Request may skip unnecessary fetch - #4068. Thanks @agisilaos!",
      "[Improved] Commit summary now has a hint to indicate why committing is disabled - #4429."
    ],
    "1.1.2-test3": [
      "[New] Comparison Branch demo build"
    ],
    "1.1.2-test2": [
      "Refactoring the diff internals to potentially land some SVG improvements"
    ],
    "1.1.2-test1": [
      "Refactoring the diff internals to potentially land some SVG improvements"
    ],
    "1.1.2-beta2": [
      "[New] Render bitmap images in diffs - #4367. Thanks @MagicMarvMan!",
      "[New] Add PowerShell Core support for Windows and macOS - #3791. Thanks @saschanaz!",
      "[Fixed] Error when creating Git LFS progress causes clone to fail - #4307. Thanks @MagicMarvMan!",
      "[Fixed] 'Open File in External Editor' does not use existing window - #4381",
      "[Fixed] Always ask for confirmation when discarding all changes - #4423",
      "[Improved] Pull request status text now matches format on GitHub - #3521",
      "[Improved] Add escape hatch to disable hardware acceleration when launching - #3921"
    ],
    "1.1.2-beta1": [

    ],
    "1.1.1": [
      "[New] Render WebP images in diffs - #4164. Thanks @agisilaos!",
      "[Fixed] Edit context menus in commit form input elements - #3886",
      "[Fixed] Escape behavior for Pull Request list does not match Branch List - #3597",
      "[Fixed] Keep caret position after inserting completion for emoji/mention - #3835. Thanks @CarlRosell!",
      "[Fixed] Handle error events when watching files used to get Git LFS output - #4117",
      "[Fixed] Potential race condition when opening a fork pull request - #4149",
      "[Fixed] Show placeholder image when no pull requests found - #3973",
      "[Fixed] Disable commit summary and description inputs while commit in progress - #3893. Thanks @crea7or!",
      "[Fixed] Ensure pull request cache is cleared after last pull request merged - #4122",
      "[Fixed] Focus two-factor authentication dialog on input - #4220. Thanks @WaleedAshraf!",
      "[Fixed] Branches button no longer disabled while on an unborn branch - #4236. Thanks @agisilaos!",
      "[Fixed] Delete gitignore file when all entries cleared in Repository Settings - #1896",
      "[Fixed] Add visual indicator that a folder can be dropped on Desktop - #4004. Thanks @agisilaos!",
      "[Fixed] Attempt to focus the application window on macOS after signing in via the browser - #4126",
      "[Fixed] Refresh issues when user manually fetches - #4076",
      "[Improved] Add `Discard All Changes...` to context menu on changed file list - #4197. Thanks @xamm!",
      "[Improved] Improve contrast for button labels in app toolbar - #4219",
      "[Improved] Speed up check for submodules when discarding - #4186. Thanks @kmscode!",
      "[Improved] Make the keychain known issue more clear within Desktop - #4125",
      "[Improved] Continue past the 'diff too large' message and view the diff - #4050",
      "[Improved] Repository association might not have expected prefix - #4090. Thanks @mathieudutour!",
      "[Improved] Add message to gitignore dialog when not on default branch - #3720",
      "[Improved] Hide Desktop-specific forks in Branch List - #4127",
      "[Improved] Disregard accidental whitespace when cloning a repository by URL - #4216",
      "[Improved] Show alert icon in repository list when repository not found on disk - #4254. Thanks @gingerbeardman!",
      "[Improved] Repository list now closes after removing last repository - #4269. Thanks @agisilaos!",
      "[Improved] Move forget password link after the password dialog to match expected tab order - #4283. Thanks @iamnapo!",
      "[Improved] More descriptive text in repository toolbar button when no repositories are tracked - #4268. Thanks @agisilaos!",
      "[Improved] Context menu in Changes tab now supports opening file in your preferred editor - #4030"
    ],
    "1.1.1-beta4": [
      "[Improved] Context menu in Changes tab now supports opening file in your preferred editor - #4030"
    ],
    "1.1.1-beta3": [

    ],
    "1.1.1-beta2": [
      "[New] Render WebP images in diffs - #4164. Thanks @agisilaos!",
      "[Fixed] Edit context menus in commit form input elements - #3886",
      "[Fixed] Escape behavior should match that of Branch List - #3972",
      "[Fixed] Keep caret position after inserting completion - #3835. Thanks @CarlRosell!",
      "[Fixed] Handle error events when watching files used to get Git LFS output - #4117",
      "[Fixed] Potential race condition when opening a fork pull request - #4149",
      "[Fixed] Show placeholder image when no pull requests found - #3973",
      "[Fixed] Disable input fields summary and description while commit in progress - #3893. Thanks @crea7or!",
      "[Fixed] Ensure pull request cache is cleared after last pull request merged - #4122",
      "[Fixed] Focus two-factor authentication dialog on input - #4220. Thanks @WaleedAshraf!",
      "[Fixed] Branches button no longer disabled while on an unborn branch - #4236. Thanks @agisilaos!",
      "[Fixed] Delete gitignore file when entries cleared in Repository Settings - #1896",
      "[Fixed] Add visual indicator that a folder can be dropped on Desktop - #4004. Thanks @agisilaos!",
      "[Improved] Add `Discard All Changes...` to context menu on changed file list - #4197. Thanks @xamm!",
      "[Improved] Improve contrast for button labels in app toolbar - #4219",
      "[Improved] Speed up check for submodules when discarding - #4186. Thanks @kmscode!",
      "[Improved] Make the keychain known issue more clear within Desktop - #4125",
      "[Improved] Continue past the 'diff too large' message and view the diff - #4050",
      "[Improved] Repository association might not have expected prefix - #4090. Thanks @mathieudutour!",
      "[Improved] Add message to gitignore dialog when not on default branch - #3720",
      "[Improved] Hide Desktop-specific forks in Branch List - #4127",
      "[Improved] Disregard accidental whitespace when cloning a repository by URL - #4216",
      "[Improved] Show alert icon in repository list when repository not found on disk - #4254. Thanks @gingerbeardman!",
      "[Improved] Repository list now closes after removing last repository - #4269. Thanks @agisilaos!",
      "[Improved] Move forget password link to after the password dialog to maintain expected tab order - #4283. Thanks @iamnapo!",
      "[Improved] More descriptive text in repository toolbar button when no repositories are tracked - #4268. Thanks @agisilaos!"
    ],
    "1.1.1-test2": [
      "[Improved] Electron 1.8.3 upgrade (again)"
    ],
    "1.1.1-test1": [
      "[Improved] Forcing a focus on the window after the OAuth dance is done"
    ],
    "1.1.1-beta1": [

    ],
    "1.1.0": [
      "[New] Check out pull requests from collaborators or forks from within Desktop",
      "[New] View the commit status of the branch when it has an open pull request",
      "[Added] Add RubyMine support for macOS - #3883. Thanks @gssbzn!",
      "[Added] Add TextMate support for macOS - #3910. Thanks @caiofbpa!",
      "[Added] Syntax highlighting for Elixir files - #3774. Thanks @joaovitoras!",
      "[Fixed] Update layout of branch blankslate image - #4011",
      "[Fixed] Expanded avatar stack in commit summary gets cut off - #3884",
      "[Fixed] Clear repository filter when switching tabs - #3787. Thanks @reyronald!",
      "[Fixed] Avoid crash when unable to launch shell - #3954",
      "[Fixed] Ensure renames are detected when viewing commit diffs - #3673",
      "[Fixed] Fetch default remote if it differs from the current - #4056",
      "[Fixed] Handle Git errors when .gitmodules are malformed - #3912",
      "[Fixed] Handle error when \"where\" is not on PATH - #3882 #3825",
      "[Fixed] Ignore action assumes CRLF when core.autocrlf is unset - #3514",
      "[Fixed] Prevent duplicate entries in co-author autocomplete list - #3887",
      "[Fixed] Renames not detected when viewing commit diffs - #3673",
      "[Fixed] Support legacy usernames as co-authors - #3897",
      "[Improved] Update branch button text from \"New\" to \"New Branch\" - #4032",
      "[Improved] Add fuzzy search in the repository, branch, PR, and clone FilterLists - #911. Thanks @j-f1!",
      "[Improved] Tidy up commit summary and description layout in commit list - #3922. Thanks @willnode!",
      "[Improved] Use smaller default size when rendering Gravatar avatars - #3911",
      "[Improved] Show fetch progress when initializing remote for fork - #3953",
      "[Improved] Remove references to Hubot from the user setup page - #4015. Thanks @j-f1!",
      "[Improved] Error handling around ENOENT - #3954",
      "[Improved] Clear repository filter text when switching tabs - #3787. Thanks @reyronald!",
      "[Improved] Allow window to accept single click on focus - #3843",
      "[Improved] Disable drag-and-drop interaction when a popup is in the foreground - #3996"
    ],
    "1.1.0-beta3": [
      "[Fixed] Fetch default remote if it differs from the current - #4056"
    ],
    "1.1.0-beta2": [
      "[Improved] Update embedded Git to improve error handling when using stdin - #4058"
    ],
    "1.1.0-beta1": [
      "[Improved] Add 'Branch' to 'New' branch button - #4032",
      "[Improved] Remove references to Hubot from the user setup page - #4015. Thanks @j-f1!"
    ],
    "1.0.14-beta5": [
      "[Fixed] Improve detection of pull requests associated with current branch - #3991",
      "[Fixed] Disable drag-and-drop interaction when a popup is in the foreground - #3996",
      "[Fixed] Branch blank slate image out of position - #4011"
    ],
    "1.0.14-beta4": [
      "[New] Syntax highlighting for Elixir files - #3774. Thanks @joaovitoras!",
      "[Fixed] Crash when unable to launch shell - #3954",
      "[Fixed] Support legacy usernames as co-authors - #3897",
      "[Improved] Enable fuzzy search in the repository, branch, PR, and clone FilterLists - #911. Thanks @j-f1!",
      "[Improved] Tidy up commit summary and description layout in commit list - #3922. Thanks @willnode!"
    ],
    "1.0.14-test1": [
      "[Improved] Electron 1.8.2 upgrade"
    ],
    "1.0.14-beta3": [
      "[Added] Add TextMate support for macOS - #3910. Thanks @caiofbpa!",
      "[Fixed] Handle Git errors when .gitmodules are malformed - #3912",
      "[Fixed] Clear repository filter when switching tabs - #3787. Thanks @reyronald!",
      "[Fixed] Prevent duplicate entries in co-author autocomplete list - #3887",
      "[Improved] Show progress when initializing remote for fork - #3953"
    ],
    "1.0.14-beta2": [
      "[Added] Add RubyMine support for macOS - #3883. Thanks @gssbzn!",
      "[Fixed] Allow window to accept single click on focus - #3843",
      "[Fixed] Expanded avatar list hidden behind commit details - #3884",
      "[Fixed] Renames not detected when viewing commit diffs - #3673",
      "[Fixed] Ignore action assumes CRLF when core.autocrlf is unset - #3514",
      "[Improved] Use smaller default size when rendering Gravatar avatars - #3911"
    ],
    "1.0.14-beta1": [
      "[New] Commit together with co-authors - #3879"
    ],
    "1.0.13": [
      "[New] Commit together with co-authors - #3879",
      "[New] PhpStorm is now a supported external editor on macOS - #3749. Thanks @hubgit!",
      "[Improved] Update embedded Git to 2.16.1 - #3617 #3828 #3871",
      "[Improved] Blank slate view is now more responsive when zoomed - #3777",
      "[Improved] Documentation fix for Open in Shell resource - #3799. Thanks @saschanaz!",
      "[Improved] Improved error handling for Linux - #3732",
      "[Improved] Allow links in unexpanded summary to be clickable - #3719. Thanks @koenpunt!",
      "[Fixed] Update Electron to 1.7.11 to address security issue - #3846",
      "[Fixed] Allow double dashes in branch name - #3599. Thanks @JQuinnie!",
      "[Fixed] Sort the organization list - #3657. Thanks @j-f1!",
      "[Fixed] Check out PRs from a fork - #3395",
      "[Fixed] Confirm deleting branch when it has an open PR - #3615",
      "[Fixed] Defer user/email validation in Preferences - #3722",
      "[Fixed] Checkout progress did not include branch name - #3780",
      "[Fixed] Don't block branch switching when in detached HEAD - #3807",
      "[Fixed] Handle discarding submodule changes properly - #3647",
      "[Fixed] Show tooltip with additional info about the build status - #3134",
      "[Fixed] Update placeholders to support Linux distributions - #3150",
      "[Fixed] Refresh local commit list when switching tabs - #3698"
    ],
    "1.0.13-test1": [
      "[Improved] Update embedded Git to 2.16.1 - #3617 #3828 #3871",
      "[Fixed] Update Electron to 1.7.11 to address security issue - #3846",
      "[Fixed] Allows double dashes in branch name - #3599. Thanks @JQuinnie!",
      "[Fixed] Pull Request store may not have status defined - #3869",
      "[Fixed] Render the Pull Request badge when no commit statuses found - #3608"
    ],
    "1.0.13-beta1": [
      "[New] PhpStorm is now a supported external editor on macOS - #3749. Thanks @hubgit!",
      "[Improved] Blank slate view is now more responsive when zoomed - #3777",
      "[Improved] Documentation fix for Open in Shell resource - #3799. Thanks @saschanaz!",
      "[Improved] Improved error handling for Linux - #3732",
      "[Improved] Allow links in unexpanded summary to be clickable - #3719. Thanks @koenpunt!",
      "[Fixed] Sort the organization list - #3657. Thanks @j-f1!",
      "[Fixed] Check out PRs from a fork - #3395",
      "[Fixed] Confirm deleting branch when it has an open PR - #3615",
      "[Fixed] Defer user/email validation in Preferences - #3722",
      "[Fixed] Checkout progress did not include branch name - #3780",
      "[Fixed] Don't block branch switching when in detached HEAD - #3807",
      "[Fixed] Handle discarding submodule changes properly - #3647",
      "[Fixed] Show tooltip with additional info about the build status - #3134",
      "[Fixed] Update placeholders to support Linux distributions - #3150",
      "[Fixed] Refresh local commit list when switching tabs - #3698"
    ],
    "1.0.12": [
      "[New] Syntax highlighting for Rust files - #3666. Thanks @subnomo!",
      "[New] Syntax highlighting for Clojure cljc, cljs, and edn files - #3610. Thanks @mtkp!",
      "[Improved] Prevent creating a branch in the middle of a merge - #3733",
      "[Improved] Truncate long repo names in panes and modals to fit into a single line - #3598. Thanks @http-request!",
      "[Improved] Keyboard navigation support in pull request list - #3607",
      "[Fixed] Inconsistent caret behavior in text boxes when using certain keyboard layouts - #3354",
      "[Fixed] Only render the organizations list when it has orgs - #1414",
      "[Fixed] Checkout now handles situations where a ref exists on multiple remotes - #3281",
      "[Fixed] Retain accounts on desktop when losing connectivity - #3641",
      "[Fixed] Missing argument in FullScreenInfo that could prevent app from launching - #3727. Thanks @OiYouYeahYou!"
    ],
    "1.0.12-beta1": [
      "[New] Syntax highlighting for Rust files - #3666. Thanks @subnomo!",
      "[New] Syntax highlighting for Clojure cljc, cljs, and edn files - #3610. Thanks @mtkp!",
      "[Improved] Prevent creating a branch in the middle of a merge - #3733",
      "[Improved] Truncate long repo names in panes and modals to fit into a single line - #3598. Thanks @http-request!",
      "[Improved] Keyboard navigation support in pull request list - #3607",
      "[Fixed] Inconsistent caret behavior in text boxes when using certain keyboard layouts - #3354",
      "[Fixed] Only render the organizations list when it has orgs - #1414",
      "[Fixed] Checkout now handles situations where a ref exists on multiple remotes - #3281",
      "[Fixed] Retain accounts on desktop when losing connectivity - #3641",
      "[Fixed] Missing argument in FullScreenInfo that could prevent app from launching - #3727. Thanks @OiYouYeahYou!"
    ],
    "1.0.12-beta0": [
      "[New] Highlight substring matches in the \"Branches\" and \"Repositories\" list when filtering - #910. Thanks @JordanMussi!",
      "[New] Add preview for ico files - #3531. Thanks @serhiivinichuk!",
      "[New] Fallback to Gravatar for loading avatars - #821",
      "[New] Provide syntax highlighting for Visual Studio project files - #3552. Thanks @saul!",
      "[New] Provide syntax highlighting for F# fsx and fsi files - #3544. Thanks @saul!",
      "[New] Provide syntax highlighting for Kotlin files - #3555. Thanks @ziggy42!",
      "[New] Provide syntax highlighting for Clojure - #3523. Thanks @mtkp!",
      "[Improved] Toggle the \"Repository List\" from the menu - #2638. Thanks @JordanMussi!",
      "[Improved] Prevent saving of disallowed character strings for your name and email  - #3204",
      "[Improved] Error messages now appear at the top of the \"Create a New Repository\" dialog - #3571. Thanks @http-request!",
      "[Improved] \"Repository List\" header is now \"Github.com\" for consistency - #3567. Thanks @iFun!",
      "[Improved] Rename the \"Install Update\" button to \"Quit and Install Update\" - #3494. Thanks @say25!",
      "[Fixed] Fix ordering of commit history when your branch and tracking branch have both changed  - #2737",
      "[Fixed] Prevent creating a branch that starts with a period - #3013. Thanks @JordanMussi!",
      "[Fixed] Branch names are properly encoded when creating a pull request - #3509",
      "[Fixed] Re-enable all the menu items after closing a popup - #3533",
      "[Fixed] Removes option to delete remote branch after it's been deleted - #2964. Thanks @JordanMussi!",
      "[Fixed] Windows: Detects available editors and shells now works even when the group policy blocks write registry access - #3105 #3405",
      "[Fixed] Windows: Menu items are no longer truncated - #3547",
      "[Fixed] Windows: Prevent disabled menu items from being accessed - #3391 #1521",
      "[Fixed] Preserve the selected pull request when a manual fetch is done - #3524",
      "[Fixed] Update pull request badge after switching branches or pull requests - #3454",
      "[Fixed] Restore keyboard arrow navigation for pull request list - #3499"
    ],
    "1.0.11": [
      "[New] Highlight substring matches in the \"Branches\" and \"Repositories\" list when filtering - #910. Thanks @JordanMussi!",
      "[New] Add preview for ico files - #3531. Thanks @serhiivinichuk!",
      "[New] Fallback to Gravatar for loading avatars - #821",
      "[New] Provide syntax highlighting for Visual Studio project files - #3552. Thanks @saul!",
      "[New] Provide syntax highlighting for F# fsx and fsi files - #3544. Thanks @saul!",
      "[New] Provide syntax highlighting for Kotlin files - #3555. Thanks @ziggy42!",
      "[New] Provide syntax highlighting for Clojure - #3523. Thanks @mtkp!",
      "[Improved] Toggle the \"Repository List\" from the menu - #2638. Thanks @JordanMussi!",
      "[Improved] Prevent saving of disallowed character strings for your name and email  - #3204",
      "[Improved] Error messages now appear at the top of the \"Create a New Repository\" dialog - #3571. Thanks @http-request!",
      "[Improved] \"Repository List\" header is now \"Github.com\" for consistency - #3567. Thanks @iFun!",
      "[Improved] Rename the \"Install Update\" button to \"Quit and Install Update\" - #3494. Thanks @say25!",
      "[Fixed] Fix ordering of commit history when your branch and tracking branch have both changed  - #2737",
      "[Fixed] Prevent creating a branch that starts with a period - #3013. Thanks @JordanMussi!",
      "[Fixed] Branch names are properly encoded when creating a pull request - #3509",
      "[Fixed] Re-enable all the menu items after closing a popup - #3533",
      "[Fixed] Removes option to delete remote branch after it's been deleted - #2964. Thanks @JordanMussi!",
      "[Fixed] Windows: Detects available editors and shells now works even when the group policy blocks write registry access - #3105 #3405",
      "[Fixed] Windows: Menu items are no longer truncated - #3547",
      "[Fixed] Windows: Prevent disabled menu items from being accessed - #3391 #1521"
    ],
    "1.0.11-test0": [
      "[Improved] now with a new major version of electron-packager"
    ],
    "1.0.11-beta0": [
      "[Improved] Refresh the pull requests list after fetching - #3503",
      "[Improved] Rename the \"Install Update\" button to \"Quit and Install Update\" - #3494. Thanks @say25!",
      "[Fixed] URL encode branch names when creating a pull request - #3509",
      "[Fixed] Windows: detecting available editors and shells now works even when the group policy blocks write registry access - #3105 #3405"
    ],
    "1.0.10": [
      "[New] ColdFusion Builder is now a supported external editor - #3336 #3321. Thanks @AtomicCons!",
      "[New] VSCode Insiders build is now a supported external editor - #3441. Thanks @say25!",
      "[New] BBEdit is now a supported external editor - #3467. Thanks @NiklasBr!",
      "[New] Hyper is now a supported shell on Windows too - #3455. Thanks @JordanMussi!",
      "[New] Swift is now syntax highlighted - #3305. Thanks @agisilaos!",
      "[New] Vue.js is now syntax highlighted - #3368. Thanks @wanecek!",
      "[New] CoffeeScript is now syntax highlighted - #3356. Thanks @agisilaos!",
      "[New] Cypher is now syntax highlighted - #3440. Thanks @say25!",
      "[New] .hpp is now syntax highlighted as C++ - #3420. Thanks @say25!",
      "[New] ML-like languages are now syntax highlighted - #3401. Thanks @say25!",
      "[New] Objective-C is now syntax highlighted - #3355. Thanks @koenpunt!",
      "[New] SQL is now syntax highlighted - #3389. Thanks @say25!",
      "[Improved] Better message on the 'Publish Branch' button when HEAD is unborn - #3344. Thanks @Venkat5694!",
      "[Improved] Better error message when trying to push to an archived repository - #3084. Thanks @agisilaos!",
      "[Improved] Avoid excessive background fetching when switching repositories - #3329",
      "[Improved] Ignore menu events sent when a modal is shown - #3308",
      "[Fixed] Parse changed files whose paths include a newline - #3271",
      "[Fixed] Parse file type changes - #3334",
      "[Fixed] Windows: 'Open without Git' would present the dialog again instead of actually opening a shell without git - #3290",
      "[Fixed] Avoid text selection when dragging resizable dividers - #3268",
      "[Fixed] Windows: Removed the title attribute on the Windows buttons so that they no longer leave their tooltips hanging around - #3348. Thanks @j-f1!",
      "[Fixed] Windows: Detect VS Code when installed to non-standard locations - #3304",
      "[Fixed] Hitting Return would select the first item in a filter list when the filter text was empty - #3447",
      "[Fixed] Add some missing keyboard shortcuts - #3327. Thanks @say25!",
      "[Fixed] Handle \"304 Not Modified\" responses - #3399",
      "[Fixed] Don't overwrite an existing .gitattributes when creating a new repository - #3419. Thanks @strafe!"
    ],
    "1.0.10-beta3": [
      "[New] Change \"Create Pull Request\" to \"Show Pull Request\" when there is already a pull request open for the branch - #2524",
      "[New] VSCode Insiders build is now a supported external editor - #3441. Thanks @say25!",
      "[New] BBEdit is now a supported external editor - #3467. Thanks @NiklasBr!",
      "[New] Hyper is now a supported shell - #3455. Thanks @JordanMussi!",
      "[New] Cypher is now syntax highlighted - #3440. Thanks @say25!",
      "[New] .hpp is now syntax highlighted as C++ - #3420. Thanks @say25!",
      "[New] ML-like languages are now syntax highlighted - #3401. Thanks @say25!",
      "[Improved] Use the same colors in pull request dropdown as we use on GitHub.com - #3451",
      "[Improved] Fancy pull request loading animations - #2868",
      "[Improved] Avoid excessive background fetching when switching repositories - #3329",
      "[Improved] Refresh the pull request list when the Push/Pull/Fetch button is clicked - #3448",
      "[Improved] Ignore menu events sent when a modal is shown - #3308",
      "[Fixed] Hitting Return would select the first item in a filter list when the filter text was empty - #3447",
      "[Fixed] Add some missing keyboard shortcuts - #3327. Thanks @say25!",
      "[Fixed] Handle \"304 Not Modified\" responses - #3399",
      "[Fixed] Don't overwrite an existing .gitattributes when creating a new repository - #3419. Thanks @strafe!"
    ],
    "1.0.10-beta2": [
      "[New] SQL is now syntax highlighted! - #3389. Thanks @say25!",
      "[Fixed] Windows: Detect VS Code when installed to non-standard locations - #3304"
    ],
    "1.0.10-beta1": [
      "[New] Vue.js code is now syntax highlighted! - #3368. Thanks @wanecek!",
      "[New] CoffeeScript is now syntax highlighted! - #3356. Thanks @agisilaos!",
      "[New] Highlight .m as Objective-C - #3355. Thanks @koenpunt!",
      "[Improved] Use smarter middle truncation for branch names - #3357",
      "[Fixed] Windows: Removed the title attribute on the Windows buttons so that they no longer leave their tooltips hanging around - #3348. Thanks @j-f1!"
    ],
    "1.0.10-beta0": [
      "[New] ColdFusion Builder is now available as an option for External Editor - #3336 #3321. Thanks @AtomicCons!",
      "[New] Swift code is now syntax highlighted - #3305. Thanks @agisilaos!",
      "[Improved] Better message on the 'Publish Branch' button when HEAD is unborn - #3344. Thanks @Venkat5694!",
      "[Improved] Better error message when trying to push to an archived repository - #3084. Thanks @agisilaos!",
      "[Fixed] Parse changed files whose paths include a newline - #3271",
      "[Fixed] Parse file type changes - #3334",
      "[Fixed] Windows: 'Open without Git' would present the dialog again instead of actually opening a shell without git - #3290",
      "[Fixed] Avoid text selection when dragging resizable dividers - #3268"
    ],
    "1.0.9": [
      "[New] ColdFusion Builder is now available as an option for External Editor - #3336 #3321. Thanks @AtomicCons!",
      "[New] Swift code is now syntax highlighted - #3305. Thanks @agisilaos!",
      "[Improved] Better message on the 'Publish Branch' button when HEAD is unborn - #3344. Thanks @Venkat5694!",
      "[Improved] Better error message when trying to push to an archived repository - #3084. Thanks @agisilaos!",
      "[Fixed] Parse changed files whose paths include a newline - #3271",
      "[Fixed] Parse file type changes - #3334",
      "[Fixed] Windows: 'Open without Git' would present the dialog again instead of actually opening a shell without git - #3290",
      "[Fixed] Avoid text selection when dragging resizable dividers - #3268"
    ],
    "1.0.9-beta1": [
      "[New] ColdFusion Builder is now available as an option for External Editor - #3336 #3321. Thanks @AtomicCons!",
      "[New] Swift code is now syntax highlighted - #3305. Thanks @agisilaos!",
      "[Improved] Better message on the 'Publish Branch' button when HEAD is unborn - #3344. Thanks @Venkat5694!",
      "[Improved] Better error message when trying to push to an archived repository - #3084. Thanks @agisilaos!",
      "[Fixed] Parse changed files whose paths include a newline - #3271",
      "[Fixed] Parse file type changes - #3334",
      "[Fixed] Windows: 'Open without Git' would present the dialog again instead of actually opening a shell without git - #3290",
      "[Fixed] Avoid text selection when dragging resizable dividers - #3268"
    ],
    "1.0.9-beta0": [
      "[Fixed] Crash when rendering diffs for certain types of files - #3249",
      "[Fixed] Continually being prompted to add the upstream remote, even when it already exists - #3252"
    ],
    "1.0.8": [
      "[Fixed] Crash when rendering diffs for certain types of files - #3249",
      "[Fixed] Continually being prompted to add the upstream remote, even when it already exists - #3252"
    ],
    "1.0.8-beta0": [
      "[New] Syntax highlighted diffs - #3101",
      "[New] Add upstream to forked repositories - #2364",
      "[Fixed] Only reset scale of title bar on macOS - #3193",
      "[Fixed] Filter symbolic refs in the branch list - #3196",
      "[Fixed] Address path issue with invoking Git Bash - #3186",
      "[Fixed] Update embedded Git to support repository hooks and better error messages - #3067 #3079",
      "[Fixed] Provide credentials to LFS repositories when performing checkout - #3167",
      "[Fixed] Assorted changelog typos - #3174 #3184 #3207. Thanks @strafe, @alanaasmaa and @jt2k!"
    ],
    "1.0.7": [
      "[New] Syntax highlighted diffs - #3101",
      "[New] Add upstream to forked repositories - #2364",
      "[Fixed] Only reset scale of title bar on macOS - #3193",
      "[Fixed] Filter symbolic refs in the branch list - #3196",
      "[Fixed] Address path issue with invoking Git Bash - #3186",
      "[Fixed] Update embedded Git to support repository hooks and better error messages - #3067 #3079",
      "[Fixed] Provide credentials to LFS repositories when performing checkout - #3167",
      "[Fixed] Assorted changelog typos - #3174 #3184 #3207. Thanks @strafe, @alanaasmaa and @jt2k!"
    ],
    "1.0.7-beta0": [
      "[Fixed] The Branches list wouldn't display the branches for non-GitHub repositories - #3169",
      "[Fixed] Pushing or pulling could error when the temp directory was unavailable - #3046"
    ],
    "1.0.6": [
      "[Fixed] The Branches list wouldn't display the branches for non-GitHub repositories - #3169",
      "[Fixed] Pushing or pulling could error when the temp directory was unavailable - #3046"
    ],
    "1.0.5": [
      "[New] The command line interface now provides some helpful help! - #2372. Thanks @j-f1!",
      "[New] Create new branches from the Branches foldout - #2784",
      "[New] Add support for VSCode Insiders - #3012 #3062. Thanks @MSathieu!",
      "[New] Linux: Add Atom and Sublime Text support - #3133. Thanks @ziggy42!",
      "[New] Linux: Tilix support - #3117. Thanks @ziggy42!",
      "[New] Linux: Add Visual Studio Code support - #3122. Thanks @ziggy42!",
      "[Improved] Report errors when a problem occurs storing tokens - #3159",
      "[Improved] Bump to Git 2.14.3 - #3146",
      "[Improved] Don't try to display diffs that could cause the app to hang - #2596",
      "[Fixed] Handle local user accounts with URL-hostile characters - #3107",
      "[Fixed] Cloning a repository which uses Git LFS would leave all the files appearing modified - #3146",
      "[Fixed] Signing in in the Welcome flow could hang - #2769",
      "[Fixed] Properly replace old Git LFS configuration values - #2984"
    ],
    "1.0.5-beta1": [
      "[New] Create new branches from the Branches foldout - #2784",
      "[New] Add support for VSCode Insiders - #3012 #3062. Thanks @MSathieu!",
      "[New] Linux: Add Atom and Sublime Text support - #3133. Thanks @ziggy42!",
      "[New] Linux: Tilix support - #3117. Thanks @ziggy42!",
      "[New] Linux: Add Visual Studio Code support - #3122. Thanks @ziggy42!",
      "[Improved] Report errors when a problem occurs storing tokens - #3159",
      "[Improved] Bump to Git 2.14.3 - #3146",
      "[Improved] Don't try to display diffs that could cause the app to hang - #2596",
      "[Fixed] Handle local user accounts with URL-hostile characters - #3107",
      "[Fixed] Cloning a repository which uses Git LFS would leave all the files appearing modified - #3146",
      "[Fixed] Signing in in the Welcome flow could hang - #2769",
      "[Fixed] Properly replace old Git LFS configuration values - #2984"
    ],
    "1.0.5-test1": [],
    "1.0.5-test0": [],
    "1.0.5-beta0": [
      "[New] The command line interface now provides some helpful help! - #2372. Thanks @j-f1!"
    ],
    "1.0.4": [
      "[New] Report Git LFS progress when cloning, pushing, pulling, or reverting - #2226",
      "[Improved] Increased diff contrast and and line gutter selection - #2586 #2181",
      "[Improved] Clarify why publishing a branch is disabled in various scenarios - #2773",
      "[Improved] Improved error message when installing the command Line tool fails - #2979. Thanks @agisilaos!",
      "[Improved] Format the branch name in \"Create Branch\" like we format branch names elsewhere - #2977. Thanks @j-f1!",
      "[Fixed] Avatars not updating after signing in - #2911",
      "[Fixed] Lots of bugs if there was a file named \"HEAD\" in the repository - #3009 #2721 #2938",
      "[Fixed] Handle duplicate config values when saving user.name and user.email - #2945",
      "[Fixed] The \"Create without pushing\" button when creating a new pull request wouldn't actually do anything - #2917"
    ],
    "1.0.4-beta1": [
      "[New] Report Git LFS progress when cloning, pushing, pulling, or reverting - #2226",
      "[Improved] Increased diff contrast and and line gutter selection - #2586 #2181",
      "[Improved] Clarify why publishing a branch is disabled in various scenarios - #2773",
      "[Improved] Improved error message when installing the command Line tool fails - #2979. Thanks @agisilaos!",
      "[Improved] Format the branch name in \"Create Branch\" like we format branch names elsewhere - #2977. Thanks @j-f1!",
      "[Fixed] Avatars not updating after signing in - #2911",
      "[Fixed] Lots of bugs if there was a file named \"HEAD\" in the repository - #3009 #2721 #2938",
      "[Fixed] Handle duplicate config values when saving user.name and user.email - #2945",
      "[Fixed] The \"Create without pushing\" button when creating a new pull request wouldn't actually do anything - #2917 #2917"
    ],
    "1.0.4-beta0": [
      "[Improved] Increase the contrast of the modified file status octicons - #2914",
      "[Fixed] Showing changed files in Finder/Explorer would open the file - #2909",
      "[Fixed] macOS: Fix app icon on High Sierra - #2915",
      "[Fixed] Cloning an empty repository would fail - #2897 #2906",
      "[Fixed] Catch logging exceptions - #2910"
    ],
    "1.0.3": [
      "[Improved] Increase the contrast of the modified file status octicons - #2914",
      "[Fixed] Showing changed files in Finder/Explorer would open the file - #2909",
      "[Fixed] macOS: Fix app icon on High Sierra - #2915",
      "[Fixed] Cloning an empty repository would fail - #2897 #2906",
      "[Fixed] Catch logging exceptions - #2910"
    ],
    "1.0.2": [
      "[Improved] Better message for GitHub Enterprise users when there is a network error - #2574. Thanks @agisilaos!",
      "[Improved] Clone error message now suggests networking might be involved - #2872. Thanks @agisilaos!",
      "[Improved] Include push/pull progress information in the push/pull button tooltip - #2879",
      "[Improved] Allow publishing a brand new, empty repository - #2773",
      "[Improved] Make file paths in lists selectable - #2801. Thanks @artivilla!",
      "[Fixed] Disable LFS hook creation when cloning - #2809",
      "[Fixed] Use the new URL for the \"Show User Guides\" menu item - #2792. Thanks @db6edr!",
      "[Fixed] Make the SHA selectable when viewing commit details - #1154",
      "[Fixed] Windows: Make `github` CLI work in Git Bash - #2712",
      "[Fixed] Use the initial path provided when creating a new repository - #2883",
      "[Fixed] Windows: Avoid long path limits when discarding changes - #2833",
      "[Fixed] Files would get deleted when undoing the first commit - #2764",
      "[Fixed] Find the repository root before adding it - #2832",
      "[Fixed] Display warning about an existing folder before cloning - #2777 #2830",
      "[Fixed] Show contents of directory when showing a repository from Show in Explorer/Finder instead of showing the parent - #2798"
    ],
    "1.0.2-beta1": [
      "[Improved] Clone error message now suggests networking might be involved - #2872. Thanks @agisilaos!",
      "[Improved] Include push/pull progress information in the push/pull button tooltip - #2879",
      "[Improved] Allow publishing a brand new, empty repository - #2773",
      "[Improved] Make file paths in lists selectable - #2801. Thanks @artivilla!",
      "[Fixed] Use the initial path provided when creating a new repository - #2883",
      "[Fixed] Windows: Avoid long path limits when discarding changes - #2833",
      "[Fixed] Files would get deleted when undoing the first commit - #2764",
      "[Fixed] Find the repository root before adding it - #2832",
      "[Fixed] Display warning about an existing folder before cloning - #2777 #2830",
      "[Fixed] Show contents of directory when showing a repository from Show in Explorer/Finder instead of showing the parent - #2798"
    ],
    "1.0.2-beta0": [
      "[Improved] Message for GitHub Enterprise users when there is a network error - #2574. Thanks @agisilaos!",
      "[Fixed] Disable LFS hook creation when cloning - #2809",
      "[Fixed] Use the new URL for the \"Show User Guides\" menu item - #2792. Thanks @db6edr!",
      "[Fixed] Make the SHA selectable when viewing commit details - #1154",
      "[Fixed] Windows: Make `github` CLI work in Git Bash - #2712"
    ],
    "1.0.1": [
      "[Improved] Message for GitHub Enterprise users when there is a network error - #2574. Thanks @agisilaos!",
      "[Fixed] Disable LFS hook creation when cloning - #2809",
      "[Fixed] Use the new URL for the \"Show User Guides\" menu item - #2792. Thanks @db6edr!",
      "[Fixed] Make the SHA selectable when viewing commit details - #1154",
      "[Fixed] Windows: Make `github` CLI work in Git Bash - #2712"
    ],
    "1.0.1-beta0": [
      "[Fixed] Use the loading/disabled state while publishing - #1995",
      "[Fixed] Lock down menu item states for unborn repositories - #2744 #2573",
      "[Fixed] Windows: Detecting the available shells and editors when using a language other than English - #2735"
    ],
    "1.0.0": [
      "[Fixed] Use the loading/disabled state while publishing - #1995",
      "[Fixed] Lock down menu item states for unborn repositories - #2744 #2573",
      "[Fixed] Windows: Detecting the available shells and editors when using a language other than English - #2735"
    ],
    "1.0.0-beta3": [
      "[New] Allow users to create repositories with descriptions - #2719. Thanks @davidcelis!",
      "[New] Use `lfs clone` for faster cloning of LFS repositories - #2679",
      "[Improved] Prompt to override existing LFS filters - #2693",
      "[Fixed] Don't install LFS hooks when checking if a repo uses LFS - #2732",
      "[Fixed] Ensure nothing is staged as part of undoing the first commit - #2656",
      "[Fixed] \"Clone with Desktop\" wouldn't include the repository name in the path - #2704"
    ],
    "0.9.1": [
      "[New] Allow users to create repositories with descriptions - #2719. Thanks @davidcelis!",
      "[New] Use `lfs clone` for faster cloning of LFS repositories - #2679",
      "[Improved] Prompt to override existing LFS filters - #2693",
      "[Fixed] Don't install LFS hooks when checking if a repo uses LFS - #2732",
      "[Fixed] Ensure nothing is staged as part of undoing the first commit - #2656",
      "[Fixed] \"Clone with Desktop\" wouldn't include the repository name in the path - #2704"
    ],
    "1.0.0-beta2": [
      "[New] Allow users to create repositories with descriptions - #2719. Thanks @davidcelis!",
      "[New] Use `lfs clone` for faster cloning of LFS repositories - #2679",
      "[Improved] Prompt to override existing LFS filters - #2693",
      "[Fixed] Don't install LFS hooks when checking if a repo uses LFS - #2732",
      "[Fixed] Ensure nothing is staged as part of undoing the first commit - #2656",
      "[Fixed] \"Clone with Desktop\" wouldn't include the repository name in the path - #2704"
    ],
    "0.9.0": [
      "[New] Allow users to create repositories with descriptions - #2719. Thanks @davidcelis!",
      "[New] Use `lfs clone` for faster cloning of LFS repositories - #2679",
      "[Improved] Prompt to override existing LFS filters - #2693",
      "[Fixed] Don't install LFS hooks when checking if a repo uses LFS - #2732",
      "[Fixed] Ensure nothing is staged as part of undoing the first commit - #2656",
      "[Fixed] \"Clone with Desktop\" wouldn't include the repository name in the path - #2704"
    ],
    "0.8.2": [
      "[New] Ask to install LFS filters when an LFS repository is added - #2227",
      "[New] Clone GitHub repositories tab - #57",
      "[New] Option to opt-out of confirming discarding changes - #2681",
      "[Fixed] Long commit summary truncation - #1742",
      "[Fixed] Ensure the repository list is always enabled - #2648",
      "[Fixed] Windows: Detecting the available shells and editors when using a non-ASCII user encoding - #2624",
      "[Fixed] Clicking the \"Cancel\" button on the Publish Branch dialog - #2646",
      "[Fixed] Windows: Don't rely on PATH for knowing where to find chcp - #2678",
      "[Fixed] Relocating a repository now actually does that - #2685",
      "[Fixed] Clicking autocompletes inserts them - #2674",
      "[Fixed] Use shift for shortcut chord instead of alt - #2607",
      "[Fixed] macOS: \"Open in Terminal\" works with repositories with spaces in their path - #2682"
    ],
    "1.0.0-beta1": [
      "[New] Option to to opt-out of confirming discarding changes - #2681",
      "[Fixed] Windows: Don't rely on PATH for knowing where to find chcp - #2678",
      "[Fixed] Relocating a repository now actually does that - #2685",
      "[Fixed] Clicking autocompletes inserts them - #2674",
      "[Fixed] Use shift for shortcut chord instead of alt - #2607",
      "[Fixed] macOS: \"Open in Terminal\" works with repositories with spaces in their path - #2682"
    ],
    "1.0.0-beta0": [
      "[New] Ask to install LFS filters when an LFS repository is added - #2227",
      "[New] Clone GitHub repositories tab - #57",
      "[Fixed] Long commit summary truncation - #1742",
      "[Fixed] Ensure the repository list is always enabled - #2648",
      "[Fixed] Windows: Detecting the available shells and editors when using a non-ASCII user encoding - #2624",
      "[Fixed] Clicking the \"Cancel\" button on the Publish Branch dialog - #2646"
    ],
    "0.8.1": [
      "[New] 'Open in Shell' now supports multiple shells - #2473",
      "[New] Windows: Enable adding self-signed certificates - #2581",
      "[Improved] Enhanced image diffs - #2383",
      "[Improved] Line diffs - #2461",
      "[Improved] Octicons updated - #2495",
      "[Improved] Adds ability to close repository list using shortcut - #2532",
      "[Improved] Switch default buttons in the Publish Branch dialog - #2515",
      "[Improved] Bring back \"Contact Support\" - #1472",
      "[Improved] Persist repository filter text after closing repository list - #2571",
      "[Improved] Redesigned example commit in the Welcome flow - #2141",
      "[Improved] Tidy up initial \"external editor\" experience - #2551",
      "[Fixed] 'Include All' checkbox not in sync with partial selection - #2493",
      "[Fixed] Copied text from diff removed valid characters - #2499",
      "[Fixed] Click-focus on Windows would dismiss dialog - #2488",
      "[Fixed] Branch list not rendered in app - #2531",
      "[Fixed] Git operations checking certificate store - #2520",
      "[Fixed] Properly identify repositories whose remotes have a trailing slash - #2584",
      "[Fixed] Windows: Fix launching the `github` command line tool - #2563",
      "[Fixed] Use the primary email address if it's public - #2244",
      "[Fixed] Local branch not checked out after clone - #2561",
      "[Fixed] Only the most recent 30 issues would autocomplete for GitHub Enterprise repositories - #2541",
      "[Fixed] Missing \"View on GitHub\" menu item for non-Gitub repositories - #2615",
      "[Fixed] New tab opened when pressing \"]\" for certain keyboard layouts - #2607",
      "[Fixed] Windows: Crash when exiting full screen - #1502",
      "[Fixed] Windows: Detecting the available shells and editors when using a non-ASCII user encoding - #2624",
      "[Fixed] Ensure the repository list is always accessible - #2648"
    ],
    "0.8.1-beta4": [
      "[Improved] Persist repository filter text after closing repository list - #2571",
      "[Improved] Redesigned example commit in the Welcome flow - #2141",
      "[Improved] Tidy up initial \"external editor\" experience - #2551",
      "[Fixed] Missing \"View on GitHub\" menu item for non-Gitub repositories - #2615",
      "[Fixed] New tab opened when pressing \"]\" for certain keyboard layouts - #2607",
      "[Fixed] Windows: Crash when exiting full screen - #1502"
    ],
    "0.8.1-beta3": [
      "[New] Windows: Enable adding self-signed certificates - #2581",
      "[Improved] Adds ability to close repository list using shortcut - #2532",
      "[Improved] Switch default buttons in the Publish Branch dialog - #2515",
      "[Improved] Bring back \"Contact Support\" - #1472",
      "[Fixed] Properly identify repositories whose remotes have a trailing slash - #2584",
      "[Fixed] Windows: Fix launching the `github` command line tool - #2563",
      "[Fixed] Use the primary email address if it's public - #2244",
      "[Fixed] Local branch not checked out after clone - #2561",
      "[Fixed] Only the most recent 30 issues would autocomplete for GitHub Enterprise repositories - #2541"
    ],
    "0.8.1-beta2": [
      "[Fixed] Branch list not rendered in app - #2531",
      "[Fixed] Git operations checking certificate store - #2520"
    ],
    "0.8.1-beta1": [
      "[New] 'Open in Shell' now supports multiple shells - #2473",
      "[Improved] Enhanced image diffs - #2383",
      "[Improved] Line diffs - #2461",
      "[Improved] Octicons updated - #2495",
      "[Fixed] 'Include All' checkbox not in sync with partial selection - #2493",
      "[Fixed] Copied text from diff removed valid characters - #2499",
      "[Fixed] Click-focus on Windows would dismiss dialog - #2488"
    ],
    "0.8.1-beta0": [],
    "0.8.0": [
      "[New] Added commit context menu - #2434",
      "[New] Added 'Open in External Editor' - #2009",
      "[New] Can choose whether a branch should be deleted on the remote as well as locally - #2136",
      "[New] Support authenticating with non-GitHub servers - #852",
      "[New] Added the ability to revert a commit - #752",
      "[New] Added a keyboard shortcut for opening the repository in the shell - #2138",
      "[Improved] Copied diff text no longer includes the line changetype markers - #1499",
      "[Improved] Fetch if a push fails because they need to pull first - #2431",
      "[Improved] Discard changes performance - #1889",
      "[Fixed] Show 'Add Repository' dialog when repository is dragged onto the app - #2442",
      "[Fixed] Dialog component did not remove event handler - #2469",
      "[Fixed] Open in External Editor context menu - #2475",
      "[Fixed] Update to Git 2.14.1 to fix security vulnerability - #2432",
      "[Fixed] Recent branches disappearing after renaming a branch - #2426",
      "[Fixed] Changing the default branch on GitHub.com is now reflected in the app - #1489",
      "[Fixed] Swap around some callouts for no repositories - #2447",
      "[Fixed] Darker unfocused selection color - #1669",
      "[Fixed] Increase the max sidebar width - #1588",
      "[Fixed] Don't say \"Publish this branch to GitHub\" for non-GitHub repositories - #1498",
      "[Fixed] macOS: Protocol schemes not getting registered - #2429",
      "[Fixed] Patches which contain the \"no newline\" marker would fail to apply - #2123",
      "[Fixed] Close the autocompletion popover when it loses focus - #2358",
      "[Fixed] Clear the selected org when switching Publish Repository tabs - #2386",
      "[Fixed] 'Create Without Pushing' button throwing an exception while opening a pull request - #2368",
      "[Fixed] Windows: Don't removing the running app out from under itself when there are updates pending - #2373",
      "[Fixed] Windows: Respect `core.autocrlf` and `core.safeclrf` when modifying the .gitignore - #1535",
      "[Fixed] Windows: Fix opening the app from the command line - #2396"
    ],
    "0.7.3-beta5": [],
    "0.7.3-beta4": [],
    "0.7.3-beta3": [],
    "0.7.3-beta2": [],
    "0.7.3-beta1": [],
    "0.7.3-beta0": [],
    "0.7.2": ["[Fixed] Issues with auto-updating to 0.7.1."],
    "0.7.2-beta0": [],
    "0.7.1": [
      "[Improved] Redesigned error and warning dialogs to be clearer - #2277",
      "[Improved] Create Pull Request dialog shows more feedback while it's working - #2265",
      "[Improved] Version text is now copiable - #1935",
      "[Fixed] Preserve existing GitHub API information when API requests fail - #2282",
      "[Fixed] Pass through error messages as received from the API - #2279",
      "[Fixed] The Pull and Create Pull Request menu items had the same shortcut - #2274",
      "[Fixed] Launching the `github` command line tool from a Fish shell - #2299",
      "[Fixed] Help menu items now work - #2314",
      "[Fixed] Windows: `github` command line tool not installing after updating - #2312",
      "[Fixed] Caret position jumping around while changing the path for adding a local repository - #2222",
      "[Fixed] Error dialogs being closed too easily - #2211",
      "[Fixed] Windows: Non-ASCII credentials were mangled - #189"
    ],
    "0.7.1-beta5": [
      "[Improved] Redesigned error and warning dialogs to be clearer - #2277",
      "[Improved] Create Pull Request dialog shows more feedback while it's working - #2265",
      "[Fixed] Preserve existing GitHub API information when API requests fail - #2282",
      "[Fixed] Pass through error messages as received from the API - #2279",
      "[Fixed] The Pull and Create Pull Request menu items had the same shortcut - #2274",
      "[Fixed] Launching the `github` command line tool from a Fish shell - #2299",
      "[Fixed] Help menu items now work - #2314",
      "[Fixed] Windows: `github` command line tool not installing after updating - #2312",
      "[Fixed] Caret position jumping around while changing the path for adding a local repository - #2222",
      "[Fixed] Error dialogs being closed too easily - #2211",
      "[Fixed] Windows: Non-ASCII credentials were mangled - #189"
    ],
    "0.7.1-beta4": [],
    "0.7.1-beta3": [],
    "0.7.1-beta2": [],
    "0.7.1-beta1": [],
    "0.7.1-beta0": [
      "[Improved] Redesigned error and warning dialogs to be clearer - #2277",
      "[Fixed] Preserve existing GitHub API information when API requests fail - #2282",
      "[Fixed] Pass through error messages as received from the API - #2279",
      "[Fixed] The Pull and Create Pull Request menu items had the same shortcut - #2274",
      "[Fixed] Launching the `github` command line tool from a Fish shell - #2299"
    ],
    "0.7.0": [
      "[New] Added the Branch > Create Pull Request menu item - #2135",
      "[New] Added the `github` command line tool - #696",
      "[Improved] Better error message when publishing a repository fails - #2089",
      "[Improved] Windows: Don't recreate the desktop shortcut if it's been deleted - #1759",
      "[Fixed] Cloning a repository's wiki - #1624",
      "[Fixed] Don't call GitHub Enterprise GitHub.com - #2094",
      "[Fixed] Don't push after publishing a new repository if the branch is unborn - #2086",
      "[Fixed] Don't close dialogs when clicking the title bar - #2056",
      "[Fixed] Windows: Clicking 'Show in Explorer' doesn't bring Explorer to the front - #2127",
      "[Fixed] Windows: Opening links doesn't bring the browser to the front - #1945",
      "[Fixed] macOS: Closing the window wouldn't exit fullscreen -  #1901",
      "[Fixed] Scale blankslate images so they look nicer on high resolution displays - #1946",
      "[Fixed] Windows: Installer not completing or getting stuck in a loop - #1875 #1863",
      "[Fixed] Move the 'Forgot Password' link to fix the tab order of the sign in view - #2200"
    ],
    "0.6.3-beta7": [],
    "0.6.3-beta6": [],
    "0.6.3-beta5": [],
    "0.6.3-beta4": [],
    "0.6.3-beta3": [],
    "0.6.3-beta2": [],
    "0.6.3-beta1": [],
    "0.6.3-beta0": [],
    "0.6.2": [
      "[New] Link to User Guides from the Help menu - #1963",
      "[New] Added the 'Open in External Editor' contextual menu item to changed files - #2023",
      "[New] Added the 'Show' and 'Open Command Prompt' contextual menu items to repositories - #1554",
      "[New] Windows: Support self-signed or untrusted certificates - #671",
      "[New] Copy the SHA to the clipboard when clicked - #1501",
      "[Improved] Provide the option of initializing a new repository when adding a directory that isn't already one - #969",
      "[Improved] Link to the working directory when there are no changes - #1871",
      "[Improved] Hitting Enter when selecting a base branch creates the new branch - #1780",
      "[Improved] Prefix repository names with their owner if they are ambiguous - #1848",
      "[Fixed] Sort and filter licenses like GitHub.com - #1987",
      "[Fixed] Long branch names not getting truncated in the Rename Branch dialog - #1891",
      "[Fixed] Prune old log files - #1540",
      "[Fixed] Ensure the local path is valid before trying to create a new repository - #1487",
      "[Fixed] Support cloning repository wikis - #1624",
      "[Fixed] Disable the Select All checkbox when there are no changes - #1389",
      "[Fixed] Changed docx files wouldn't show anything in the diff panel - #1990",
      "[Fixed] Disable the Merge button when there are no commits to merge - #1359",
      "[Fixed] Username/password authentication not working for GitHub Enterprise - #2064",
      "[Fixed] Better error messages when an API call fails - #2017",
      "[Fixed] Create the 'logs' directory if it doesn't exist - #1550",
      "[Fixed] Enable the 'Remove' menu item for missing repositories - #1776"
    ],
    "0.6.1": [
      "[Fixed] Properly log stats opt in/out - #1949",
      "[Fixed] Source maps for exceptions in the main process - #1957",
      "[Fixed] Styling of the exception dialog - #1956",
      "[Fixed] Handle ambiguous references - #1947",
      "[Fixed] Handle non-ASCII text in diffs - #1970",
      "[Fixed] Uncaught exception when hitting the arrow keys after showing autocompletions - #1971",
      "[Fixed] Clear the organizations list when publishing a new repository and switching between tabs - #1969",
      "[Fixed] Push properly when a tracking branch has a different name from the local branch - #1967",
      "[Improved] Warn when line endings will change - #1906"
    ],
    "0.6.0": [
      "[Fixed] Issue autocompletion not working for older issues - #1814",
      "[Fixed] GitHub repository association not working for repositories with some remote URL formats - #1826 #1679",
      "[Fixed] Don't try to delete a remote branch that no longer exists - #1829",
      "[Fixed] Tokens created by development builds would be used in production builds but wouldn't work - #1727",
      "[Fixed] Submodules can now be added - #708",
      "[Fixed] Properly handle the case where a file is added to the index but removed from the working tree - #1310",
      "[Fixed] Use a local image for the default avatar - #1621",
      "[Fixed] Make the file path in diffs selectable - #1768",
      "[Improved] More logging! - #1823",
      "[Improved] Better error message when trying to add something that's not a repository - #1747",
      "[Improved] Copy the shell environment into the app's environment - #1796",
      "[Improved] Updated to Git 2.13.0 - #1897",
      "[Improved] Add 'Reveal' to the contextual menu for changed files - #1566",
      "[Improved] Better handling of large diffs - #1818 #1524",
      "[Improved] App launch time - #1900"
    ],
    "0.5.9": [
      "[New] Added Zoom In and Zoom Out - #1217",
      "[Fixed] Various errors when on an unborn branch - #1450",
      "[Fixed] Disable push/pull menu items when there is no remote - #1448",
      "[Fixed] Better error message when the GitHub Enterprise version is too old - #1628",
      "[Fixed] Error parsing non-JSON responses - #1505 #1522",
      "[Fixed] Updated the 'Install Git' help documentation link - #1797",
      "[Fixed] Disable menu items while in the Welcome flow - #1529",
      "[Fixed] Windows: Fall back to HOME if Document cannot be found - #1825",
      "[Improved] Close the window when an exception occurs - #1562",
      "[Improved] Always use merge when pulling - #1627",
      "[Improved] Move the 'New Branch' menu item into the Branch menu - #1757",
      "[Improved] Remove Repository's default button is now Cancel - #1751",
      "[Improved] Only fetch the default remote - #1435",
      "[Improved] Faster commits with many files - #1405",
      "[Improved] Measure startup time more reliably - #1798",
      "[Improved] Prefer the GitHub repository name instead of the name on disk - #664"
    ],
    "0.5.8": [
      "[Fixed] Switching tabs in Preferences/Settings or Repository Settings would close the dialog - #1724",
      "[Improved] Standardized colors which improves contrast and readability - #1713"
    ],
    "0.5.7": [
      "[Fixed] Windows: Handle protocol events which launch the app - #1582",
      "[Fixed] Opting out of stats reporting in the Welcome flow - #1698",
      "[Fixed] Commit description text being too light - #1695",
      "[Fixed] Exception on startup if the app was activated too quickly - #1564",
      "[Improved] Default directory for cloning now - #1663",
      "[Improved] Accessibility support - #1289",
      "[Improved] Lovely blank slate illustrations - #1708"
    ],
    "0.5.6": [
      "[Fixed] macOS: The buttons in the Untrusted Server dialog not doing anything - #1622",
      "[Fixed] Better warning in Rename Branch when the branch will be created with a different name than was entered - #1480",
      "[Fixed] Provide a tooltip for commit summaries in the History list - #1483",
      "[Fixed] Prevent the Update Available banner from getting squished - #1632",
      "[Fixed] Title bar not responding to double-clicks - #1590 #1655",
      "[Improved] Discard All Changes is now accessible by right-clicking the file column header - #1635"
    ],
    "0.5.5": [
      "[Fixed] Save the default path after creating a new repository - #1486",
      "[Fixed] Only let the user launch the browser once for the OAuth flow - #1427",
      "[Fixed] Don't linkify invalid URLs - #1456",
      "[Fixed] Excessive padding in the Merge Branch dialog - #1577",
      "[Fixed] Octicon pixel alignment issues - #1584",
      "[Fixed] Windows: Invoking some menu items would break the window's snapped state - #1603",
      "[Fixed] macOS: Errors authenticating while pushing - #1514",
      "[Fixed] Don't linkify links in the History list or in Undo - #1548 #1608 #1474",
      "[Fixed] Diffs not working when certain git config values were set - #1559"
    ],
    "0.5.4": [
      "[Fixed] The release notes URL pointed to the wrong page - #1503",
      "[Fixed] Only create the `logs` directory if it doesn't already exist - #1510",
      "[Fixed] Uncaught exception creating a new repository if you aren't a member of any orgs - #1507",
      "[Fixed] Only report the first uncaught exception - #1517",
      "[Fixed] Include the name of the default branch in the New Branch dialog - #1449",
      "[Fixed] Uncaught exception if a network error occurred while loading user email addresses - #1522 #1508",
      "[Fixed] Uncaught exception while performing a contextual menu action - #1532",
      "[Improved] Move all error logging to the main process - #1473",
      "[Improved] Stats reporting reliability - #1561"
    ],
    "0.5.3": [
      "[Fixed] Display of large image diffs - #1494",
      "[Fixed] Discard Changes spacing - #1495"
    ],
    "0.5.2": [
      "[Fixed] Display errors that happen while publishing a repository - #1396",
      "[Fixed] Menu items not updating - #1462",
      "[Fixed] Always select the first changed file - #1306",
      "[Fixed] macOS: Use Title Case consistently - #1477 #1481",
      "[Fixed] Create Branch padding - #1479",
      "[Fixed] Bottom padding in commit descriptions - #1345",
      "[Improved] Dialog polish - #1451",
      "[Improved] Store logs in a logs directory - #1370",
      "[Improved] New Welcome illustrations - #1471",
      "[Improved] Request confirmation before removing a repository - #1233",
      "[Improved] Windows icon polish - #1457"
    ],
    "0.5.1": [
      "[New] Windows: A nice little gif while installing the app - #1440",
      "[Fixed] Disable pinch zoom - #1431",
      "[Fixed] Don't show carriage return indicators in diffs - #1444",
      "[Fixed] History wouldn't update after switching branches - #1446",
      "[Improved] Include more information in exception reports - #1429",
      "[Improved] Updated Terms and Conditions - #1438",
      "[Improved] Sub-pixel anti-aliasing in some lists - #1452",
      "[Improved] Windows: A new application identifier, less likely to collide with other apps - #1441"
    ],
    "0.5.0": [
      "[Added] Menu item for showing the app logs - #1349",
      "[Fixed] Don't let the two-factor authentication dialog be submitted while it's empty - #1386",
      "[Fixed] Undo Commit showing the wrong commit - #1373",
      "[Fixed] Windows: Update the icon used for the installer - #1410",
      "[Fixed] Undoing the first commit - #1401",
      "[Fixed] A second window would be opened during the OAuth dance - #1382",
      "[Fixed] Don't include the comment from the default merge commit message - #1367",
      "[Fixed] Show progress while committing - #923",
      "[Fixed] Windows: Merge Branch sizing would be wrong on high DPI monitors - #1210",
      "[Fixed] Windows: Resize the app from the top left corner - #1424",
      "[Fixed] Changing the destination path for cloning a repository now appends the repository's name - #1408",
      "[Fixed] The blank slate view could be visible briefly when the app launched - #1398",
      "[Improved] Performance updating menu items - #1321",
      "[Improved] Windows: Dim the title bar when the app loses focus - #1189"
    ],
    "0.0.39": ["[Fixed] An uncaught exception when adding a user - #1394"],
    "0.0.38": [
      "[New] Shiny new icon! - #1221",
      "[New] More helpful blank slate view - #871",
      "[Fixed] Don't allow Undo while pushing/pulling/fetching - #1047",
      "[Fixed] Updating the default branch on GitHub wouldn't be reflected in the app - #1028 #1314",
      "[Fixed] Long repository names would overflow their container - #1331",
      "[Fixed] Removed development menu items in production builds - #1031 #1251 #1323 #1340",
      "[Fixed] Create Branch no longer changes as it's animating closed - #1304",
      "[Fixed] Windows: Cut / Copy / Paste menu items not working - #1379",
      "[Improved] Show a better error message when the user tries to authenticate with a personal access token - #1313",
      "[Improved] Link to the repository New Issue page from the Help menu - #1349",
      "[Improved] Clone in Desktop opens the Clone dialog - #918"
    ],
    "0.0.37": [
      "[Fixed] Better display of the 'no newline at end of file' indicator - #1253",
      "[Fixed] macOS: Destructive dialogs now use the expected button order - #1315",
      "[Fixed] Display of submodule paths - #785",
      "[Fixed] Incomplete stats submission - #1337",
      "[Improved] Redesigned welcome flow - #1254",
      "[Improved] App launch time - #1225",
      "[Improved] Handle uncaught exceptions - #1106"
    ],
    "0.0.36": [
      "[Fixed] Bugs around associating an email address with a GitHub user - #975",
      "[Fixed] Use the correct reference name for an unborn branch - #1283",
      "[Fixed] Better diffs for renamed files - #980",
      "[Fixed] Typo in Create Branch - #1303",
      "[Fixed] Don't allow whitespace-only branch names - #1288",
      "[Improved] Focus ring polish - #1287",
      "[Improved] Less intrusive update notifications - #1136",
      "[Improved] Faster launch time on Windows - #1309",
      "[Improved] Faster git information refreshing - #1305",
      "[Improved] More consistent use of sentence case on Windows - #1316",
      "[Improved] Autocomplete polish - #1241"
    ],
    "0.0.35": [
      "[New] Show push/pull/fetch progress - #1238",
      "[Fixed] macOS: Add the Zoom menu item - #1260",
      "[Fixed] macOS: Don't show the titlebar while full screened - #1247",
      "[Fixed] Windows: Updates would make the app unresponsive - #1269",
      "[Fixed] Windows: Keyboard navigation in menus - #1293",
      "[Fixed] Windows: Repositories list item not working - #1293",
      "[Fixed] Auto updater errors not being propagated properly - #1266",
      "[Fixed] Only show the current branch tooltip on the branches button - #1275",
      "[Fixed] Double path truncation - #1270",
      "[Fixed] Sometimes toggling a file's checkbox would get undone - #1248",
      "[Fixed] Uncaught exception when internet connectivity was lost - #1048",
      "[Fixed] Cloned repositories wouldn't be associated with their GitHub repository - #1285",
      "[Improved] Better performance on large repositories - #1281",
      "[Improved] Commit summary is now expandable when the summary is long - #519",
      "[Improved] The SHA in historical commits is now selectable - #1154",
      "[Improved] The Create Branch dialog was polished and refined - #1137"
    ],
    "0.0.34": [
      "[New] macOS: Users can choose whether to accept untrusted certificates - #671",
      "[New] Windows: Users are prompted to install git when opening a shell if it is not installed - #813",
      "[New] Checkout progress is shown if branch switching takes a while - #1208",
      "[New] Commit summary and description are automatically populated for merge conflicts - #1228",
      "[Fixed] Cloning repositories while not signed in - #1163",
      "[Fixed] Merge commits are now created as merge commits - #1216",
      "[Fixed] Display of diffs with /r newline - #1234",
      "[Fixed] Windows: Maximized windows are no longer positioned slightly off screen - #1202",
      "[Fixed] JSON parse errors - #1243",
      "[Fixed] GitHub Enterprise repositories were not associated with the proper Enterprise repository - #1242",
      "[Fixed] Timestamps in the Branches list would wrap - #1255",
      "[Fixed] Merges created from pulling wouldn't use the right git author - #1262",
      "[Improved] Check for update errors are suppressed if they happen in the background - #1104, #1195",
      "[Improved] The shortcut to show the repositories list is now command or control-T - #1220",
      "[Improved] Command or control-W now closes open dialogs - #949",
      "[Improved] Less memory usage while parsing large diffs - #1235"
    ],
    "0.0.33": ["[Fixed] Update Now wouldn't update now - #1209"],
    "0.0.32": [
      "[New] You can now disable stats reporting from Preferences > Advanced - #1120",
      "[New] Acknowledgements are now available from About - #810",
      "[New] Open pull requests from dot com in the app - #808",
      "[Fixed] Don't show background fetch errors - #875",
      "[Fixed] No more surprise and delight - #620",
      "[Fixed] Can't discard renamed files - #1177",
      "[Fixed] Logging out of one account would log out of all accounts - #1192",
      "[Fixed] Renamed files truncation - #695",
      "[Fixed] Git on Windows now integrates with the system certificate store - #706",
      "[Fixed] Cloning with an account/repoository shortcut would always fail - #1150",
      "[Fixed] OS version reporting - #1130",
      "[Fixed] Publish a new repository would always fail - #1046",
      "[Fixed] Authentication would fail for the first repository after logging in - #1118",
      "[Fixed] Don't flood the user with errors if a repository disappears on disk - #1132",
      "[Improved] The Merge dialog uses the Branches list instead of a drop down menu - #749",
      "[Improved] Lots of design polish - #1188, #1183, #1170, #1184, #1181, #1179, #1142, #1125"
    ],
    "0.0.31": [
      "[New] Prompt user to login when authentication error occurs - #903",
      "[New] Windows application has a new app menu, replaces previous hamburger menu - #991",
      "[New] Refreshed colours to align with GitHub website scheme -  #1077",
      "[New] Custom about dialog on all platforms - #1102",
      "[Fixed] Improved error handling when probing for a GitHub Enterprise server - #1026",
      "[Fixed] User can cancel 2FA flow - #1057",
      "[Fixed] Tidy up current set of menu items - #1063",
      "[Fixed] Manually focus the window when a URL action has been received - #1072",
      "[Fixed] Disable middle-click event to prevent new windows being launched - #1074",
      "[Fixed] Pre-fill the account name in the Welcome wizard, not login - #1078",
      "[Fixed] Diffs wouldn't work if an external diff program was configured - #1123",
      "[Improved] Lots of design polish work - #1113, #1099, #1094, #1077"
    ],
    "0.0.30": [
      "[Fixed] Crash when invoking menu item due to incorrect method signature - #1041"
    ],
    "0.0.29": [
      "[New] Commit summary and description fields now display issues and mentions as links for GitHub repositories - #941",
      "[New] Show placeholder when the repository cannot be found on disk - #946",
      "[New] New Repository actions moved out of popover and into new menu - #1018",
      "[Fixed] Display a helpful error message when an unverified user signs into GitHub Desktop - #1010",
      "[Fixed] Fix kerning issue when access keys displayed - #1033",
      "[Fixed] Protected branches show a descriptive error when the push is rejected - #1036",
      "[Fixed] 'Open in shell' on Windows opens to repository location - #1037"
    ],
    "0.0.28": ["[Fixed] Bumping release notes to test deployments again"],
    "0.0.27": [
      "[Fixed] 2FA dialog when authenticating has information for SMS authentication - #1009",
      "[Fixed] Autocomplete for users handles accounts containing `-` - #1008"
    ],
    "0.0.26": [
      "[Fixed] Address deployment issue by properly documenting release notes"
    ],
    "0.0.25": [
      "[Added] Autocomplete displays user matches - #942",
      "[Fixed] Handle Enter key in repository and branch list when no matches exist - #995",
      "[Fixed] 'Add Repository' button displays in dropdown when repository list empty - #984",
      "[Fixed] Correct icon displayed for non-GitHub repository - #964 #955",
      "[Fixed] Enter key when inside dialog submits form - #956",
      "[Fixed] Updated URL handler entry on macOS - #945",
      "[Fixed] Commit button is disabled while commit in progress - #940",
      "[Fixed] Handle index state change when gitginore change is discarded - #935",
      "[Fixed] 'Create New Branch' view squashes branch list when expanded - #927",
      "[Fixed] Application creates repository path if it doesn't exist on disk - #925",
      "[Improved] Preferences sign-in flow updated to standalone dialogs - #961"
    ],
    "0.0.24": ["Changed a thing", "Added another thing"]
  }
}<|MERGE_RESOLUTION|>--- conflicted
+++ resolved
@@ -1,13 +1,12 @@
 {
   "releases": {
-<<<<<<< HEAD
+    "1.4.2-beta0": [
+    ],
     "1.4.1-test2": [
       "Testing changes to how Desktop performs CI platform checks"
     ],
     "1.4.1-test1": [
       "Testing changes to how Desktop performs CI platform checks"
-=======
-    "1.4.2-beta0": [
     ],
     "1.4.1": [
       "[Added] Support for opening repository in Cygwin terminal - #5654. Thanks @LordOfTheThunder!",
@@ -36,7 +35,6 @@
       "[Improved] Clone dialog re-runs filesystem check when re-focusing on Desktop - #5518. Thanks @Daniel-McCarthy!",
       "[Improved] Branch names cannot start with a '+' character - #5594. Thanks @Daniel-McCarthy!",
       "[Improved] Warning if branch exists on remote when creating branch - #5141. Thanks @Daniel-McCarthy!"
->>>>>>> 3d7a3dd5
     ],
     "1.4.1-beta0": [
     ],
