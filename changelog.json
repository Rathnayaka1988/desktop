--- conflicted
+++ resolved
@@ -1,19 +1,15 @@
 {
   "releases": {
-<<<<<<< HEAD
     "2.9.10": [
       "[New] Initial support for system notifications when checks fail - #13655",
       "[Fixed] Unicode emoji on Windows are rendered in the correct position - #13958",
       "[Fixed] Fix crash logging under some circumstances - #13962"
     ],
-    "2.9.9": [
-=======
     "2.9.10-beta2": [
       "[Fixed] Unicode emoji on Windows are rendered in the correct position - #13958",
       "[Fixed] Fix crash logging under some circumstances - #13962"
     ],
     "2.9.10-beta1": [
->>>>>>> 8a77ac51
       "[Fixed] \"Create New Repository\" dialog preserves the path set from \"Add Local Repository\" dialog - #13928",
       "[Fixed] User guides now opens the correct page - #13920",
       "[Fixed] Fix duplicated first character on Windows when dealing with submodules or repos-within-repos - #12314",
