{
  "releases": {
<<<<<<< HEAD
    "3.0.4": ["[Improved] Upgrade embedded Git to 2.35.4"],
=======
    "3.0.4-beta1": ["[Improved] Upgrade embedded Git to 2.35.4"],
>>>>>>> 2944bf7d
    "3.0.3": [
      "[Added] Add Aptana Studio support - #14669. Thanks @tsvetilian-ty!",
      "[Fixed] Fix crash when user's locale is unsupported by the spellchecker - #14817. Thanks @tsvetilian-ty!",
      "[Fixed] On Windows, remember the app's zoom level on update - #5315",
      "[Fixed] Fix Markdown syntax highlighting - #14710",
      "[Improved] Add context menu option to copy repository paths - #14785. Thanks @novialriptide!",
      "[Improved] Allow copying paths when multiple files are selected - #14638. Thanks @tsvetilian-ty!",
      "[Improved] Add support for SSH password prompts when accessing repositories - #14676"
    ],
    "3.0.3-beta1": [
      "[Added] Add Aptana Studio support - #14669. Thanks @tsvetilian-ty!",
      "[Fixed] Fix crash when user's locale is unsupported by the spellchecker - #14817. Thanks @tsvetilian-ty!",
      "[Fixed] On Windows, remember the apps zoom level on update - #5315",
      "[Fixed] Fix Markdown syntax highlighting - #14710",
      "[Improved] Add context menu option to copy repository paths - #14785. Thanks @novialriptide!",
      "[Improved] Allow copying paths when multiple files are selected - #14638. Thanks @tsvetilian-ty!",
      "[Improved] Add support for SSH password prompts when accessing repositories - #14676",
      "[Improved] Upgrade to Electron v19.0.0 - #14813"
    ],
    "3.0.2": [
      "[Fixed] Fix crash launching the app on macOS High Sierra - #14712",
      "[Fixed] Terminate all GitHub Desktop processes on Windows when the app is closed - #14733. Thanks @tsvetilian-ty!"
    ],
    "3.0.2-beta4": [
      "[Improved] Add support for SSH password prompts when accessing repositories - #14676",
      "[Fixed] Fix Markdown syntax highlighting - #14710",
      "[Fixed] Fix issue with some repositories not being properly persisted - #14748"
    ],
    "3.0.2-beta3": [
      "[Fixed] Terminate all GitHub Desktop processes on Windows when the app is closed - #14733. Thanks @tsvetilian-ty!"
    ],
    "3.0.2-beta2": [
      "[Fixed] Fix crash launching the app on macOS High Sierra - #14712"
    ],
    "3.0.2-beta1": [
      "[Added] Add support for Aptana Studio - #14669. Thanks @tsvetilian-ty!"
    ],
    "3.0.1": [
      "[Added] Add support for PyCharm Community Edition on Windows - #14411. Thanks @tsvetilian-ty!",
      "[Added] Add support for highlighting .mjs/.cjs/.mts/.cts files as JavaScript/TypeScript - #14481. Thanks @j-f1!",
      "[Fixed] Prevent crash when encountering a large number of conflicts while checking for ability to merge branch - #14485",
      "[Fixed] Url encode branch names when 'Viewing Branch in Github' is selected - #14631. Thanks @tsvetilian-ty!",
      "[Fixed] Fix opening files with Android Studio - #14519",
      "[Fixed] Checks popover summary correctly reflects a successful conclusion when skipped or neutral checks are present - #14508",
      "[Fixed] Long lists of conflicted files to commit or files to discard can be scrolled - #14468",
      "[Fixed] Fix random crashes when external apps probe GitHub Desktop trampoline port - #14471",
      "[Improved] Display a banner when we have a pretext release note to highlight the new feature - #14620",
      "[Improved] Enable interactions with notifications from previous app sessions - #14496",
      "[Improved] Improve feedback about user permission to display notifications - #14496",
      "[Improved] Add ability to have showcasing of features through release notes - #14488",
      "[Improved] User can see all releases notes between their current version and the latest update - #14458",
      "[Removed] Outdated new drag and drop and split diff new feature callouts removed - #14463"
    ],
    "3.0.1-beta2": [
      "[Fixed] Prevent crash when encountering a large number of conflicts while checking for ability to merge branch - #14485",
      "[Fixed] Url encode branch names when 'Viewing Branch in Github' is selected - #14631. Thanks @tsvetilian-ty!"
    ],
    "3.0.1-beta1": [
      "[Added] Add support for PyCharm Community Edition on Windows - #14411. Thanks @tsvetilian-ty!",
      "[Added] Add support for highlighting .mjs/.cjs/.mts/.cts files as JavaScript/TypeScript - #14481. Thanks @j-f1!",
      "[Fixed] Fix opening files with Android Studio - #14519",
      "[Fixed] Checks popover summary correctly reflects a successful conclusion when skipped or neutral checks are present - #14508",
      "[Fixed] Long lists of conflicted files to commit or files to discard can be scrolled - #14468",
      "[Fixed] Fix random crashes when external apps probe GitHub Desktop trampoline port - #14471",
      "[Improved] Display a banner when we have a pretext release note to highlight the new feature - #14620",
      "[Improved] Enable interactions with notifications from previous app sessions - #14496",
      "[Improved] Improve feedback about user permission to display notifications - #14496",
      "[Improved] Add ability to have showcasing of features through release notes - #14488",
      "[Improved] User can see all releases notes between their current version and the latest update - #14458",
      "[Removed] Outdated new drag and drop and split diff new feature callouts removed - #14463"
    ],
    "3.0.0": [
      "[New] Get notified when your pull requests are reviewed - #14175",
      "[Fixed] Default to merging when pulling without a configured preference between merge or rebase - #14431",
      "[Improved] Add ability to re-run individual and failed GitHub Action checks - #14310"
    ],
    "2.9.16-beta2": [
      "[Fixed] Use fast-forward flag as default for pulling divergent paths - #14431"
    ],
    "2.9.16-beta1": [
      "[Improved] Add ability to re-run individual and failed GitHub Action checks - #14310"
    ],
    "2.9.15": [
      "[Fixed] Support trusting repositories on network shares (Windows) - #14368",
      "[Improved] Redesigned dialog for re-running checks - #14322"
    ],
    "2.9.15-beta2": [
      "[Improved] Show progress indicator when trusting a repository directory - #14410",
      "[Improved] Reduced noise on the rerun dialog user interface - #14322",
      "[Improved] Upgrade embedded Git LFS to 3.1.4 - #14415"
    ],
    "2.9.15-beta1": [
      "[Improved] Add UNC path prefix before adding to safe directory list - #14368",
      "[Improved] Upgrade embedded Git to v2.35.3 on macOS, v2.35.3.windows.1 on Windows, and Git LFS to v3.1.2"
    ],
    "2.9.14": [
      "[Improved] Surface Git's warning about unsafe directories and provide a way to trust repositories not owned by the current user - #14336"
    ],
    "2.9.14-beta1": [
      "[Improved] Surface Git's warning about unsafe directories and provide a way to trust repositories not owned by the current user - #14336"
    ],
    "2.9.13": [
      "[Added] Add ability to include or exclude multiple selected files for a commit from the context menu - #7790. Thanks @tsvetilian-ty!",
      "[Added] Add \"View Branch on GitHub\" to the branches menu - #14224. Thanks @tsvetilian-ty!",
      "[Fixed] Fix CI check status popover not closing when clicking on PR badge - #14256",
      "[Fixed] Fix checks list overflow handling on re-run checks dialog - #14246",
      "[Fixed] Pull requests adhere to temporal laws again - #14238",
      "[Fixed] Fix repository group header overflow when text is too long - #14233. Thanks @tsvetilian-ty!",
      "[Fixed] Clone dialog \"Choose\" button uses an open dialog for directory selection on Windows - #12812",
      "[Improved] Add a link under \"Enable notifications\" settings to the user's OS system notification settings - #14288"
    ],
    "2.9.13-beta2": [
      "[Added] Add ability to include or exclude multiple selected files for a commit from the context menu - #7790. Thanks @tsvetilian-ty!",
      "[Added] Add \"View Branch on GitHub\" to the branches menu - #14224. Thanks @tsvetilian-ty!",
      "[Fixed] Fix relative time of pull request review notification dialogs - #14261",
      "[Fixed] Fix CI check status popover not closing when clicking on PR badge - #14256",
      "[Fixed] Fix checks list overflow handling on re-run checks dialog - #14246",
      "[Improved] Close keywords are now formatted and have informational tooltips in markdown - #14253",
      "[Improved] Commit mentions in markdown are now formatted and linked - #14282",
      "[Improved] Add a link under \"Enable notifications\" settings to the user's OS system notification settings - #14288"
    ],
    "2.9.13-beta1": [
      "[New] Add support for notifications of pull request reviews - #14175",
      "[Fixed] Pull requests adhere to temporal laws again - #14238",
      "[Fixed] Fix repository group header overflow when text is too long - #14233. Thanks @tsvetilian-ty!",
      "[Fixed] Clone dialog \"Choose\" button uses an open dialog for directory selection on Windows - #12812"
    ],
    "2.9.12": [
      "[Added] Add support for Brackets Editor on Windows - #14069. Thanks @tsvetilian-ty!",
      "[Added] Add support for JetBrains RubyMine on Windows - #14068. Thanks @tsvetilian-ty!",
      "[Added] Add support for JetBrains GoLand on Windows - #14085. Thanks @tsvetilian-ty!",
      "[Added] Add support for Android Studio on Windows - #14054. Thanks @detherminal!",
      "[Fixed] Escape special characters when adding a file to .gitignore - #10253. Thanks @uttiya10!",
      "[Fixed] Show warning when attempting to commit files exceeding 100 MiB - #14164",
      "[Fixed] Allow selecting emojis in commit text - #14111",
      "[Fixed] Merge dialog options dropdown does not cause dialog scrolling - #13944",
      "[Fixed] Usernames displayed in repository list respect username casing - #9890",
      "[Fixed] Coauthor doesn't steal input focus while inputting commit message in squashing dialog - #13850",
      "[Fixed] Repository path validation for adding a repository doesn't erase keystrokes - #13901",
      "[Fixed] Command Line Tool ignores command aliases set by user on macOS - #13935",
      "[Improved] Relative time formatting consistent with dotcom - #14149",
      "[Improved] Prompt to initialize Git LFS cannot be dismissed by clicking outside of it - #14131",
      "[Improved] Add link to open fork settings when creating new branch on a forked repository - #12534. Thanks @geophilusd!",
      "[Improved] Render native elements such as scrollbars and checkboxes as dark when using a dark theme - #11174. Thanks @rakleed!"
    ],
    "2.9.12-beta3": [
      "[Fixed] Escape special characters when adding a file to .gitignore - #10253. Thanks @uttiya10!",
      "[Fixed] Dismiss \"initialize LFS\" dialog when clicking `Not Now` button - #14187"
    ],
    "2.9.12-beta2": [
      "[Fixed] Show warning when attempting to commit files exceeding 100 MiB - #14164",
      "[Fixed] Allow selecting emojis in commit text - #14111",
      "[Fixed] Merge dialog options dropdown does not cause dialog scrolling - #13944",
      "[Improved] Relative time formatting consistent with dotcom - #14149",
      "[Improved] Prompt to initialize Git LFS cannot be dismissed by clicking outside of it - #14131",
      "[Improved] Add link to open fork settings when creating new branch on a forked repository - #12534. Thanks @geophilusd!",
      "[Improved] Render native elements such as scrollbars and checkboxes as dark when using a dark theme - #11174. Thanks @rakleed!"
    ],
    "2.9.12-beta1": [
      "[Added] Add support for Brackets Editor on Windows - #14069. Thanks @tsvetilian-ty!",
      "[Added] Add support for JetBrains RubyMine on Windows - #14068. Thanks @tsvetilian-ty!",
      "[Added] Add support for JetBrains GoLand on Windows - #14085. Thanks @tsvetilian-ty!",
      "[Added] Add support for Android Studio on Windows - #14054. Thanks @detherminal!",
      "[Fixed] Usernames displayed in repository list respect username casing - #9890",
      "[Fixed] Coauthor doesn't steal input focus while inputting commit message in squashing dialog - #13850",
      "[Fixed] Repository path validation for adding a repository doesn't erase keystrokes - #13901",
      "[Fixed] Command Line Tool ignores command aliases set by user on macOS - #13935",
      "[Improved] Improves added and deleted line borders for high contrast mode - #12922"
    ],
    "2.9.11": [
      "[Added] Add tooltip to show types of file changes in a commit - #13957. Thanks @uttiya10!",
      "[Fixed] Discarding submodules with spaces in their relative path now correctly updates the submodule instead of moving it to Trash - #14024",
      "[Fixed] Prevent crash report dialog from appearing when launching on macOS Catalina or earlier - #13974",
      "[Fixed] Pre-fill clone path with repository name - #13971",
      "[Fixed] Allow discarding changes in scenarios where they cannot be moved to Trash - #13888",
      "[Fixed] \"Create New Repository\" dialog preserves the path set from \"Add Local Repository\" dialog - #13909",
      "[Fixed] Treat the old and new format of private email addresses equally when showing commit attribution warning - #13879",
      "[Fixed] Repositories containing untracked submodules no longer display a duplicated first character on Windows - #12314"
    ],
    "2.9.11-beta1": [
      "[Added] Add tooltip to show types of file changes in a commit - #13957. Thanks @uttiya10!",
      "[Fixed] Discarding submodules with spaces in their relative path now correctly updates the submodule instead of moving it to Trash - #14024",
      "[Fixed] Prevent crash report dialog from appearing when launching on macOS Catalina or earlier - #13974",
      "[Fixed] Pre-fill clone path with repository name - #13971",
      "[Fixed] Allow discarding changes in scenarios where they cannot be moved to Trash - #13888",
      "[Fixed] \"Create New Repository\" dialog preserves the path set from \"Add Local Repository\" dialog - #13909",
      "[Fixed] Treat the old and new format of private email addresses equally when showing commit attribution warning - #13879",
      "[Fixed] Repositories containing untracked submodules no longer display a duplicated first character on Windows - #12314"
    ],
    "2.9.10": [
      "[New] Initial support for system notifications when checks fail - #13655",
      "[Fixed] Unicode emoji on Windows are rendered in the correct position - #13958",
      "[Fixed] Fix crash logging under some circumstances - #13962"
    ],
    "2.9.10-beta2": [
      "[Fixed] Unicode emoji on Windows are rendered in the correct position - #13958",
      "[Fixed] Fix crash logging under some circumstances - #13962"
    ],
    "2.9.10-beta1": [
      "[Fixed] \"Create New Repository\" dialog preserves the path set from \"Add Local Repository\" dialog - #13928",
      "[Fixed] User guides now opens the correct page - #13920",
      "[Fixed] Fix duplicated first character on Windows when dealing with submodules or repos-within-repos - #12314",
      "[Fixed] Treat the old and new format of private email address equally when showing commit attribution warning - #13887",
      "[Fixed] Fixes crash on some Windows machines - #13930"
    ],
    "2.9.9": [
      "[Fixed] \"Create New Repository\" dialog preserves the path set from \"Add Local Repository\" dialog - #13928",
      "[Fixed] User guides now opens the correct page - #13920",
      "[Fixed] Fixes crash on some Windows machines - #13930",
      "[Fixed] App no longer crashes intermittently when running remote Git operations - #13916"
    ],
    "2.9.9-beta1": [
      "[Fixed] App no longer crashes intermittently when running remote Git operations - #13916",
      "[Fixed] Unicode emoji on Windows no longer render as monochrome outlines - #13914",
      "[Fixed] App no longer hangs when discarding changes in some scenarios - #13899",
      "[Fixed] App no longer crashes intermittently when rebasing and cherry-picking - #13889",
      "[Fixed] Fix crash when attempting to move the app to the /Applications folder on macOS - #13886",
      "[Fixed] App no longer crashes when checking for updates while the closing the window - #13892",
      "[Fixed] Restore application icon in \"Apps & Features\" on Windows - #13890",
      "[Improved] Relative dates in branch menu and commit history match - #13867"
    ],
    "2.9.8": [
      "[Fixed] Unicode emoji on Windows no longer render as monochrome outlines - #13914",
      "[Fixed] App no longer hangs when discarding changes in some scenarios - #13899",
      "[Fixed] App no longer crashes intermittently when rebasing and cherry-picking - #13889",
      "[Fixed] Fix crash when attempting to move the app to the /Applications folder on macOS - #13886",
      "[Fixed] App no longer crashes when checking for updates while the closing the window - #13892",
      "[Fixed] Restore application icon in \"Apps & Features\" on Windows - #13890",
      "[Improved] Relative dates in branch menu and commit history match - #13867"
    ],
    "2.9.7": [
      "[Added] Support pushing workflow files for GitHub Actions to GitHub Enterprise Server - #13640",
      "[Added] Support CLion as an external editor - #13739. Thanks @Pinzauti!",
      "[Fixed] Don't show web flow committer on GitHub Enterprise Server - #13848",
      "[Fixed] Cherry-pick success message always correctly reflects target branch - #13849",
      "[Fixed] Fix error managing remotes under some circumstances - #13837",
      "[Fixed] Add \"Copy Relative File Path\" option to changed files' context menu - #12589. Thanks @uttiya10!",
      "[Fixed] Fix CLI tool on macOS Monterey - #13764. Thanks @spotlightishere!",
      "[Fixed] Fix close button in full screen mode on macOS - #12838",
      "[Fixed] Commit message dialog background styles match dialog - #13606",
      "[Fixed] Ensure job steps on pull request check run list are always present - #13531",
      "[Improved] Changes within lines are presented the same way in side-by-side and unified diffs - #13838",
      "[Improved] Select integration tab automatically when changing default editor  - #13856. Thanks @uttiya10!",
      "[Improved] The check runs list for pull requests with multiple branches displays all actions workflow steps and headers - #13868",
      "[Improved] Check run group headers and checks stay in view while scrolling the sub checks or job steps. - #13532",
      "[Improved] Take aliases into account when sorting repositories - #13429",
      "[Improved] Support avatars on GitHub Enterprise Server - #13719",
      "[Improved] Fetch before trying to follow a URL link to a specific branch - #13641. Thanks @Bestra!",
      "[Improved] Add \"View on GitHub\" context menu option to repository list items - #13227. Thanks @lhvy!",
      "[Improved] Signal when a commit summary is getting long - #2055. Thanks @Twixes!",
      "[Improved] Remove unnecessary punctuation in appearance settings - #13715. Thanks @Pinzauti!"
    ],
    "2.9.7-beta3": [
      "[Fixed] Don't show web flow committer on GitHub Enterprise Server - #13848",
      "[Fixed] Cherry-pick success message always correctly reflects target branch - #13849",
      "[Fixed] Fix error managing remotes under some circumstances - #13837",
      "[Fixed] Add \"Copy Relative File Path\" option to changed files' context menu - #12589. Thanks @uttiya10!",
      "[Improved] Changes within lines are presented the same way in side-by-side and unified modes - #13838",
      "[Improved] Select integration tab automatically when changing default editor  - #13856. Thanks @uttiya10!",
      "[Improved] The check runs list for pull requests with multiple branches displays all actions workflow steps and headers - #13868"
    ],
    "2.9.7-beta2": [
      "[New] Initial support for system notifications when checks fail in Windows - #13655",
      "[Fixed] Fix CLI tool on macOS Monterey - #13764. Thanks @spotlightishere!",
      "[Improved] Upgrade to Electron v16.0.8 - #13814"
    ],
    "2.9.7-beta1": [
      "[New] Initial support for system notifications when checks fail in macOS - #13655",
      "[Added] Support pushing workflow files for GitHub Actions to GitHub Enterprise Server - #13640",
      "[Added] Support CLion as an external editor - #13739. Thanks @Pinzauti!",
      "[Fixed] Fix close button in full screen mode on macOS - #12838",
      "[Fixed] Commit message dialog background styles match dialog - #13606",
      "[Fixed] Ensure job steps on pull request check run list are always present - #13531",
      "[Improved] Take alias into account when sorting repositories - #13429",
      "[Improved] Upgrade to Electron v14.2.3 - #13689",
      "[Improved] Support avatars on GitHub Enterprise Server - #13719",
      "[Improved] Fetch before trying to follow a URL link to a specific branch - #13641. Thanks @Bestra!",
      "[Improved] Add \"View on GitHub\" context menu option to repository list items - #13227. Thanks @lhvy!",
      "[Improved] Signal when a commit summary is getting long - #2055. Thanks @Twixes!",
      "[Improved] Check run group headers and checks stay in view while scrolling the sub checks or job steps. - #13532",
      "[Improved] Remove unnecessary punctuation in appearance settings- #13715. Thanks @Pinzauti!"
    ],
    "2.9.6": [
      "[Added] View and re-run the check runs for the checked out pull request.",
      "[Fixed] Tooltip improvements and polish - #13452 #13449",
      "[Fixed] Stashing dialog no longer hangs when initiating cherry-pick in some circumstances - #13419",
      "[Fixed] Rebase no longer hangs after conflicts resolved when initiated through pull conflict error - #13204"
    ],
    "2.9.6-beta3": [
      "[Fixed] Tooltip improvements and polish - #13452 #13449",
      "[Improved] Add dynamic constraints for resizable components - #2745",
      "[Improved] Remove re-run button for repositories that cannot re-run checks. - #13460"
    ],
    "2.9.6-beta2": [
      "[Fixed] Stashing dialog no longer hangs when intiating cherry-pick - #13419",
      "[Fixed] Rebase no longer hangs after conflicts resolved when intiated through pull conflict error - #13204",
      "[Fixed] Discarding files and repositories successfully moves items to trash - #13433",
      "[Improved] Added check runs overall completeness indicator in check run popover header - #13423"
    ],
    "2.9.6-beta1": [
      "[Improved] Upgrade to Electron 13.6.2 - #12978",
      "[Improved] Allow amending pushed commits - #13384"
    ],
    "2.9.5": [
      "[Added] Add custom tooltips for quicker and more helpful information - #6384",
      "[Added] Support PyCharm as an external editor - #13270. Thanks @stevetaggart!",
      "[Fixed] Prevent inactive selected state from disappearing on lists - #13115",
      "[Fixed] Fix click area to select hunk on both sides of diff - #13325. Thanks @jwbth!",
      "[Fixed] Replace dialog animations with fade when user prefers reduced motion - #12976 #2768",
      "[Improved] Warn users when files contain bidirectional Unicode text - #13343",
      "[Improved] Change wording for default branch name option - #13223. Thanks @Rexogamer!"
    ],
    "2.9.5-beta4": [
      "[Fixed] Enable scroll in unified diff - #13393",
      "[Improved] Adds a re-run dialog to inform user which check runs will be re-run - #13369"
    ],
    "2.9.5-beta3": [
      "[Improved] Warn users when files contain bidirectional Unicode text - #13343",
      "[Improved] Group CI check runs by runner app and event - #13348, #13349, #13344"
    ],
    "2.9.5-beta2": [
      "[Added] View the check runs for the checked out pull request.",
      "[Fixed] Fix click area to select hunk on both sides of diff - #13325. Thanks @jwbth!"
    ],
    "2.9.5-beta1": [
      "[Added] Support PyCharm as an external editor - #13270. Thanks @stevetaggart!",
      "[Added] Add custom tooltips for quicker and more helpful information - #6384",
      "[Fixed] Replace dialog animations with fade when user prefers reduced motion - #12976 #2768",
      "[Fixed] Prevent inactive selected state from disappearing on lists - #13115",
      "[Improved] Change wording for default branch name option - #13223. Thanks @Rexogamer!"
    ],
    "2.9.4": [
      "[Added] Add syntax mapping for HAML - #13009. Thanks @alexanderadam!",
      "[Added] Add support for WezTerm on macOS - #12957. Thanks @theodore-s-beers!",
      "[Added] Add a menu item to view a committed file change on GitHub - #12492. Thanks @haykam821!",
      "[Fixed] Diffs are scrolled to the top when switching between files - #12980",
      "[Fixed] Fix SSH prompt for unknown hosts in some scenarios - #13050",
      "[Fixed] Apply syntax highlighting when viewing a small change for the first time - #13004",
      "[Fixed] Wrap long email addresses in the misattributed commit warning popover - #13044",
      "[Fixed] Refresh diffs when application receives focus - #12962",
      "[Fixed] Only consider tokens invalid when 401 error comes from GitHub Enterprise - #12943",
      "[Fixed] Show \"add repo\" dialog when opening repo from CLI - #12935",
      "[Fixed] Continue merge flow after merge conflicts are resolved with external conflict tool - #12881",
      "[Fixed] Prevent crash on successful merge after conflicts resolved - #12888",
      "[Fixed] Use same width for hunk expansion handles as we do for line numbers - #12887",
      "[Fixed] Use the correct icon for diff expansion - #12882",
      "[Improved] Add offending file name to the file exceeds size limit error - #10242. Thanks @ADustyOldMuffin!",
      "[Improved] Show a message explaining why line selection is disabled when hiding whitespace - #12979",
      "[Improved] Upgrade embedded Git to v2.32.0 on macOS, and to v2.32.0.windows.2 on Windows - #13000",
      "[Improved] Remove gaps in the commit message container revealing a different background - #12900. Thanks @haykam821!",
      "[Improved] Add clearer verbiage in the \"remove repository\" dialog - #12497. Thanks @fonsp!",
      "[Improved] Update grammar for \"repo deletion\" and \"couldn't find pull request\" error messages - #12902. Thanks @patrykmichalik!",
      "[Improved] Show confirmation dialog for SSH host key verification - #12894. Thanks @thsmdt!"
    ],
    "2.9.4-beta4": [
      "[Added] Add syntax mapping for HAML - #13009. Thanks @alexanderadam!",
      "[Fixed] Diffs are scrolled to the top when switching between files - #12980",
      "[Fixed] Fix SSH prompt for unknown hosts in some scenarios - #13050",
      "[Fixed] Apply syntax highlighting when viewing a small change for the first time - #13004",
      "[Fixed] Wrap long email addresses in the misattributed commit warning popover - #13044",
      "[Improved] Add offending file name to the file exceeds size limit error - #10242. Thanks @ADustyOldMuffin!",
      "[Improved] Show a message explaining why line selection is disabled when hiding whitespace - #12979",
      "[Improved] Show previous similar tags in the tag creation dialog - #12509. Thanks @mahezsh!"
    ],
    "2.9.4-beta3": [
      "[Fixed] Refresh diffs when application receives focus - #12962",
      "[Fixed] Tokens are not considered invalid when accessing GitHub Enterprise from outside of the company's VPN - #12943",
      "[Improved] Upgrade embedded Git to v2.32.0 on macOS, and to v2.32.0.windows.2 on Windows - #13000"
    ],
    "2.9.4-beta2": [
      "[Added] Add support for WezTerm on macOS - #12957. Thanks @theodore-s-beers!",
      "[Fixed] Remove high-contrast specific hover effects from light and dark theme - #12952",
      "[Fixed] Show \"add repo\" dialog when opening repo from CLI - #12935",
      "[Fixed] Continue merge flow after merge conflicts are resolved with exterior conflict tool - #12881",
      "[Fixed] Remove glitches when diffs are shown for the first time - #12903",
      "[Improved] Remove gaps in the commit message container revealing a different background - #12900. Thanks @haykam821!",
      "[Improved] Add clearer verbiage in the \"remove repository\" dialog - #12497. Thanks @fonsp!",
      "[Improved] Update grammar for \"repo deletion\" and \"couldn't find pull request\" error messages - #12902. Thanks @patrykmichalik!",
      "[Improved] Show confirmation dialog for SSH host key verification - #12894. Thanks @thsmdt!"
    ],
    "2.9.4-beta1": [
      "[Added] Add a menu item to view a committed file change on GitHub - #12492. Thanks @haykam821!",
      "[Added] Customizable high contrast theme - #12833",
      "[Fixed] App no longer crashes on successful merge after conflicts resolved - #12888",
      "[Fixed] Use same width for hunk expansion handles as we do for line numbers - #12887",
      "[Fixed] Use the correct icon for diff expansion - #12882"
    ],
    "2.9.3": [
      "[Fixed] Fix Notepad++ and RStudio integration on Windows - #12841",
      "[Fixed] Add minor version support for JetBrains IDEs on Windows - #12847. Thanks @tsvetilian-ty!"
    ],
    "2.9.3-beta2": [
      "[Fixed] Fix Notepad++ and RStudio integration on Windows - #12841",
      "[Fixed] Add minor version support for JetBrains IDEs on Windows - #12847. Thanks @tsvetilian-ty!"
    ],
    "2.9.3-beta1": [
      "[Added] Add syntax highlighting for dart - #12827. Thanks @say25!",
      "[Fixed] Fix scrolling performance issue for large diffs."
    ],
    "2.9.2": ["[Fixed] Fix scrolling performance issue for large diffs."],
    "2.9.1": [
      "[Added] Add Fluent Terminal shell support - #12305. Thanks @Idered!",
      "[Added] Add support for IntelliJ CE for macOS - #12748. Thanks @T41US!",
      "[Added] Show number of lines changed in a commit - #11656",
      "[Fixed] Enable 'Open in External Editor' for bat/cmd/sh/exe files - #6361. Thanks @AndreiMaga!",
      "[Fixed] Green circle in progress dialog remains round when commits have long descriptions - #12594. Thanks @litetex!",
      "[Fixed] History tab shows all commits as the user scrolls down - #12506 #3704",
      "[Fixed] Remove border of Repository and Branch foldouts in dark theme - #12478. Thanks @meJevin!",
      "[Fixed] Render links in commit messages when they are at the beginning of a line - #12105. Thanks @tsvetilian-ty!",
      "[Fixed] Show co-authors from undone commits - #12537",
      "[Fixed] Show SSH prompts (key passphrase, adding host, etc.) to users via dialog - #3457 #8761",
      "[Improved] Add support for more versions of JetBrains IDEs on Windows - #12778",
      "[Improved] Change the diff gutter width based on number of lines in diff - #2102. Thanks @ADustyOldMuffin!",
      "[Improved] Check invalidated tokens and prompt the user to sign in again - #12554",
      "[Improved] Double-click an option when switching branches to confirm how changed files are handled - #12522. Thanks @j-f1!",
      "[Improved] Improve auth error and prompt to suggest the user use a PAT instead of password - #12323",
      "[Improved] Increase visibility of misattributed commit warning in dark mode - #12210",
      "[Improved] Reduce time needed to make a commit - #12529",
      "[Improved] Use \"Recycle Bin\" name only on Windows - #12544. Thanks @shiftkey!",
      "[Improved] Windows users can use the system OpenSSH for their Git repositories - #5641"
    ],
    "2.9.1-beta7": [
      "[Fixed] Wrong SSH key passphrases are not stored after multiple failed attempts and then one successful - #12804"
    ],
    "2.9.1-beta6": [
      "[Fixed] Wrong SSH key passphrases are not stored - #12800",
      "[Fixed] Show SSH prompts (key passphrase, adding host, etc.) to macOS users via dialog - #12782"
    ],
    "2.9.1-beta5": [
      "[Fixed] Fixed authentication errors in some Git operations - #12796"
    ],
    "2.9.1-beta4": [
      "[Fixed] Show SSH prompts (key passphrase, adding host, etc.) to Windows users via dialog - #3457 #8761"
    ],
    "2.9.1-beta3": [
      "[Added] Add support for IntelliJ CE for macOS - #12748. Thanks @T41US!",
      "[Fixed] Render links in commit messages when they are at the beginning of a line - #12105. Thanks @tsvetilian-ty!",
      "[Improved] Added support for more versions of JetBrains IDEs on Windows - #12778",
      "[Improved] Windows users can use the system OpenSSH for their Git repositories - #5641"
    ],
    "2.9.1-beta2": [
      "[Added] Show number of lines changed in a commit - #11656",
      "[Improved] Increase visibility of misattributed commit warning in dark mode - #12210",
      "[Improved] Check invalidated tokens and prompt the user to sign in again - #12554",
      "[Improved] Improve auth error and prompt to suggest the user use a PAT instead of password - #12323"
    ],
    "2.9.1-beta1": [
      "[Added] Add Fluent Terminal shell support - #12305. Thanks @Idered!",
      "[Fixed] History tab shows all commits as the user scrolls down - #12506 #3704",
      "[Fixed] Show co-authors from undone commits - #12537",
      "[Fixed] Change the diff gutter width based on number of lines in diff - #2102. Thanks @ADustyOldMuffin!",
      "[Fixed] Enable 'Open in External Editor' for bat/cmd/sh/exe files - #6361. Thanks @AndreiMaga!",
      "[Fixed] Green circle in progress dialog remains round when commits have long descriptions - #12594. Thanks @litetex!",
      "[Fixed] Removed border of Repository and Branch foldouts in dark theme - #12478. Thanks @meJevin!",
      "[Improved] Double-click an option when switching branches to quickly confirm how you want changed files to be handled - #12522. Thanks @j-f1!",
      "[Improved] Use \"Recycle Bin\" name only on Windows - #12544. Thanks @shiftkey!",
      "[Improved] Reduced time needed to make a commit - #12529"
    ],
    "2.9.0": [
      "[New] Reorder commits with drag and drop in your commit history - #2507",
      "[New] Create a branch from any commit in your history - #3474",
      "[New] Amend the most recent commit on your branch - #1644",
      "[New] Squash commits in the history tab with drag and drop and a context menu - #2507",
      "[New] Squash and merge option available when merging branches - #2507",
      "[Added] Add support for Sublime Text 4 on Windows - #12124",
      "[Improved] Show warning before undoing commit if it potentially conflicts with changes in working directory - #4596 #9286 #5874 #6043",
      "[Fixed] Remove extra space in drag & drop tooltips - #12327"
    ],
    "2.8.4-beta5": [
      "[Improved] Scroll history to top after creating a branch from a commit - #12432"
    ],
    "2.8.4-beta4": [
      "[Added] Add support for Sublime Text 4 on Windows - #12124",
      "[Fixed] Fix rebase after a successful merge - #12429",
      "[Fixed] Only attempt to reorder commits when it's necessary - #12422"
    ],
    "2.8.4-beta3": [
      "[Fixed] Update from default branch now merges as expected - #12412",
      "[Improved] Create intros for the new drag and drop features :tada: - #12419",
      "[Improved] Squash merge and rebase options are available in comparison view - #12416",
      "[Removed] Remove cherry-picking drag prompt - #12410",
      "[Removed] Remove reset to a commit"
    ],
    "2.8.4-beta2": [
      "[New] Reorder commits with drag and drop in the history tab - #2507",
      "[New] Reset your branch to a previous commit up to the most recent pushed commit in your history - #12393",
      "[New] Amend the most recent commit on your branch - #1644",
      "[Add] Allow rebase, squashing, or merging when choosing how to update your current branch - #12396, #12382, 12362",
      "[Add] Add \"Undo Commit\" action to the context menu - #12344",
      "[Fixed] Show warning before undoing commit if it potentially conflicts with changes in working directory - #4596 #9286 #5874 #6043",
      "[Fixed] Fix coauthor styling in commit message dialog for squashing - #12356",
      "[Fixed] Selecting a coauthor and committing adds coauthor trailer - #12355",
      "[Fixed] Lists of commits, repositories or changes don't disappear after switching between apps",
      "[Improved] Add force-push warning to squash and reorder operations - #12403"
    ],
    "2.8.4-beta1": [
      "[New] Squash commits in the history tab - #2507",
      "[Fixed] Remove extra space in drag & drop tooltips - #12327",
      "[Removed] Remove taskbar progress indicator - #9489"
    ],
    "2.8.3": [
      "[Fixed] Renamed repositories no longer clash with new repositories of the same name - #3855",
      "[Fixed] Expanding files no longer shows duplicated lines - #12237",
      "[Fixed] Long emails are truncated in the Git config - #12159",
      "[Improved] Allow copying branch and repository names to clipboard - #12141. Thanks @tsvetilian-ty!",
      "[Improved] Allow creating a new branch from filtering by just hitting Enter - #12154. Thanks @tsvetilian-ty!"
    ],
    "2.8.3-beta1": [
      "[New] Create a branch from any commit in your history - #3474",
      "[Added] Add VS Code, VS Code Insiders and VSCodium to supported Windows ARM64 editors - #12174. Thanks @dennisameling!",
      "[Fixed] Long emails are truncated in the Git config - #12159",
      "[Fixed] Expanding files no longer shows duplicated lines - #12237",
      "[Improved] Upgrade to Electron 11.3.0 - #12279",
      "[Improved] Allow copying branch and repository names to clipboard - #12141. Thanks @tsvetilian-ty!",
      "[Improved] Allow creating a new branch from filtering by just hitting Enter - #12154. Thanks @tsvetilian-ty!"
    ],
    "2.8.2": [
      "[New] Add support for macOS on Apple silicon devices - #9691. Thanks @dennisameling!",
      "[Added] Thank external contributors for their work - #12137",
      "[Fixed] Disable partial change selection in split view while whitespace changes are hidden - #12129"
    ],
    "2.8.2-beta3": [],
    "2.8.2-beta2": [
      "[Fixed] Lists of commits, repositories or changes don't disappear after switching between apps",
      "[Improved] Thank you note language improved and retrieves all past release notes to retroactively thank all contributors"
    ],
    "2.8.2-beta1": [
      "[Added] Thank external contributors for their work - #12137",
      "[Fixed] Disable partial change selection in split view while whitespace changes are hidden - #12129",
      "[Improved] Show the build architecture in the About dialog - #12140",
      "[Improved] Upgrade to Electron 11.4.4 - #12139"
    ],
    "2.8.1": [
      "[Fixed] Disable partial change selection in split view while whitespace changes are hidden - #12129"
    ],
    "2.8.1-beta2": [
      "[Improved] Add complete support for macOS on Apple Silicon devices - #12091",
      "[Improved] From now on, macOS x64 builds running on Apple Silicon devices will auto update to arm64 builds"
    ],
    "2.8.1-beta1": [
      "[New] Preliminary support for macOS on Apple Silicon devices - #9691. Thanks @dennisameling!"
    ],
    "2.8.0": [
      "[New] Expand diffs to view more context around your changes - #7014",
      "[New] Create aliases for repositories you want to be displayed differently in the repository list - #7856",
      "[Added] Hide whitespace in diffs on Changes tab - #6818. Thanks @say25!",
      "[Fixed] Show correct state of remote branch when deleting local branches - #11923",
      "[Fixed] Display the full branch name in a tooltip when hovering over a branch in the branches list - #12008",
      "[Improved] Display full progress description when cloning a repository - #11375. Thanks @maifeeulasad!",
      "[Improved] Cherry-pick multiple non-sequential commits - #12030",
      "[Improved] Create a branch during cherry-picking via drag and drop - #12001",
      "[Improved] Show an alert when the app fails to move itself to the Applications folder on macOS - #11958",
      "[Improved] Use a save dialog when choosing where to clone a repo - #11949. Thanks @j-f1!"
    ],
    "2.7.3-beta4": [
      "[Fixed] On hover, show the full branch name in tooltip - #12008",
      "[Improved] During cloning progress and on hover, show full progress description - #11375. Thanks @maifeeulasad!",
      "[Improved] Cherry-pick multiple non sequential commits - #12030"
    ],
    "2.7.3-beta3": [
      "[New] Create aliases for repositories you want to be displayed differently in the repository list - #7856",
      "[Improved] Create a branch during cherry-picking via drag and drop - #12001"
    ],
    "2.7.3-beta2": [
      "[Fixed] Disable diff expansion for big files - #11988",
      "[Fixed] Expanding diffs now works as expected in unified view - #11972",
      "[Improved] Show an alert when the app fails to move itself to the Applications folder on macOS - #11958",
      "[Improved] Use a save dialog when choosing where to clone a repo - #11949. Thanks @j-f1!"
    ],
    "2.7.3-beta1": [
      "[New] Expand diffs to get more context about your changes - #11965",
      "[New] Preliminary support for Windows ARM64 - #9034. Thanks @dennisameling!",
      "[Added] Hide Whitespace in diffs on both Changes and History tabs - #6818. Thanks @say25!",
      "[Fixed] Show correct state of remote branch when deleting local branches - #11923"
    ],
    "2.7.2": [
      "[Added] Create branch during cherry-picking via the context menu - #11903",
      "[Added] Suggest macOS users move the app to `/Applications` to prevent issues - #11846",
      "[Fixed] Undo cherry-picking onto a remote branch now works as expected - #11921",
      "[Fixed] Dragging commits onto current branch no longer results in a broken state - #11915",
      "[Fixed] Get correct commit summary info in rebase - #11853",
      "[Improved] Cancel drag operation with escape key - #11925",
      "[Improved] Cherry-pick commits onto a pull request with drag and drop - #11922",
      "[Improved] Option to change the spellcheck language to English for Windows users whose system language is not English - #11589",
      "[Improved] Update how privacy and usage stats info is communicated - #11845",
      "[Improved] Remote Git operations are faster and less prone to errors on Windows - #11510"
    ],
    "2.7.2-beta2": [
      "[Fixed] Undo cherry-picking onto a remote branch now works as expected - #11921",
      "[Improved] Cancel drag operation with escape key - #11925",
      "[Improved] Cherry-pick commits onto a pull request with drag and drop - #11922",
      "[Improved] Option to change the spellcheck language to English for Windows users whose system language is not English - #11589"
    ],
    "2.7.2-beta1": [
      "[Improved] Update how privacy and usage stats info are provided to the user - #11845",
      "[Added] Create branch during cherry-picking via the context menu - #11903",
      "[Added] Suggest macOS users to move the app to `/Applications` to prevent issues - #11846",
      "[Fixed] Dragging commits onto current branch no longer results in a broken state - #11915",
      "[Fixed] Fix bug getting commit summary info in rebase - #11853"
    ],
    "2.7.1": [
      "[New] Cherry-picking is available! Copy commits from one branch to another using drag and drop or from a context menu - #1685"
    ],
    "2.7.0": [
      "[Added] Add support for RStudio Editor - #11690 #11386. Thanks @geophilusd!",
      "[Improved] Use system theme as default - #9959. Thanks @say25!"
    ],
    "2.7.0-beta6": [
      "[Added] Add ability to cherry-pick merge commits - #11877",
      "[Fixed] User can no longer get into a bad persistent cherry-picking drag state - #11875"
    ],
    "2.7.0-beta5": [
      "[Improved] Add ability for users to navigate branch menu tabs during cherry-pick - #11834",
      "[Improved] Add ability for scroll during a drag based on mouse position when over a scrollable element - #11849",
      "[Improved] Use conflict dialog to handle conflict for non-existent files during cherry-pick - #11866",
      "[Fixed] Theme settings correctly persist user selection - #11814. Thanks @say25!"
    ],
    "2.7.0-beta4": [
      "[Improved] Add support for RStudio for Windows - #11386",
      "[Improved] Give user more time to undo in the cherry-pick success banner - #11822",
      "[Improved] Improved cherry-picking drop target discoverability - #11827",
      "[Improved] Use Git language to describe cherry-pick - #11835",
      "[Fixed] After cherry-picking complete, show latest cherry-picked commit as selected in history - #11833",
      "[Fixed] Preserve and convert legacy theme setting - #11814. Thanks @say25!"
    ],
    "2.7.0-beta3": [
      "[Improved] Add support for RStudio Editor on MacOS - #11690. Thanks @geophilusd!",
      "[Improved] Use system theme as default - #9959. Thanks @say25!",
      "[Improved] Improve UX of cherry picking multiple commits with drag and drop - #11800"
    ],
    "2.7.0-beta2": [
      "[Fixed] Remote Git operations failed in some circumstances - #11696 #11701"
    ],
    "2.7.0-beta1": [
      "[New] Cherry picking! Copy commits from one branch to another - #1685"
    ],
    "2.6.7-beta1": [
      "[Improved] Upgrade embedded Git to v2.29.3 on macOS, and to v2.29.2.windows.4 on Windows - #11755"
    ],
    "2.6.6": [
      "[Fixed] Commit attribution warning is not shown for emails with different capitalization - #11711",
      "[Improved] Upgrade embedded Git to v2.29.3 on macOS, and to v2.29.2.windows.4 on Windows - #11755"
    ],
    "2.6.6-beta1": [
      "[Added] Add .avif image support - #11625. Thanks @brendonbarreto!",
      "[Fixed] Performing remote Git operations in rare cases displays an error message instead of crashing the app - #11694",
      "[Improved] Clicking on \"Add Co-Author\" moves the focus to the co-authors text field - #11621"
    ],
    "2.6.5": ["[Fixed] Performing remote Git operations could crash the app"],
    "2.6.4": [
      "[Added] Allow users to rename and delete branches via a new context menu on branches in the branches list - #5803 #10432",
      "[Fixed] Allow users to modify git config on a per repository basis - #9449. Thanks @say25!",
      "[Fixed] The app is not maximized on macOS every time the user clicks on the app's icon in the dock - #11590",
      "[Fixed] Always respect the default branch name chosen by the user - #11447",
      "[Fixed] Notepad++ does not close when GitHub Desktop closes - #11518",
      "[Improved] Update app icon for Windows - #11541",
      "[Improved] Suggest emails from GitHub accounts and warn about misattributed commits in the commit message area - #11591",
      "[Improved] Suggest emails from GitHub accounts and warn about misattributed commits in onboarding and preferences - #11561 #11566",
      "[Improved] Remote Git operations are faster and less prone to errors on Windows - #11510",
      "[Improved] Automatic branch fast-forwarding is now faster - #11463"
    ],
    "2.6.4-beta2": [
      "[Fixed] Allow users to modify git config on a per repository basis - #9449. Thanks @say25!",
      "[Fixed] The app is not maximized on macOS every time the user clicks on the app's icon in the Dock - #11590",
      "[Improved] Suggest emails from GitHub accounts and warn about misattributed commits in the commit message area - #11591",
      "[Improved] Remote Git operations are now faster and less prone to errors on Windows - #11510"
    ],
    "2.6.4-beta1": [
      "[Added] Add branch context menu with rename and delete to branch dropdown list - #5803 #10432",
      "[Fixed] Always respect the default branch name chosen by the user - #11447",
      "[Fixed] Notepad++ is not closed anymore when GitHub Desktop closes - #11518",
      "[Improved] Suggest emails from GitHub accounts and warn about misattributed commits in onboarding and Preferences - #11561 #11566",
      "[Improved] Update app icon for Windows - #11541",
      "[Improved] Automatic branch fast-forwarding is now faster - #11463"
    ],
    "2.6.3": [
      "[Improved] Upgrade embedded Git to v2.29.2 - #11369",
      "[Improved] Enable spellcheck on commit summary and description - #1597",
      "[Improved] Update app icon for macOS - #10855",
      "[Fixed] Remote Git operations (like cloning a repo) won't fail on old macOS versions - #11516",
      "[Fixed] Fast-forward all possible branches except the current branch when fetching - #11387"
    ],
    "2.6.3-beta3": [
      "[Fixed] Remote git operations (like cloning a repo) won't fail on old macOS versions - #11516",
      "[Fixed] Updated about modal dialog on macOS to match the new Big Sur icon - #11511"
    ],
    "2.6.3-beta2": ["[Improved] Update app icon for macOS Big Sur - #10855"],
    "2.6.3-beta1": [
      "[Fixed] Fast-forward all possible branches except the current branch when fetching - #11387",
      "[Improved] Enable spellcheck on commit summary and description - #1597",
      "[Improved] Upgrade embedded Git to v2.29.2 - #11369"
    ],
    "2.6.2": [
      "[Improved] Upgrade embedded Git LFS to 2.13.2 - #11394",
      "[Fixed] Pull requests no longer fail to update until the user switches repositories - #11241",
      "[Fixed] Fork behavior changes are now reflected in the app immediately - #11327",
      "[Fixed] Checking out a pull request from a fork for the first time now correctly identifies the remote branch to create the branch from - #11267",
      "[Fixed] Don't offer to stash changes when clicking on the currently checked out branch in the branch list - #11235",
      "[Fixed] Forked repository remotes are no longer removed when there are local branches tracking them - #11266",
      "[Fixed] Avoid bright flash for users of the dark theme when launching the app maximized - #5631. Thanks @AndreiMaga!",
      "[Fixed] VSCodium is now detected as an editor on Windows - #11252. Thanks @KallePM!"
    ],
    "2.6.2-beta4": [
      "[Improved] Show full output of Git hooks on errors - #6403",
      "[Improved] Keep focus in dropdown when pressing tab multiple times - #11278",
      "[Improved] Upgrade embedded Git LFS to 2.13.2 - #11394",
      "[Improved] Add detection of Sublime Text 4 and 2 as editor on macOS. - #11263. Thanks @yurikoles!",
      "[Fixed] Fork behavior changes are now reflected in the app immediately - #11327",
      "[Fixed] Commit message remains in text box until user chooses to commit - #7251"
    ],
    "2.6.2-beta3": ["[Removed] Release removed in favor of 2.6.2-beta4"],
    "2.6.2-beta2": [
      "[Fixed] Forked repository remotes are no longer removed when there's local branches tracking them - #11266",
      "[Fixed] Avoid bright flash for users of the dark theme when launching the app maximized - #5631. Thanks @AndreiMaga!",
      "[Fixed] Checking out a pull request from a fork for the first time now correctly identifies the remote branch to create the branch from - #11267",
      "[Fixed] VSCodium is now detected as an editor on Windows - #11252. Thanks @KallePM!"
    ],
    "2.6.2-beta1": [
      "[Fixed] Addressed an issue where pull requests could fail to update until the user switched repositories - #11241",
      "[Fixed] Don't offer to stash or move changes when clicking on the currently checked out branch in the branch list - #11235",
      "[Fixed] Checking out a pull request from a fork repeatedly now detects that there's already a branch that can be reused - #11238"
    ],
    "2.6.1": [
      "[Improved] Clearer menu label for reverting commits - #10515. Thanks @halitogunc!",
      "[Fixed] Refresh branches after creating a new branch - #11125",
      "[Fixed] Correct image diff swipe mode layout - #11120",
      "[Fixed] Very large text diffs could cause the app to crash when viewed in split diff mode - #11064",
      "[Fixed] Let the user know when a checkout fails due to use of assume-unchanged or skip-worktree - #9297",
      "[Fixed] Always show confirmation prompt before overwriting existing stash entry - #10956",
      "[Fixed] The fullscreen keyboard shortcut on macOS now works when using split diff mode - #11069"
    ],
    "2.6.1-beta3": [
      "[Fixed] Desktop would fail to launch for some users due to objects in the database using an old format - #11176",
      "[Fixed] Desktop would fail to launch for a small percentage of users that had several non-GitHub repositories in the app - #11192"
    ],
    "2.6.1-beta2": [
      "[Improved] Clearer menu label for reverting commits - #10515. Thanks @halitogunc!",
      "[Fixed] Refresh branches after creating a new branch - #11125",
      "[Fixed] Correct image diff swipe mode layout - #11120"
    ],
    "2.6.1-beta1": [
      "[Fixed] Very large text diffs could cause the app to crash when viewed in split diff mode - #11064",
      "[Fixed] Refactor checkout branch and stash logic - #9297 #10956 #8099 #7617",
      "[Fixed] Let the user know when a checkout fails due to use of assume-unchanged or skip-worktree - #9297",
      "[Fixed] Always show confirmation prompt before overwriting existing stash entry - #10956",
      "[Fixed] The fullscreen keyboard shortcut on macOS now works when using split diff mode - #11069"
    ],
    "2.6.0": [
      "[New] Split diffs! Toggle between viewing diffs in split or unified mode - #10617",
      "[Added] Use Page down, Page up, Home, and End keys to navigate and select items in lists - #10837",
      "[Added] Add `toml` syntax highlight - #10763. Thanks @samundra!",
      "[Added] Add support for Nova as external editor on macOS - #10645. Thanks @greystate!",
      "[Fixed] Restore Windows menu keyboard accessibility - #11007",
      "[Fixed] Actions in context menu of a non-selected file act on the chosen one instead of the previous one - #10743",
      "[Fixed] Correct title bar height on macOS Big Sur - #10980",
      "[Fixed] Fix broken issues links in release notes - #10977",
      "[Fixed] Fix overflow issues with long branch names - #5970. Thanks @juliarvalenti!",
      "[Fixed] Images fit correctly in the diff view when their sizes have changed - #2480 #9717",
      "[Fixed] Repository indicator refresh can no longer be manually triggered when disabled - #10905",
      "[Fixed] Resolving a conflicted file added in both the source and target branch no longer results in merge conflict markers appearing in the merge commit - #10820",
      "[Fixed] Small partial commit of very large text files no longer intermittently fails due to unexpected diff results - #10640",
      "[Fixed] Long commit message are scrollable again - #10815",
      "[Removed] Sign in to GitHub.com with username/password is no longer supported to improve account security"
    ],
    "2.6.0-beta1": [
      "[Fixed] Proper title bar height on macOS Big Sur - #10980",
      "[Fixed] Restore Windows menu keyboard accessibility - #11007",
      "[Fixed] Fix broken issues links in release notes - #10977",
      "[Fixed] Fixes overflow issues with long branch names - #5970. Thanks @juliarvalenti!",
      "[Removed] Sign in to GitHub.com with username/password is no longer supported"
    ],
    "2.5.8-beta1": ["[Improved] Upgrade embedded Git LFS - #10973"],
    "2.5.7": ["[Improved] Upgrade embedded Git LFS - #10973"],
    "2.5.7-beta2": [
      "[New] Search text within split diffs - #10755",
      "[Improved] Use Page down, Page up, Home, and End keys to navigate and select items in lists - #10837",
      "[Fixed] Comparison of different size image changes no longer overflow the bounds of the diff view - #2480 #9717",
      "[Fixed] Repository indicator refresh can no longer be manually triggered when disabled - #10905",
      "[Fixed] Choosing to resolve a conflicted file added in both the source and target branch no longer results in merge conflict markers appearing in the merge commit - #10820",
      "[Fixed] Small partial commit of very large text files no longer runs the risk of failing due to unexpected diff results - #10640",
      "[Fixed] Long commit message are scrollable once again - #10815"
    ],
    "2.5.7-beta1": [
      "[New] Split diffs! Toggle between viewing diffs in split or unified mode - #10617",
      "[Fixed] Actions in the context menu of a non-selected file in history no longer acts on the previously selected item - #10743",
      "[Added] Add `toml` syntax highlight - #10763. Thanks @samundra!",
      "[Added] Add support for Nova as external editor on macOS - #10645. Thanks @greystate!"
    ],
    "2.5.6": [
      "[New] Newly created repositories use 'main' as the default branch name - #10527",
      "[New] Users can configure the default branch name in Preferences/Options - #10527",
      "[New] Show status of GitHub Action runs for pull requests - #9819. Thanks @Raul6469!",
      "[New] Differentiate between draft and regular Pull Requests - #7170",
      "[Added] Periodic background fetch and status updates can now be disabled in the Advanced section of Preferences/Options - #10593",
      "[Added] Syntax highlighting for ASP.Net and unified diff / patch - #10410. Thanks @say25!",
      "[Improved] Allow renaming the default branch - #10415",
      "[Improved] Show which files are blocking a merge-like operation - #10441",
      "[Improved] Updated icons and border radiuses to align with GitHub.com - #10396, #10224",
      "[Improved] Show loading indicator when committing a merge - #10458",
      "[Improved] Show confirmation that branch is already up to date when merging from default branch - #9095",
      "[Improved] Enter key now initiates action in rebase and merge dialogs - #10511",
      "[Improved] After failing to move a repository to Trash, show error and keep the repository listed in Desktop - #8333",
      "[Improved] Email address validation in welcome flow and preferences dialog - #10214. Thanks @Pragya007!",
      "[Improved] Show helpful error when attempting to clone non-existent or inaccessible GitHub repositories - #5661. Thanks @kanishk98!",
      "[Fixed] Don't update submodules when discarding files - #10469",
      "[Fixed] Full screen notification is removed after a few seconds when starting the app in full screen",
      "[Fixed] Update rebase progress parser to parse output from the merge rebase backend - #10590",
      "[Fixed] Only show full screen toast notification when making the app window full-screen. Thanks @Sam-Spencer - #7916",
      "[Fixed] Ensure application window doesn't overlap second monitor - #10267",
      "[Fixed] Use UNIX line endings in WSL GitHub helper script - #10461",
      "[Removed] Remove setting to disable all certificate validation in favor of new best-effort approach - #10581"
    ],
    "2.5.6-beta3": [
      "[Improved] Email address validation in welcome flow and preferences dialog - #10214. Thanks @Pragya007!",
      "[Improved] Show helpful error when attempting to clone non-existent or inaccessible GitHub repositories - #5661. Thanks @kanishk98!",
      "[Fixed] Full screen notification is removed after a few seconds when starting the app in full screen",
      "[Fixed] Align resolve button text and size icon appropriately - #10646"
    ],
    "2.5.6-beta2": [
      "[New] Newly created repositories use 'main' as the default branch name - #10527",
      "[New] Users can configure the default branch name in Preferences/Options - #10527",
      "[Added] Periodic background fetch and status updates can now be disabled in the Advanced section of Preferences/Options - #10593",
      "[Fixed] Update rebase progress parser to parse output from the merge rebase backend - #10590",
      "[Fixed] Checking out a PR attempts to locate an existing branch tracking the PR base branch - #10598",
      "[Fixed] Only show full screen toast notification when making the app window full-screen. Thanks @Sam-Spencer - #7916",
      "[Fixed] Ensure application window doesn't overlap second monitor - #10267",
      "[Improved] Show which files are blocking a merge-like operation - #10441",
      "[Improved] After failing to move a repository to Trash, show error and keep the repository listed in Desktop - #8333",
      "[Improved] Allow using Enter key to confirm in rebase and merge dialogs - #10511",
      "[Removed] Remove setting to disable all certificate validation in favor of new best-effort approach - #10581"
    ],
    "2.5.6-beta1": [
      "[Fixed] Don't update submodules when discarding files - #10469",
      "[Fixed] Clicking on a branch in the compare branch list resets focus to the filter text box - #10485",
      "[Fixed] Use UNIX line endings in WSL GitHub helper script - #10461",
      "[Fixed] Differentiate between draft and regular PRs - #7170",
      "[Improved] Allow renaming the default branch - #10415",
      "[Improved] Show loading indicator when committing a merge - #10458",
      "[Improved] Show confirmation that branch is already up to date when merging from default branch - #9095"
    ],
    "2.5.5": [
      "[Fixed] Don't update submodules when discarding files - #10469",
      "[Fixed] Clicking on a branch in the compare branch list resets focus to the filter text box - #10485"
    ],
    "2.5.5-beta1": [
      "[Added] Show status of GitHub Action runs for pull requests - #9819. Thanks @Raul6469!",
      "[Added] Add AspNet and Diff/Patch Syntax Highlights - #10410. Thanks @say25!",
      "[Improved] Updated icons and border radiuses to align with GitHub.com - #10396, #10224"
    ],
    "2.5.4": [
      "[Added] Suggest to stash changes when trying to do an operation that requires a clean working directory - #10053",
      "[Added] Autocomplete users and issues from upstream repository when working in a fork - #10084",
      "[Added] Add Alacritty shell support - #10243. Thanks @halitogunc!",
      "[Fixed] Correct branch name in commit button when on an unborn branch - #10318",
      "[Fixed] Fix \"Show in Explorer\" in Windows when there are other files with the same name as the project folder - #10195",
      "[Fixed] Open the repository folder when clicking on \"Show in Finder\" in macOS - #9987",
      "[Fixed] Don't expand paths in the PATH environment variable during installation - #10100",
      "[Fixed] Prevent multiple search inputs from appearing in diffs - #9563",
      "[Fixed] Unable to toggle lines for partial commit of very large text files - #10154",
      "[Fixed] Fix BBEdit integration - #9050. Thanks @grumpybozo!",
      "[Fixed] Fix VoiceOver navigation to re-enter application content in macOS - #10303",
      "[Fixed] Repositories with historical commits containing filenames with backslashes can now be cloned on Windows - #9904",
      "[Fixed] Valid gitignore files are now created for new Clojure, Fortran and Kotlin repositories in Windows - #10417",
      "[Improved] Enable discarding submodule working directory changes - #8218",
      "[Improved] Surface progress estimation when cloning LFS repositories - #3171. Thanks @AndreiMaga!",
      "[Improved] Performance and accuracy improvement when autocompleting issues and users - #10168",
      "[Improved] Show only one error dialog when dragging multiple invalid folders to Desktop - #10211",
      "[Improved] Pull request list is now keyboard accessible - #10334",
      "[Improved] On Windows the Home and End keys can now be used to navigate lists - #6295. Thanks @AndreiMaga!",
      "[Improved] Show progress spinner while waiting for a removed repository to get moved to trash (Windows) - #10133",
      "[Improved] Dialogs now clear filter text boxes on Escape and closes on double Escape - #6369. Thanks @AndreiMaga!",
      "[Improved] Display the selected changes count in the changes list header tooltip - #9936. Thanks @haykam821!"
    ],
    "2.5.4-beta4": [
      "[Added] Support for specifying the default branch for new repositories - #10262",
      "[Improved] Enable discarding submodule working directory changes - #8218",
      "[Improved] Fix label alignment in radio-button component styles - #10397",
      "[Improved] Custom icon in list filter text boxes - #10394",
      "[Removed] Disable spellchecking for the time being - #10398"
    ],
    "2.5.4-beta3": [
      "[Added] Add Alacritty shell support - #10243. Thanks @halitogunc!"
    ],
    "2.5.4-beta2": [
      "[Added] Suggest to stash changes when trying to do an operation that requires a clean working directory - #10053",
      "[Fixed] Pull request list is now keyboard accessible - #10334",
      "[Fixed] Correct branch name in commit button when on an unborn branch - #10318",
      "[Fixed] Fix \"Show in Explorer\" in Windows when there are other files with the same name as the project folder - #10195",
      "[Fixed] Open the repository folder when clicking on \"Show in Finder\" in macOS - #9987",
      "[Fixed] Don't expand paths in the PATH environment variable during installation - #10100",
      "[Fixed] Prevent multiple search inputs from appearing in diffs - #9563",
      "[Fixed] Unable to toggle lines for partial commit of very large text files - #10154",
      "[Improved] Surface progress estimation when cloning LFS repositories - #3171. Thanks @AndreiMaga!",
      "[Improved] Performance and accuracy improvement when autocompleting issues and users - #10168",
      "[Improved] Show only one error dialog when dragging multiple invalid folders to Desktop - #10211",
      "[Improved] On Windows the Home and End keys can now be used to navigate lists - #6295. Thanks @AndreiMaga!",
      "[Improved] Show progress spinner while waiting for a removed repository to get moved to trash (Windows) - #10133"
    ],
    "2.5.4-beta1": [
      "[Fixed] Dialog now clears filters on esc and closes on double esc - #6369. Thanks @AndreiMaga!",
      "[Fixed] Fix BBEdit integration - #9050. Thanks @grumpybozo!",
      "[Fixed] Hide horizontal scroll when showing app errors - #10005",
      "[Improved] Display the selected changes count in the changes list header tooltip - #9936. Thanks @haykam821!",
      "[Improved] Autocompletion of users and issues from a fork - #10084"
    ],
    "2.5.3": [
      "[Added] Stash changes without switching branches - #10032",
      "[Added] Discard selection of lines from a file - #9728",
      "[Fixed] Display more readable messages for errors when cloning a repository - #9944",
      "[Fixed] Support launching Desktop from WSL on Windows - #4998. Thanks @shawnfunke!",
      "[Fixed] Select correct branch to compare when two branches have similar names - #9977",
      "[Fixed] Make Ctrl/Cmd+W shortcut work in all dialogs - #9826. Thanks @ruggi99!",
      "[Fixed] Fix links when text wrapping is required in commit summaries - #9185",
      "[Fixed] Prevent crash when an opened repository doesn't have an owner on GitHub - #9895",
      "[Fixed] Sign in correctly when pressing \"Enter\" on the username/password authentication form - #9899",
      "[Fixed] Maintain selected files when navigating back to the Changes tab - #7710. Thanks @TerryChan!",
      "[Fixed] Maintain selected files when deleting a stash - #9921",
      "[Improved] Remove redundant progress text from Git error messages - #9945",
      "[Improved] Remove flicker when switching between files in the changes tab - #9929",
      "[Improved] Remove space between the number and the percent sign when showing the progress of a clone operation - #9893",
      "[Improved] Automatically disable username and password authentication when the API no longer supports it - #9231"
    ],
    "2.5.3-beta2": [
      "[Added] Stash changes without switching branches - #10032",
      "[Fixed] Support launching Desktop from WSL on Windows - #4998. Thanks @shawnfunke!",
      "[Fixed] Set initial value of opt out checkbox in Discard line confirmation dialog to false - #9989",
      "[Fixed] Select correct branch to compare when two branches have similar names - #9977",
      "[Improved] Add detection to disable username and password authentication when the API is no longer available - #9231",
      "[Improved] Remove redundant progress text from Git error messages - #9945"
    ],
    "2.5.3-beta1": [
      "[Added] Discard selection of lines from a file - #9728",
      "[Fixed] Display more readable messages for errors when cloning a repository - #9944",
      "[Fixed] Make Ctrl/Cmd+W shortcut work in all dialogs - #9826. Thanks @ruggi99!",
      "[Fixed] Fix links when text wrapping is required in commit summaries - #9185",
      "[Fixed] Prevent crash when an opened repository doesn't have an owner on GitHub - #9895",
      "[Fixed] Sign in correctly when pressing \"Enter\" on the username/password authentication form - #9899",
      "[Fixed] Maintain selected files when navigating back to the Changes tab - #7710. Thanks @TerryChan!",
      "[Fixed] Maintain selected files when deleting a stash - #9921",
      "[Improved] Remove flicker when switching between files in the changes tab - #9929",
      "[Improved] Remove space between the number and the percent sign when showing the progress of a clone operation - #9893"
    ],
    "2.5.2": [
      "[Fixed] Enable setting to more easily work with maintained forks"
    ],
    "2.5.1": [
      "[Added] Provide a setting to more easily work with maintained forks - #9679",
      "[Added] Support deleting tags that have not been pushed - #9796",
      "[Fixed] Checkout correct PR branch when using \"Open in GitHub Desktop\" from github.com - #9873",
      "[Fixed] Support pressing \"Enter\" key to submit in Clone Repository dialog - #5234 #8804. Thanks @ruggi99!",
      "[Fixed] Avoid errors in restoring a stash when a branch is also named \"stash\" - #9844",
      "[Fixed] Avoid background network operations to calculate unpushed tags - #9793 #9828",
      "[Fixed] Rework Ctrl+Tab to switch between Changes and History anytime the app has focus - #5911. Thanks @JMcKiern!",
      "[Fixed] Center tags text vertically in History view - #9785",
      "[Fixed] Prevent Git authentication errors from prompting to retry clone instead of presenting authentication dialog - #9777",
      "[Improved] Make it safer to \"Open in Command Prompt\" on Windows - #9640. Thanks @dscho!",
      "[Improved] Prevent list scrollbars on Windows from overlapping with content - #9786"
    ],
    "2.5.1-beta2": [
      "[Added] Provide a setting to more easily work with maintained forks - #9679",
      "[Added] Offer ability to delete tags that haven't been pushed - #9796",
      "[Fixed] Checkout PR branch when using \"Open in GitHub Desktop\" from github.com - #9873",
      "[Fixed] Handle Enter key presses in Clone Repository Dialog - #5234 #8804. Thanks @ruggi99!",
      "[Fixed] Avoid errors in restoring a stash when a branch is also named \"stash\" - #9844",
      "[Fixed] Avoid performing background network operations to calculate unpushed tags - #9828",
      "[Fixed] Rework Ctrl+Tab to switch between Changes and History anytime the app has focus - #5911. Thanks @JMcKiern!",
      "[Improved] Make it safer to \"Open in Command Prompt\" on Windows - #9640. Thanks @dscho!",
      "[Improved] Update design of list scrollbars on Windows to prevent overlapping with content - #9786",
      "[Unshipped] Remove prompt for notifying when your branch has diverged from the default branch - #9804"
    ],
    "2.5.1-beta1": [
      "[Fixed] Center tags text vertically in History view - #9785",
      "[Fixed] Prevent Git authentication errors from prompting to retry clone instead of authentication dialog - #9777",
      "[Improved] Avoid executing unwanted Git hooks when fetching unpushed tags - #9793"
    ],
    "2.5.0": [
      "[New] Add, push, and view Git tags on commit history in Desktop - #9424",
      "[Added] Offer option to choose file from one branch or the other when resolving merge conflicts - #9702",
      "[Added] Add context menu for highlighted text in diff view - #5100. Thanks @HashimotoYT!",
      "[Fixed] Retain default branch option in \"Create Branch\" dialog when user focuses away from Desktop - #9611",
      "[Improved] Clean up copy for onboarding sign-in flow - #9715",
      "[Improved] Emphasize signing in to GitHub via browser due to username/password deprecation - #9663",
      "[Improved] Improve error message when publishing a private repository fails - #9646",
      "[Improved] Offer to retry if cloning a repository fails - #926. Thanks @Daniel-McCarthy!"
    ],
    "2.4.4-beta4": [
      "[Fixed] Add missing \"Cancel\" button in onboarding sign-in flow - #9715",
      "[Improved] Update copy for onboarding sign-in flow - #9715"
    ],
    "2.4.4-beta3": [
      "[Fixed] Restore welcome flow's 2FA confirmation screen - #9686",
      "[Improved] Add ability to always choose the file from one branch or the other when resolving merge conflicts - #9702"
    ],
    "2.4.4-beta2": [
      "[Fixed] Display tags in commit list and show tag creation option - #9682",
      "[Improved] Emphasize sign in via browser option in Welcome flow - #9663"
    ],
    "2.4.4-beta1": [
      "[Added] Show unpushed indicator on commits that have unpushed tags - #9667",
      "[Added] Add context menu for highlighted text in diff view - #5100. Thanks @HashimotoYT!",
      "[Fixed] Retain default branch option in \"Create Branch\" dialog when user focuses away from Desktop - #9611",
      "[Improved] Indicate in the Push/Pull/Fetch button when there are local unpushed tags - #9576",
      "[Improved] Offer to retry cloning if it fails - #926. Thanks @Daniel-McCarthy!",
      "[Improved] Update verbage in repository publish error - #9646"
    ],
    "2.4.4-beta0": [
      "[Added] Display tags in commit list - #9427",
      "[Fixed] Update embedded Git to avoid gitconfig errors on Windows - #9597"
    ],
    "2.4.3": [
      "[Fixed] Update embedded Git to avoid gitconfig errors on Windows - #9597"
    ],
    "2.4.3-beta0": [
      "[Fixed] Update embedded Git to address security vulnerability"
    ],
    "2.4.2": [
      "[Fixed] Prevent autocomplete suggestions from overlapping when loading many results - #9474",
      "[Fixed] Update embedded Git to address security vulnerability",
      "[Improved] Redesign metadata shown in commit history - #9428"
    ],
    "2.4.2-beta1": [
      "[Fixed] Allow user to cancel rebase flow when warned about force pushing - #9507",
      "[Fixed] Prevent autocomplete suggestions from overlapping in some cases - #9474",
      "[Fixed] Update embedded Git to address security vulnerability",
      "[Improved] Redesign metadata shown in commit history - #9428"
    ],
    "2.4.1": [
      "[Added] Indicate which commits have not yet been pushed to the remote in \"History\" tab - #5873",
      "[Added] Add support for JetBrains Rider as external editor - #9368 #9365. Thanks @wengfatt and @say25!",
      "[Added] Add support for PyCharm as external editor on macOS - #9401. Thanks @jakubroztocil!",
      "[Added] Add support for Android Studio as external editor on macOS - #9332. Thanks @guidezpl!",
      "[Added] Add support for Notepad++ as external editor on Windows - #9235. Thanks @say25!",
      "[Fixed] Update install location of Typora to fix detection issue - #9417. Thanks @TerryChan!",
      "[Fixed] Restore developer tools accelerator on Windows - #9430. Thanks @jfgordon2!",
      "[Fixed] Use upstream repository in commit message links to GitHub - #9334",
      "[Fixed] Reset scroll position to the top of the history tab after switching repositories - #9341",
      "[Fixed] Allow user to cancel rebase flow when warned about force pushing - #9507",
      "[Fixed] Update embedded Git to address security vulnerability",
      "[Improved] Lighten scrollbars in dark theme for higher contrast - #9114. Thanks @jfgordon2!",
      "[Improved] Display pull requests from upstream repository in pull request list - #6383"
    ],
    "2.4.1-beta1": [
      "[Added] Indicate which commits are un-pushed in \"History\" tab - #5873",
      "[Added] Show progress bar in taskbar during pushing and pulling changes - #8433. Thanks @ChamodyaDias!",
      "[Added] Add support for JetBrains Rider as external editor - #9368 #9365. Thanks @wengfatt and @say25!",
      "[Added] Add support for PyCharm as external editor on macOS - #9401. Thanks @jakubroztocil!",
      "[Added] Add support for Android Studio as external editor on macOS - #9332. Thanks @guidezpl!",
      "[Added] Add support for Notepad++ as external editor on Windows - #9235. Thanks @say25!",
      "[Fixed] Use correct install location of Typora to fix detection issue - #9417. Thanks @TerryChan!",
      "[Fixed] Display pull requests from upstream repository in pull request list - #6383",
      "[Fixed] Restore developer tools accelerator on Windows - #9430. Thanks @jfgordon2!",
      "[Fixed] Use upstream repository in commit message links to GitHub - #9334",
      "[Fixed] Reset scroll position to the top of the history tab after switching repositories - #9341",
      "[Improved] Lighten scrollbars in dark theme for higher contrast - #9114. Thanks @jfgordon2!",
      "[Improved] Notify consistently when default or upstream branch has new commits that are not present on your branch - #9320 #9328 #9319"
    ],
    "2.4.0": [
      "[New] Set Git proxy environment variables from system configuration automatically - #9154",
      "[Added] Enable creating a GitHub issue from app menu and keyboard shortcut - #8989",
      "[Added] Add editor support for IntelliJ Idea on macOS - #8398. Thanks @gssbzn!",
      "[Added] Add editor support for PhpStorm and update WebStorm - #7195. Thanks @dacoto97!",
      "[Added] Add shell support for Windows Terminal - #7854. Thanks @AndreiMaga!",
      "[Added] Support keyboard scrolling in diffs - #9074",
      "[Fixed] Ensure branch protection warning works when branch names contain special characters - #9086",
      "[Fixed] Ensure intro page is responsive when resizing the window - #9175",
      "[Fixed] Ensure local branch is also deleted when deleting a branch that no longer exists on the remote - #8831",
      "[Fixed] Restore negative space in \"Files selected\" graphic for Dark Theme - #8716. Thanks @say25!",
      "[Fixed] Support selecting text in error dialogs - #7606",
      "[Fixed] Prevent bringing changes to another branch from failing silently - #9038",
      "[Fixed] Save the user's position within \"History\" and \"Changes\" tabs when switching - #9061",
      "[Improved] Update the remote url when a repository's name changes on GitHub - #8590",
      "[Improved] Allow \"Open in Desktop\" button from pull requests on GitHub to open in a local fork in Desktop - #9012",
      "[Improved] Support automatically switching between Dark and Light Theme on Windows - #9015. Thanks @say25!",
      "[Improved] Format errors containing raw Git output with fixed-width font - #8964",
      "[Improved] Modify \"View on GitHub\" menu item to open upstream for local fork repositories - #9316",
      "[Improved] Create new branches in forks from the default branch of the upstream repo - #7762",
      "[Improved] Graduate Dark Theme out of beta - #9294"
    ],
    "2.3.2-beta8": [
      "[Fixed] Preserve the footer within a resizable list when shrinking or expanding - #9344",
      "[Fixed] Save the user's position within \"History\" and \"Changes\" tabs when switching - #9061"
    ],
    "2.3.2-beta7": [
      "[Improved] Modify \"View on GitHub\" menu item to open upstream for local fork repositories - #9316"
    ],
    "2.3.2-beta6": [
      "[Fixed] Ensure intro page is responsive when resizing the window - #9175",
      "[Improved] Dark Theme is out of beta - #9294",
      "[Improved] New branches in forks are created from the default branch of the upstream repo - #7762"
    ],
    "2.3.2-beta5": [
      "[Fixed] Update the remote url when a repository's name changes on GitHub - #8590",
      "[Improved] Direct new issues created from a local fork to its upstream on GitHub - #9232"
    ],
    "2.3.2-beta4": [
      "[New] Set Git proxy environment variables from system configuration automatically - #9154",
      "[Added] Enable creating a GitHub issue from app menu - #8989",
      "[Added] Add shell support for Windows Terminal - #7854. Thanks @AndreiMaga!",
      "[Added] Add editor support for IntelliJ Idea on macOS - #8398. Thanks @gssbzn!",
      "[Added] Add editor support for PhpStorm and update WebStorm - #7195. Thanks @dacoto97!",
      "[Added] Support disabling certificate revocation checks on Windows - #3326",
      "[Improved] Expand system dark mode detection to Windows - #9015. Thanks @say25!",
      "[Improved] Allow \"Open in Desktop\" button from pull requests on GitHub to open in a local fork in Desktop - #9012"
    ],
    "2.3.2-beta3": [
      "[Fixed] Checkout correct PR branch from “open this in GitHub Desktop” link on GitHub.com pull request page - #9108",
      "[Fixed] Ensure branch protection warning works when branch names contain special characters - #9086",
      "[Fixed] Fix graphic indicating files selected in Dark Mode - #8716. Thanks @say25!",
      "[Fixed] Support keyboard scrolling in diffs - #9074"
    ],
    "2.3.2-beta2": [
      "[Fixed] Make text in error dialogs selectable - #7606",
      "[Fixed] Prevent bringing changes to another branch from failing silently - #9038",
      "[Fixed] Ensure local branch is also deleted when deleting a branch that no longer exists on the remote - #8831",
      "[Improved] Format errors containing raw Git output with fixed-width font - #8964",
      "[Improved] Upgrade to Electron 7 - #8967"
    ],
    "2.3.0-test2": ["Testing upgrade from Electron v6 to v7"],
    "2.3.0-test1": ["Testing upgrade from Electron v5 to v6"],
    "2.3.2-beta1": [],
    "2.3.1": [
      "[Fixed] Don't display erroneous Git error when creating a fork - #9004",
      "[Fixed] Remove stray characters from Git progress indicators on Windows - #9003"
    ],
    "2.3.0": [
      "[New] Prompt users to create a fork if they fail to push to a GitHub repository due to permissions - #8548",
      "[Added] Show link to upstream pull requests in pull request list of a fork - #8965",
      "[Added] Show a warning if the user doesn't have write access to push to the repository and offer to make a fork - #8938",
      "[Added] Provide configuration in Preferences to always bring or leave changes when switching branches - #7746",
      "[Added] Prompt users to re-authorize if required by any of their GitHub organizations - #8910",
      "[Added] Support GoLand as external editor on Mac - #8802. Thanks @thinklinux!",
      "[Fixed] Show proper dialog when push fails due to missing workflow scope - #8958",
      "[Fixed] Take users to the correct page on GitHub.com when opening a pull request in browser from a fork - #8928",
      "[Fixed] Don't suggest creating a pull request if the current branch has an open pull request targeting an upstream repo - #8549",
      "[Fixed] Remove false branch protection warning when switching branches - #8743",
      "[Fixed] Show branch protection warning after checking out protected branches outside Desktop - #8790",
      "[Improved] Only show branch protection warning when changed files are present - #8795",
      "[Improved] Show an error when editing a Git configuration file fails due to existing lock file - #8956",
      "[Improved] Update design and layout for GitHub Desktop preferences - #8774"
    ],
    "2.3.0-beta2": [
      "[Fixed] Remove stray characters from Git progress indicators - #8962",
      "[Fixed] Show proper dialog when push fails due to missing workflow scope - #8958",
      "[Added] Show link to upstream pull requests in pull request list - #8965"
    ],
    "2.3.0-beta1": [
      "[New] Prompt users to make a fork if they fail to push to a GitHub repository due to permissions  - #8548",
      "[Added] Show a commit warning if the user can't push to the repository - #8938",
      "[Fixed] Route the user to the correct URL when opening a pull request from a fork in the browser - #8928",
      "[Improved] Only show branch protection warning when changed files are present - #8795",
      "[Improved] Show an error when editing a git configuration file fails due to existing lock file - #8956"
    ],
    "2.2.5-beta1": [
      "[Added] Users can configure Desktop to always bring or leave changes when switching branches - #7746",
      "[Added] Prompt users to re-authorize if required by any of their GitHub organizations - #8910",
      "[Fixed] Recognize if the current branch of a fork has a pull request to the upstream repo - #8549",
      "[Fixed] Remove false branch protection warning when switching branches - #8743",
      "[Added] Support GoLand as external editor on Mac - #8802. Thanks @thinklinux!",
      "[Fixed] Update branch protection state for checkout outside of Desktop - #8790",
      "[Improved] Re-designed preferences dialog - #8774"
    ],
    "2.2.5-test1": ["[Fixed] Sign Windows installers using SHA256 file digest"],
    "2.2.4": [
      "[New] Warn when committing to a protected branch - #7023",
      "[New] Warn when committing to a repository you don't have write access to - #8665",
      "[Added] Adding integration for Xcode as external editor - #8255. Thanks @msztech!",
      "[Fixed] Update embedded Git to address security vulnerabilities - #8780",
      "[Fixed] Changed wording to match git autocrlf behavior - #5741. Thanks @jmhammock!",
      "[Fixed] Don't dismiss dialogs when dragging from the dialog to the backdrop - #8544",
      "[Fixed] Fix arrow key navigation of Changes and History lists (#6845) - #6845. Thanks @JMcKiern!",
      "[Fixed] Handle multibyte characters in names - #8534",
      "[Fixed] Keep PR badge on top of progress bar - #8622",
      "[Fixed] Prevent application crash when background process spawn fails - #8614",
      "[Fixed] Show autocomplete suggestions on top of CodeMirror author input - #4084",
      "[Fixed] Standardize dialogs' button orders - #7186 #2463 #5883",
      "[Improved] Make no newline indicator in file diffs readable by screenreaders. - #6494. Thanks @jmhammock!"
    ],
    "2.2.4-beta4": [
      "[Fixed] Update embedded Git to address security vulnerabilities - #8780"
    ],
    "2.2.4-beta3": [
      "[Fixed] Make newly cloned repositories load pull requests correctly - #8745",
      "[Improved] Make no newline indicator in file diffs readable by screenreaders. - #6494. Thanks @jmhammock!"
    ],
    "2.2.4-beta2": [
      "[Added] Adding integration for Xcode as external editor - #8255. Thanks @msztech!",
      "[Fixed] Changed wording to match git autocrlf behavior - #5741. Thanks @jmhammock!",
      "[Fixed] Fix arrow key navigation of Changes and History lists (#6845) - #6845. Thanks @JMcKiern!",
      "[Fixed] Standardize dialogs' button orders - #7186 #2463 #5883",
      "[Fixed] Keep PR badge on top of progress bar - #8622",
      "[Fixed] Show autocomplete suggestions on top of CodeMirror author input - #4084",
      "[Improved] Warn user if they're committing to a repo they don't have write permission for - #8665",
      "[Improved] Don't prompt to stash changes when switching away from protected branch - #8664"
    ],
    "2.2.4-beta1": [
      "[New] Warn when committing to a protected branch - #7023",
      "[Fixed] Prevent application crash when background process spawn fails - #8614",
      "[Fixed] Handle multibyte characters in names - #8534",
      "[Fixed] Don't dismiss dialogs when dragging from the dialog to the backdrop - #8544"
    ],
    "2.2.3": [
      "[Fixed] Prevent text overflow in crash dialog - #8542",
      "[Fixed] Address warnings on macOS Catalina preventing app from opening after install - #8555",
      "[Improved] Update to most recent gitignore templates - #8527"
    ],
    "2.2.3-beta1": [
      "[Fixed] Prevent text overflow in crash dialog - #8542",
      "[Fixed] Address warnings on macOS Catalina preventing app from opening after install - #8555",
      "[Improved] Update to most recent gitignore templates - #8527"
    ],
    "2.2.3-test5": ["Testing entitlements + notarization for mac app"],
    "2.2.3-test4": ["Testing entitlements + notarization for mac app"],
    "2.2.3-test3": ["Testing entitlements + notarization for mac app"],
    "2.2.3-test2": ["Testing notarization for mac app"],
    "2.2.3-test1": ["Testing notarization for mac app"],
    "2.2.2": [
      "[Added] Onboarding tutorial animations help guide users to the next action - #8487",
      "[Added] Prompt users to re-authenticate if they are unable to push changes to a workflow file - #8357",
      "[Improved] Starting the tutorial is more prominent when getting started with GitHub Desktop - #8441",
      "[Improved] Use a different editor if previously selected editor cannot be found - #8386"
    ],
    "2.2.2-beta3": [
      "[Added] Helpful animations during the onboarding tutorial - #8487"
    ],
    "2.2.2-beta2": [
      "[Improved] Use a different editor if previously selected editor cannot be found - #8386",
      "[Improved] Starting the tutorial is more prominent when getting started with GitHub Desktop - #8441"
    ],
    "2.2.2-beta1": [
      "[Added] Prompt users to re-authenticate if they are unable to push changes to a workflow file - #8357"
    ],
    "2.2.1": [
      "[Fixed] Improperly formatted url pre-filled in \"Clone Repository\" dialog - #8394",
      "[Fixed] VSCodium integration on macOS - #8424. Thanks @akim8!",
      "[Fixed] Partially hidden icon in \"Open Pull Request\" button - #8410"
    ],
    "2.2.1-beta1": [
      "[Fixed] Improperly formatted url pre-filled in \"Clone Repository\" dialog - #8394",
      "[Fixed] VSCodium integration on macOS - #8424. Thanks @akim8!",
      "[Fixed] Partially hidden icon in \"Open Pull Request\" button - #8410"
    ],
    "2.2.1-beta0": [],
    "2.2.0": [
      "[New] Interactive tutorial for new users to become productive using Git and GitHub more quickly - #8148 #8149",
      "[Added] Support pushing workflow files for GitHub Actions to GitHub.com - #7079",
      "[Added] Enforce web flow authentication for users who are part of orgs using single sign-on - #8327",
      "[Added] Support CodeRunner as an external editor - #8091. Thanks @ns-ccollins!",
      "[Added] Support VSCodium as an external editor - #8000. Thanks @Rexogamer!",
      "[Fixed] Commit description shadow visibility updates when typing - #7994. Thanks @KarstenRa!",
      "[Fixed] Commit summaries with comma delimited issues are not parsed - #8162. Thanks @say25!",
      "[Fixed] File path truncation in merge conflicts dialog - #6666",
      "[Fixed] Git configuration fields in onboarding were not pre-filled from user's profile - #8323",
      "[Fixed] Keep conflicting untracked files when bringing changes to another branch - #8084 #8200",
      "[Fixed] Make app's version selectable in \"About\" dialog - #8334",
      "[Improved] Application menu bar is visible when no repositories have been added to the app - #8209",
      "[Improved] Support stashing lots of untracked files on Windows - #8345",
      "[Improved] Surface errors from branch creation to user - #8306 #5997 #8106"
    ],
    "2.2.0-beta3": [
      "[Fixed] File path truncation in merge conflicts dialog - #6666",
      "[Fixed] Support pushing workflow files for GitHub Actions to GitHub.com - #7079",
      "[Fixed] Resume tutorial if new repo has been added - #8341",
      "[Improved] Retain commit summary placeholder in tutorial repo - #8354",
      "[Improved] Tutorial welcome design revisions - #8344",
      "[Improved] Support stashing lots of untracked files on Windows - #8345",
      "[Improved] Specific error message when tutorial creation fails due to repository already existing - #8351",
      "[Improved] Tweak responsive styles for welcome pane - #8352",
      "[Improved] Tutorial step instructions are more clear - #8374"
    ],
    "2.2.0-beta2": [
      "[Added] Add \"Welcome\" and \"You're done!\" screens to onboarding tutorial - #8232",
      "[Added] Button to exit and resume onboarding tutorial - #8231",
      "[Added] Enforce web flow authentication for users who are part of orgs using single sign-on - #8327",
      "[Fixed] Git configuration fields in onboarding were not pre-filled from user's profile - #8323",
      "[Fixed] Make app's version selectable in \"About\" dialog - #8334",
      "[Fixed] Keep conflicting untracked files when bringing changes to another branch - #8084 #8200",
      "[Fixed] Mark pull request step in tutorial done more quickly - #8317",
      "[Fixed] Prevent triggering multiple tutorial creation flows in parallel - #8288",
      "[Fixed] Surface errors from branch creation to user - #8306 #5997 #8106",
      "[Fixed] Reliably show \"Open editor\" button in tutorial after editor has been installed - #8315"
    ],
    "2.2.0-beta1": [
      "[New] Interactive tutorial for new users to become productive using Git and GitHub more quickly - #8148 #8149",
      "[Added] Support CodeRunner as an external editor - #8091. Thanks @ns-ccollins!",
      "[Added] Support VSCodium as an external editor - #8000. Thanks @Rexogamer!",
      "[Fixed] Commit summaries with comma delimited issues are parsed - #8162. Thanks @say25!",
      "[Fixed] Commit description shadow visibility updates when typing - #7994. Thanks @KarstenRa!",
      "[Improved] Application menu bar is visible when no repositories have been added to the app - #8209"
    ],
    "2.1.3": [
      "[Fixed] Changes from remote branch erroneously displayed on corresponding branch on Desktop - #8155 #8167",
      "[Fixed] Sign-in flow for Windows users not possible via OAuth - #8154 #8142"
    ],
    "2.1.3-beta1": [
      "[Fixed] Changes from remote branch erroneously displayed on corresponding branch on Desktop - #8155 #8167",
      "[Fixed] Sign-in flow for Windows users not possible via OAuth - #8154 #8142"
    ],
    "2.1.2": [
      "[Added] Syntax highlighting support for 20 more programming languages - #7217. Thanks @KennethSweezy!",
      "[Added] Kitty shell support for macOS - #5162",
      "[Added] Atom editor support on Windows for beta and nightly channels - #8010. Thanks @Rexogamer!",
      "[Fixed] File checkboxes and line selection in diffs are not disabled when committing - #3814 #5934. Thanks @HashimotoYT!",
      "[Fixed] Small images are scaled down too much in two-up image rendering - #7520",
      "[Fixed] Manual conflict resolution for binary files always chooses same version - #8059",
      "[Fixed] Branch pruner errors on \"orphaned\" branches - #7983",
      "[Fixed] Prevent CodeMirror search plugin from stealing registered global keyboard shortcuts - #8068",
      "[Fixed] Update embedded Git on Windows to remove erroneous errors - #8133",
      "[Fixed] Menu state not updated for macOS after performing some actions - #8055",
      "[Fixed] Error message could appear outside the boundary of its container - #7988",
      "[Fixed] Improved error handling when trying to rebase a ref that doesn't exist - #7881",
      "[Improved] Expand hover area on repository list items - #7910. Thanks @say25!",
      "[Improved] Always fast forward recent branches after fetch - #7761",
      "[Improved] Ensure recent branches are updated during remote interactions - #8081"
    ],
    "2.1.2-beta2": ["[Fixed] Update embedded Git on Windows - #8133"],
    "2.1.2-beta1": [
      "[Added] Option to hide whitespace in historical commits - #8045. Thanks @say25!",
      "[Fixed] Small images are scaled down too much in two-up image rendering - #7520",
      "[Fixed] Manual conflict resolution for binary files always chooses same version - #8059",
      "[Fixed] Disable some unavailable actions while committing - #3814 #5934. Thanks @HashimotoYT!",
      "[Fixed] Branch pruner errors on \"orphaned\" branches - #7983",
      "[Fixed] Prevent CodeMirror search plugin from stealing registered global keyboard shortcuts - #8068",
      "[Improved] Re-word \"No local changes\" view summary - #8007. Thanks @rexogamer!",
      "[Improved] Expand hover area on repository list items - #7910. Thanks @say25!",
      "[Improved] Always fast forward recent branches after fetch - #7761"
    ],
    "2.1.1": [
      "[Fixed] Update embedded Git on Windows to address security vulnerability - #8101"
    ],
    "2.1.1-beta4": [
      "[Fixed] Update embedded Git on Windows to address security vulnerability - #8101"
    ],
    "2.1.1-beta3": [
      "[Added] Syntax highlighting support for 20 more programming languages - #7217. Thanks @KennethSweezy!",
      "[Added] Kitty shell support for macOS - #5162",
      "[Added] Atom editor support on Windows for beta and nightly channels - #8010. Thanks @Rexogamer!",
      "[Fixed] File checkboxes and line selection in diffs are not disabled when committing - #3814 #5934. Thanks @HashimotoYT!",
      "[Improved] \"No local changes\" message in repository view - #8007",
      "[Improved] Text overflow in error popup when an editor cannot be launched - #7988"
    ],
    "2.1.1-beta2": [
      "[Fixed] Incorrect proportions for \"stashed changes\" button - #7964",
      "[Fixed] Overflowing diffs push UI elements out of window - #7967"
    ],
    "2.1.1-beta1": [
      "[Added] WSL Support - #7821 #7891. Thanks @ADustyOldMuffin @say25!",
      "[Fixed] Tooltip does not display on the entire hit area for list items - #7910. Thanks @say25!",
      "[Improved] Error handling when trying to rebase onto an invalid ref - #7871",
      "[Improved] Trigger diff search even when CodeMirror doesn't have focus - #7899"
    ],
    "2.1.0": [
      "[New] Branches that have been merged and deleted on GitHub.com will now be pruned after two weeks - #750",
      "[Added] Search text within diffs using shortcut - #7538",
      "[Added] Keyboard shortcut for \"Discard All Changes\" menu item - #7588. Thanks @say25!",
      "[Fixed] Repository name moves cursor to end in \"Create Repository\" dialog - #7862",
      "[Fixed] Keyboard navigation inside \"Compare Branch\" list - #7802. Thanks @ADustyOldMuffin!",
      "[Fixed] New repository does not write description into README - #7571. Thanks @noelledusahel!",
      "[Fixed] Disable \"Discard\" and \"Restore\" buttons while restoring stash - #7289",
      "[Fixed] \"Unable to restore\" warning message appears momentarily when restoring stash - #7652",
      "[Fixed] Unresponsive app on macOS if user switches away from file dialog - #7636",
      "[Fixed] Launching app on Windows after being maximized does not restore correct window state - #7750",
      "[Improved] Update mentions of \"Enterprise\" to \"Enterprise Server\" in app - #7728 #7845 #7835. Thanks @nathos!",
      "[Improved] Update license and .gitignore templates for initializing a new repository - #7548 #7661. Thanks @VADS!",
      "[Improved] \"Authentication failed\" dialog provides more help to diagnose issue -  #7622"
    ],
    "2.1.0-beta3": [
      "[Added] Search text within diffs using shortcut - #7538",
      "[Fixed] Repository name moves cursor to end in \"Create Repository\" dialog - #7862",
      "[Fixed] Keyboard navigation inside \"Compare Branch\" list - #7802. Thanks @ADustyOldMuffin!"
    ],
    "2.1.0-beta2": [
      "[New] Commit form will warn user when working on a protected branch - #7826"
    ],
    "2.1.0-beta1": [
      "[Added] Keyboard shortcut for \"Discard All Changes\" menu item - #7588. Thanks @say25!",
      "[Fixed] New repository does not write description into README - #7571. Thanks @noelledusahel!",
      "[Fixed] Disable \"Discard\" and \"Restore\" buttons while restoring stash - #7289",
      "[Fixed] \"Unable to restore\" warning message appears when restoring stash - #7652",
      "[Fixed] Unresponsive app on macOS if user switches away from file dialog - #7636",
      "[Fixed] Launching app on Windows after being maximized does not restore correct window state - #7750",
      "[Improved] Update mentions of \"Enterprise\" to \"Enterprise Server\" in app - #7728 #7845 #7835. Thanks @nathos!",
      "[Improved] Update license and .gitignore templates for initializing a new repository - #7548 #7661. Thanks @VADS!",
      "[Improved] \"Authentication failed\" dialog provides more help to diagnose issue -  #7622"
    ],
    "2.0.4-test2": ["Upgrading infrastructure to Node 10"],
    "2.0.4": [
      "[Fixed] Refresh for Enterprise repositories did not handle API error querying branches - #7713",
      "[Fixed] Missing \"Discard all changes\" context menu in Changes header - #7696",
      "[Fixed] \"Select all\" keyboard shortcut not firing on Windows - #7759"
    ],
    "2.0.4-beta1": [
      "[Fixed] Refresh for Enterprise repositories did not handle API error querying branches - #7713",
      "[Fixed] Missing \"Discard all changes\" context menu in Changes header - #7696",
      "[Fixed] \"Select all\" keyboard shortcut not firing on Windows - #7759"
    ],
    "2.0.4-beta0": [
      "[Added] Extend crash reports with more information about application state for troubleshooting - #7693",
      "[Fixed] Crash when attempting to update pull requests with partially updated repository information - #7688",
      "[Fixed] Crash when loading repositories after signing in through the welcome flow - #7699"
    ],
    "2.0.3": [
      "[Fixed] Crash when loading repositories after signing in through the welcome flow - #7699"
    ],
    "2.0.2": [
      "[Added] Extend crash reports with more information about application state for troubleshooting - #7693"
    ],
    "2.0.1": [
      "[Fixed] Crash when attempting to update pull requests with partially updated repository information - #7688"
    ],
    "2.0.0": [
      "[New] You can now choose to bring your changes with you to a new branch or stash them on the current branch when switching branches - #6107",
      "[New] Rebase your current branch onto another branch using a guided flow - #5953",
      "[New] Repositories grouped by owner, and recent repositories listed at top - #6923 #7132",
      "[New] Suggested next steps now includes suggestion to create a pull request after publishing a branch - #7505",
      "[Added] .resx syntax highlighting - #7235. Thanks @say25!",
      "[Added] \"Exit\" menu item now has accelerator and access key - #6507. Thanks @AndreiMaga!",
      "[Added] Help menu entry to view documentation about keyboard shortcuts - #7184",
      "[Added] \"Discard all changes\" action under Branch menu - #7394. Thanks @ahuth!",
      "[Fixed] \"Esc\" key does not close Repository or Branch list - #7177. Thanks @roottool!",
      "[Fixed] Attempting to revert commits not on current branch results in an error - #6300. Thanks @msftrncs!",
      "[Fixed] Emoji rendering in app when account name has special characters - #6909",
      "[Fixed] Files staged outside Desktop for deletion are incorrectly marked as modified after committing - #4133",
      "[Fixed] Horizontal scroll bar appears unnecessarily when switching branches - #7212",
      "[Fixed] Icon accessibility labels fail when multiple icons are visible at the same time - #7174",
      "[Fixed] Incorrectly encoding URLs affects issue filtering - #7506",
      "[Fixed] License templates do not end with newline character - #6999",
      "[Fixed] Conflicts banners do not hide after aborting operation outside Desktop - #7046",
      "[Fixed] Missing tooltips for change indicators in the sidebar - #7174",
      "[Fixed] Mistaken classification of all crashes being related to launch - #7126",
      "[Fixed] Unable to switch keyboard layout and retain keyboard focus while using commit form - #6366. Thanks @AndreiMaga!",
      "[Fixed] Prevent console errors due to underlying component unmounts - #6970",
      "[Fixed] Menus disabled by activity in inactive repositories - #6313",
      "[Fixed] Race condition with Git remote lookup may cause push to incorrect remote - #6986",
      "[Fixed] Restore GitHub Desktop to main screen if external monitor removed - #7418 #2107. Thanks @say25!",
      "[Fixed] Tab Bar focus ring outlines clip into other elements - #5802. Thanks @Daniel-McCarthy!",
      "[Improved] \"Automatically Switch Theme\" on macOS checks theme on launch - #7116. Thanks @say25!",
      "[Improved] \"Add\" button in repository list should always be visible - #6646",
      "[Improved] Pull Requests list loads and updates pull requests from GitHub more quickly - #7501 #7163",
      "[Improved] Indicator hidden in Pull Requests list when there are no open pull requests - #7258",
      "[Improved] Manually refresh pull requests instead of having to wait for a fetch - #7027",
      "[Improved] Accessibility attributes for dialog - #6496. Thanks @HirdayGupta!",
      "[Improved] Alignment of icons in repository list - #7133",
      "[Improved] Command line interface warning when using \"github open\" with a remote URL - #7452. Thanks @msztech!",
      "[Improved] Error message when unable to publish private repository to an organization - #7472",
      "[Improved] Initiate cloning by pressing \"Enter\" when a repository is selected - #6570. Thanks @Daniel-McCarthy!",
      "[Improved] Lowercase pronoun in \"Revert this commit\" menu item - #7534",
      "[Improved] Styles for manual resolution button in \"Resolve Conflicts\" dialog - #7302",
      "[Improved] Onboarding language for blank slate components - #6638. Thanks @jamesgeorge007!",
      "[Improved] Explanation for manually conflicted text files in diff viewer - #7611",
      "[Improved] Visual progress on \"Remove Repository\" and \"Discard Changes\" dialogs - #7015. Thanks @HashimotoYT!",
      "[Improved] Menu items now aware of force push state and preference to confirm repository removal - #4976 #7138",
      "[Removed] Branch and pull request filter text persistence - #7437",
      "[Removed] \"Discard all changes\" context menu item from Changes list - #7394. Thanks @ahuth!"
    ],
    "1.7.1-beta1": [
      "[Fixed] Tab Bar focus ring outlines clip into other elements - #5802. Thanks @Daniel-McCarthy!",
      "[Improved] Show explanation for manually conflicted text files in diff viewer - #7611",
      "[Improved] Alignment of entries in repository list - #7133"
    ],
    "1.7.0-beta9": [
      "[Fixed] Add warning when renaming a branch with a stash - #7283",
      "[Fixed] Restore Desktop to main screen when external monitor removed - #7418 #2107. Thanks @say25!",
      "[Improved] Performance for bringing uncommitted changes to another branch - #7474"
    ],
    "1.7.0-beta8": [
      "[Added] Accelerator and access key to \"Exit\" menu item - #6507. Thanks @AndreiMaga!",
      "[Fixed] Pressing \"Shift\" + \"Alt\" in Commit summary moves input-focus to app menu - #6366. Thanks @AndreiMaga!",
      "[Fixed] Incorrectly encoding URLs affects issue filtering - #7506",
      "[Improved] Command line interface warns with helpful message when given a remote URL - #7452. Thanks @msztech!",
      "[Improved] Lowercase pronoun in \"Revert this commit\" menu item - #7534",
      "[Improved] \"Pull Requests\" list reflects pull requests from GitHub more quickly - #7501",
      "[Removed] Branch and pull request filter text persistence - #7437"
    ],
    "1.7.0-beta7": [
      "[Improved] Error message when unable to publish private repository to an organization - #7472",
      "[Improved] \"Stashed changes\" button accessibility improvements - #7274",
      "[Improved] Performance improvements for bringing changes to another branch - #7471",
      "[Improved] Performance improvements for detecting conflicts from a restored stash - #7476"
    ],
    "1.7.0-beta6": [
      "[Fixed] Stash viewer does not disable restore button when changes present - #7409",
      "[Fixed] Stash viewer does not center \"no content\" text - #7299",
      "[Fixed] Stash viewer pane width not remembered between sessions - #7416",
      "[Fixed] \"Esc\" key does not close Repository or Branch list - #7177. Thanks @roottool!",
      "[Fixed] Stash not cleaned up when it conflicts with working directory contents - #7383",
      "[Improved] Branch names remain accurate in dialog when stashing and switching branches - #7402",
      "[Improved] Moved \"Discard all changes\" to Branch menu to prevent unintentionally discarding all changes - #7394. Thanks @ahuth!",
      "[Improved] UI responsiveness when using keyboard to choose branch in rebase flow - #7407"
    ],
    "1.7.0-beta5": [
      "[Fixed] Handle warnings if stash creation encounters file permission issue - #7351",
      "[Fixed] Add \"View stash entry\" action to suggested next steps - #7353",
      "[Fixed] Handle and recover from failed rebase flow starts - #7223",
      "[Fixed] Reverse button order when viewing a stash on macOS - #7273",
      "[Fixed] Prevent console errors due to underlying component unmounts - #6970",
      "[Fixed] Rebase success banner always includes base branch name - #7220",
      "[Improved] Added explanatory text for \"Restore\" button for stashes - #7303",
      "[Improved] Ask for confirmation before discarding stash - #7348",
      "[Improved] Order stashed changes files alphabetically - #7327",
      "[Improved] Clarify \"Overwrite Stash Confirmation\" dialog text - #7361",
      "[Improved] Message shown in rebase setup when target branch is already rebased  - #7343",
      "[Improved] Update stashing prompt verbiage - #7393.",
      "[Improved] Update \"Start Rebase\" dialog verbiage - #7391",
      "[Improved] Changes list now reflects what will be committed when handling rebase conflicts - #7006"
    ],
    "1.7.0-beta4": [
      "[Fixed] Manual conflict resolution choice not updated when resolving rebase conflicts - #7255",
      "[Fixed] Menu items don't display the expected verbiage for force push and removing a repository - #4976 #7138"
    ],
    "1.7.0-beta3": [
      "[New] Users can choose to bring changes with them to a new branch or stash them on the current branch when switching branches - #6107",
      "[Added] GitHub Desktop keyboard shortcuts available in Help menu - #7184",
      "[Added] .resx file extension highlighting support - #7235. Thanks @say25!",
      "[Fixed] Attempting to revert commits not on current branch results in an error - #6300. Thanks @msftrncs!",
      "[Improved] Warn users before rebase if operation will require a force push after rebase complete - #6963",
      "[Improved] Do not show the number of pull requests when there are no open pull requests - #7258",
      "[Improved] Accessibility attributes for dialog - #6496. Thanks @HirdayGupta!",
      "[Improved] Initiate cloning by pressing \"Enter\" when a repository is selected - #6570. Thanks @Daniel-McCarthy!",
      "[Improved] Manual Conflicts button styling - #7302",
      "[Improved] \"Add\" button in repository list should always be visible - #6646"
    ],
    "1.7.0-beta2": [
      "[New] Rebase your current branch onto another branch using a guided flow - #5953",
      "[Fixed] Horizontal scroll bar appears unnecessarily when switching branches - #7212",
      "[Fixed] License templates do not end with newline character - #6999",
      "[Fixed] Merge/Rebase conflicts banners do not clear when aborting the operation outside Desktop - #7046",
      "[Fixed] Missing tooltips for change indicators in the sidebar - #7174",
      "[Fixed] Icon accessibility labels fail when multiple icons are visible at the same time - #7174",
      "[Improved] Pull requests load faster and PR build status updates automatically - #7163"
    ],
    "1.7.0-beta1": [
      "[New] Recently opened repositories appear at the top of the repository list - #7132",
      "[Fixed] Error when selecting diff text while diff is updating - #7131",
      "[Fixed] Crash when unable to create log file on disk - #7096",
      "[Fixed] Race condition with remote lookup could cause push to go to incorrect remote - #6986",
      "[Fixed] Mistaken classification of all crashes being related to launch - #7126",
      "[Fixed] Prevent menus from being disabled by activity in inactive repositories - #6313",
      "[Fixed] \"Automatically Switch Theme\" on macOS does not check theme on launch - #7116. Thanks @say25!",
      "[Fixed] Clicking \"Undo\" doesn't repopulate summary in commit form - #6390. Thanks @humphd!",
      "[Fixed] Emoji rendering in app broken when account name has special characters - #6909",
      "[Fixed] Files staged outside Desktop for deletion are incorrectly marked as modified after committing - #4133",
      "[Improved] Visual feedback on \"Remove Repository\" and \"Discard Changes\" dialogs to show progress - #7015. Thanks @HashimotoYT!",
      "[Improved] Onboarding language for blank slate components - #6638. Thanks @jamesgeorge007!",
      "[Improved] Manually refresh pull requests instead of having to wait for a fetch - #7027"
    ],
    "1.6.6": [
      "[Fixed] Clicking \"Undo\" doesn't repopulate summary in commit form - #6390. Thanks @humphd!",
      "[Fixed] Handle error when unable to create log file for app - #7096",
      "[Fixed] Crash when selecting text while the underlying diff changes - #7131"
    ],
    "1.6.6-test1": [
      "[Fixed] Clicking \"Undo\" doesn't repopulate summary in commit form - #6390. Thanks @humphd!",
      "[Fixed] Handle error when unable to create log file for app - #7096",
      "[Fixed] Crash when selecting text while the underlying diff changes - #7131"
    ],
    "1.6.5": [
      "[Fixed] Publish Repository does not let you publish to an organization on your Enterprise account - #7052"
    ],
    "1.6.5-beta2": [
      "[Fixed] Publish Repository does not let you choose an organization on your Enterprise account - #7052"
    ],
    "1.6.5-beta1": [
      "[Fixed] Publish Repository does not let you choose an organization on your Enterprise account - #7052"
    ],
    "1.6.4": [
      "[Fixed] Embedded Git not working for core.longpath usage in some environments - #7028",
      "[Fixed] \"Recover missing repository\" can get stuck in a loop - #7038"
    ],
    "1.6.4-beta1": [
      "[Fixed] Embedded Git not working for core.longpath usage in some environments - #7028",
      "[Fixed] \"Recover missing repository\" can get stuck in a loop - #7038"
    ],
    "1.6.4-beta0": [
      "[Removed] Option to discard when files would be overwritten by a checkout - #7016"
    ],
    "1.6.3": [
      "[New] Display \"pull with rebase\" if a user has set this option in their Git config - #6553 #3422",
      "[Fixed] Context menu does not open when right clicking on the edges of files in Changes list - #6296. Thanks @JQuinnie!",
      "[Fixed] Display question mark in image when no commit selected in dark theme - #6915. Thanks @say25!",
      "[Fixed] No left padding for :emoji:/@user/#issue autocomplete forms. - #6895. Thanks @murrelljenna!",
      "[Fixed] Reinstate missing image and update illustration in dark theme when no local changes exist - #6894",
      "[Fixed] Resizing the diff area preserves text selection range - #2677",
      "[Fixed] Text selection in wrapped diff lines now allows selection of individual lines - #1551",
      "[Improved] Add option to fetch when a user needs to pull changes from the remote before pushing - #2738 #5451",
      "[Improved] Enable Git protocol v2 for fetch/push/pull operations - #6142",
      "[Improved] Moving mouse pointer outside visible diff while selecting a range of lines in a partial commit now automatically scrolls the diff - #658",
      "[Improved] Sign in form validates both username and password - #6952. Thanks @say25!",
      "[Improved] Update GitHub logo in \"About\" dialog - #5619. Thanks @HashimotoYT!"
    ],
    "1.6.3-beta4": [
      "[Improved] Update GitHub logo in \"About\" dialog - #5619. Thanks @HashimotoYT!",
      "[Improved] Sign in form validates both username and password - #6952. Thanks @say25!"
    ],
    "1.6.3-beta3": [
      "[New] Display \"pull with rebase\" if a user has set this option in their Git config - #6553 #3422",
      "[Added] Provide option to discard when files would be overwritten by a checkout - #6755. Thanks @mathieudutour!",
      "[Fixed] No left padding for :emoji:/@user/#issue autocomplete forms. - #6895. Thanks @murrelljenna!",
      "[Fixed] Reinstate missing image and fix illustration to work in the dark theme when there are no local changes - #6894",
      "[Fixed] Display question mark image when there is no commit selected in dark theme - #6915. Thanks @say25!",
      "[Improved] Group and filter repositories by owner - #6923",
      "[Improved] Add option to fetch when a user needs to pull changes from the remote before pushing - #2738 #5451"
    ],
    "1.6.3-beta2": [
      "[Fixed] Text selection in wrapped diff lines now allows selection of individual lines - #1551",
      "[Fixed] Resizing the diff area preserves text selection range - #2677",
      "[Improved] Moving the mouse pointer outside of the visible diff while selecting a range of lines in a partial commit will now automatically scroll the diff - #658"
    ],
    "1.6.3-beta1": [
      "[New] Branches that have been merged and deleted on GitHub.com will now be pruned after two weeks - #750",
      "[Fixed] Context menu doesn't open when right clicking on the edges of files in Changes list - #6296. Thanks @JQuinnie!",
      "[Improved] Enable Git protocol v2 for fetch/push/pull operations - #6142",
      "[Improved] Upgrade to Electron v3 - #6391"
    ],
    "1.6.2": [
      "[Added] Allow users to also resolve manual conflicts when resolving merge conflicts - #6062",
      "[Added] Automatic switching between Dark and Light modes on macOS - #5037. Thanks @say25!",
      "[Added] Crystal and Julia syntax highlighting - #6710. Thanks @KennethSweezy!",
      "[Added] Lua and Fortran syntax highlighting - #6700. Thanks @SimpleBinary!",
      "[Fixed] Abbreviated commits are not long enough for large repositories - #6662. Thanks @say25!",
      "[Fixed] App menu bar visible on hover on Windows when in \"Let’s get started\" mode - #6669",
      "[Fixed] Fix pointy corners on commit message text area - #6635. Thanks @lisavogtsf!",
      "[Fixed] Inconsistent \"Reveal in …\" labels for context menus - #6466. Thanks @say25!",
      "[Fixed] Merge conflict conflict did not ask user to resolve some binary files - #6693",
      "[Fixed] Prevent concurrent fetches between user and status indicator checks - #6121 #5438 #5328",
      "[Fixed] Remember scroll positions in History and Changes lists - #5177 #5059. Thanks @Daniel-McCarthy!",
      "[Improved] Guided merge conflict resolution only commits changes relevant to the merge - #6349",
      "[Improved] Use higher contrast color for links in \"Merge Conflicts\" dialog - #6758",
      "[Improved] Add link to all release notes in Release Notes dialog - #6443. Thanks @koralcem!",
      "[Improved] Arrow for renamed/copied changes when viewing commit - #6519. Thanks @koralcem!",
      "[Improved] Updated verbiage for ignoring the files - #6689. Thanks @PaulViola!"
    ],
    "1.6.2-beta3": [
      "[Improved] Guided merge conflict resolution only commits changes relevant to the merge - #6349"
    ],
    "1.6.2-beta2": [
      "[Added] Allow users to also resolve manual conflicts when resolving merge conflicts - #6062",
      "[Added] Crystal and Julia syntax highlighting - #6710. Thanks @KennethSweezy!",
      "[Fixed] Fix pointy corners on commit message text area - #6635. Thanks @lisavogtsf!",
      "[Fixed] Use higher contrast color for links in \"Merge Conflicts\" dialog - #6758"
    ],
    "1.6.2-beta1": [
      "[Added] Automatic switching between Dark and Light modes on macOS - #5037. Thanks @say25!",
      "[Added] Lua and Fortran syntax highlighting - #6700. Thanks @SimpleBinary!",
      "[Fixed] Abbreviated commits are not long enough for large repositories - #6662. Thanks @say25!",
      "[Fixed] App menu bar visible on hover on Windows when in \"Let’s get started\" mode - #6669",
      "[Fixed] Remember scroll positions in History and Changes lists - #5177 #5059. Thanks @Daniel-McCarthy!",
      "[Fixed] Inconsistent \"Reveal in …\" labels for context menus - #6466. Thanks @say25!",
      "[Fixed] Prevent concurrent fetches between user and status indicator checks - #6121 #5438 #5328",
      "[Fixed] Merge conflict conflict did not ask user to resolve some binary files - #6693",
      "[Improved] Add link to all release notes in Release Notes dialog - #6443. Thanks @koralcem!",
      "[Improved] Arrow for renamed/copied changes when viewing commit - #6519. Thanks @koralcem!",
      "[Improved] Menu state updating to address race condition - #6643",
      "[Improved] Updated verbiage when clicking on changed files to make it more explicit what will occur when you ignore the file(s) - #6689. Thanks @PaulViola!"
    ],
    "1.6.2-beta0": [
      "[Fixed] Don't show \"No local changes\" view when switching between changed files"
    ],
    "1.6.1": [
      "[Fixed] Don't show \"No local changes\" view when switching between changed files"
    ],
    "1.6.0": [
      "[New] Help users add their first repo during onboarding - #6474",
      "[New] \"No local changes\" view helpfully suggests next actions for you to take - #6445",
      "[Added] Support JetBrains Webstorm as an external editor - #6077. Thanks @KennethSweezy!",
      "[Added] Add Visual Basic syntax highlighting - #6461. Thanks @SimpleBinary!",
      "[Fixed] Automatically locate a missing repository when it cannot be found - #6228. Thanks @msftrncs!",
      "[Fixed] Don't include untracked files in merge commit - #6411",
      "[Fixed] Don't show \"Still Conflicted Warning\" when all conflicts are resolved - #6451",
      "[Fixed] Only execute menu action a single time upon hitting Enter - #5344",
      "[Fixed] Show autocompletion of GitHub handles and issues properly in commit description field - #6459",
      "[Improved] Repository list when no repositories found - #5566 #6474",
      "[Improved] Image diff menu no longer covered by large images - #6520. Thanks @06b!",
      "[Improved] Enable additional actions during a merge conflict - #6385",
      "[Improved] Increase contrast on input placeholder color in dark mode - #6556",
      "[Improved] Don't show merge success banner when attempted merge doesn't complete - #6282",
      "[Improved] Capitalize menu items appropriately on macOS - #6469"
    ],
    "1.6.0-beta3": [
      "[Fixed] Autocomplete selection does not overflow text area - #6459",
      "[Fixed] No local changes views incorrectly rendering ampersands - #6596",
      "[Improved] Capitalization of menu items on macOS - #6469"
    ],
    "1.6.0-beta2": [
      "[New] \"No local changes\" view makes it easy to find and accomplish common actions - #6445",
      "[Fixed] Automatically locate a missing repository when it cannot be found - #6228. Thanks @msftrncs!",
      "[Improved] Enable additional actions during a merge conflict - #6385",
      "[Improved] Increase contrast on input placeholder color in dark mode - #6556",
      "[Improved] Merge success banner no longer shown when attempted merge doesn't complete - #6282"
    ],
    "1.6.0-beta1": [
      "[New] Help users add their first repo during onboarding - #6474",
      "[Added] Include ability for users to add new repositories when there are none available - #5566 #6474",
      "[Added] Support JetBrains Webstorm as an external editor - #6077. Thanks @KennethSweezy!",
      "[Added] Add Visual Basic syntax highlighting - #6461. Thanks @SimpleBinary!",
      "[Fixed] Don't include untracked files in merge commit - #6411",
      "[Fixed] Don't show \"Still Conflicted Warning\" when all conflicts are resolved - #6451",
      "[Fixed] Enter when using keyboard to navigate app menu executed menu action twice - #5344",
      "[Improved] Image diff menu no longer covered by large images - #6520. Thanks @06b!"
    ],
    "1.5.2-beta0": [],
    "1.5.1": [
      "[Added] Provide keyboard shortcut for getting to commit summary field - #1719. Thanks @bruncun!",
      "[Added] Add hover states on list items and tabs - #6310",
      "[Added] Add Dockerfile syntax highlighting - #4533. Thanks @say25!",
      "[Added] Support Visual SlickEdit as an external editor - #6029. Thanks @texasaggie97!",
      "[Fixed] Allow repositories to be cloned to empty folders - #5857. Thanks @Daniel-McCarthy!",
      "[Fixed] Prevent creating branch with detached HEAD from reverting to default branch - #6085",
      "[Fixed] Fix \"Open In External Editor\" for Atom/VS Code on Windows when paths contain spaces - #6181. Thanks @msftrncs!",
      "[Fixed] Persist Branch List and Pull Request List filter text - #6002. Thanks @Daniel-McCarthy!",
      "[Fixed] Retain renamed branches position in recent branches list - #6155. Thanks @gnehcc!",
      "[Fixed] Prevent avatar duplication when user is co-author and committer - #6135. Thanks @bblarney!",
      "[Fixed] Provide keyboard selection for the \"Clone a Repository\" dialog - #3596. Thanks @a-golovanov!",
      "[Fixed] Close License & Open Source Notices dialog upon pressing \"Enter\" in dialog - #6137. Thanks @bblarney!",
      "[Fixed] Dismiss \"Merge into Branch\" dialog with escape key - #6154. Thanks @altaf933!",
      "[Fixed] Focus branch selector when comparing to branch from menu - #5600",
      "[Fixed] Reverse fold/unfold icons for expand/collapse commit summary - #6196. Thanks @HazemAM!",
      "[Improved] Allow toggling between diff modes - #6231. Thanks @06b!",
      "[Improved] Show focus around full input field - #6234. Thanks @seokju-na!",
      "[Improved] Make lists scroll to bring selected items into view - #6279",
      "[Improved] Consistently order the options for adding a repository - #6396. Thanks @vilanz!",
      "[Improved] Clear merge conflicts banner after there are no more conflicted files - #6428"
    ],
    "1.5.1-beta6": [
      "[Improved] Consistently order the options for adding a repository - #6396. Thanks @vilanz!",
      "[Improved] Clear merge conflicts banner after there are no more conflicted files - #6428"
    ],
    "1.5.1-beta5": [
      "[Improved] Commit conflicted files warning - #6381",
      "[Improved] Dismissable merge conflict dialog and associated banner - #6379 #6380",
      "[Fixed] Fix feature flag for readme overwrite warning so that it shows on beta - #6412"
    ],
    "1.5.1-beta4": [
      "[Improved] Display warning if existing readme file will be overwritten - #6338. Thanks @Daniel-McCarthy!",
      "[Improved] Add check for attempts to commit >100 MB files without Git LFS - #997. Thanks @Daniel-McCarthy!",
      "[Improved] Merge conflicts dialog visual updates - #6377"
    ],
    "1.5.1-beta3": [
      "[Improved] Maintains state on tabs for different methods of cloning repositories - #5937"
    ],
    "1.5.1-beta2": [
      "[Improved] Clarified internal documentation - #6348. Thanks @bblarney!"
    ],
    "1.5.1-beta1": [
      "[Added] Provide keyboard shortcut for getting to commit summary field - #1719. Thanks @bruncun!",
      "[Added] Add hover states on list items and tabs - #6310",
      "[Added] Add Dockerfile syntax highlighting - #4533. Thanks @say25!",
      "[Added] Support Visual SlickEdit as an external editor - #6029. Thanks @texasaggie97!",
      "[Improved] Allow toggling between diff modes - #6231. Thanks @06b!",
      "[Improved] Show focus around full input field - #6234. Thanks @seokju-na!",
      "[Improved] Make lists scroll to bring selected items into view - #6279",
      "[Fixed] Allow repositories to be cloned to empty folders - #5857. Thanks @Daniel-McCarthy!",
      "[Fixed] Prevent creating branch with detached HEAD from reverting to default branch - #6085",
      "[Fixed] Fix 'Open In External Editor' for Atom/VS Code on Windows when paths contain spaces - #6181. Thanks @msftrncs!",
      "[Fixed] Persist Branch List and Pull Request List filter text - #6002. Thanks @Daniel-McCarthy!",
      "[Fixed] Retain renamed branches position in recent branches list - #6155. Thanks @gnehcc!",
      "[Fixed] Prevent avatar duplication when user is co-author and committer - #6135. Thanks @bblarney!",
      "[Fixed] Provide keyboard selection for the ‘Clone a Repository’ dialog - #3596. Thanks @a-golovanov!",
      "[Fixed] Close License & Open Source Notices dialog upon pressing \"Enter\" in dialog - #6137. Thanks @bblarney!",
      "[Fixed] Dismiss \"Merge into Branch\" dialog with escape key - #6154. Thanks @altaf933!",
      "[Fixed] Focus branch selector when comparing to branch from menu - #5600",
      "[Fixed] Reverse fold/unfold icons for expand/collapse commit summary - #6196. Thanks @HazemAM!"
    ],
    "1.5.1-beta0": [],
    "1.5.0": [
      "[New] Clone, create, or add repositories right from the repository dropdown - #5878",
      "[New] Drag-and-drop to add local repositories from macOS tray icon - #5048",
      "[Added] Resolve merge conflicts through a guided flow - #5400",
      "[Added] Allow merging branches directly from branch dropdown - #5929. Thanks @bruncun!",
      "[Added] Commit file list now has \"Copy File Path\" context menu action - #2944. Thanks @Amabel!",
      "[Added] Keyboard shortcut for \"Rename Branch\" menu item - #5964. Thanks @agisilaos!",
      "[Added] Notify users when a merge is successfully completed - #5851",
      "[Fixed] \"Compare on GitHub\" menu item enabled when no repository is selected - #6078",
      "[Fixed] Diff viewer blocks keyboard navigation using reverse tab order - #2794",
      "[Fixed] Launching Desktop from browser always asks to clone repository - #5913",
      "[Fixed] Publish dialog displayed on push when repository is already published - #5936",
      "[Improved] \"Publish Repository\" dialog handles emoji characters - #5980. Thanks @WaleedAshraf!",
      "[Improved] Avoid repository checks when no path is specified in \"Create Repository\" dialog - #5828. Thanks @JakeHL!",
      "[Improved] Clarify the direction of merging branches - #5930. Thanks @JQuinnie!",
      "[Improved] Default commit summary more explanatory and consistent with GitHub.com - #6017. Thanks @Daniel-McCarthy!",
      "[Improved] Display a more informative message on merge dialog when branch is up to date - #5890",
      "[Improved] Getting a repository's status only blocks other operations when absolutely necessary - #5952",
      "[Improved] Display current branch in header of merge dialog - #6027",
      "[Improved] Sanitize repository name before publishing to GitHub - #3090. Thanks @Daniel-McCarthy!",
      "[Improved] Show the branch name in \"Update From Default Branch\" menu item - #3018. Thanks @a-golovanov!",
      "[Improved] Update license and .gitignore templates for initializing a new repository - #6024. Thanks @say25!"
    ],
    "1.5.0-beta5": [],
    "1.5.0-beta4": [
      "[Fixed] \"Compare on GitHub\" menu item enabled when no repository is selected - #6078",
      "[Fixed] Diff viewer blocks keyboard navigation using reverse tab order - #2794",
      "[Improved] \"Publish Repository\" dialog handles emoji characters - #5980. Thanks @WaleedAshraf!"
    ],
    "1.5.0-beta3": [],
    "1.5.0-beta2": [
      "[Added] Resolve merge conflicts through a guided flow - #5400",
      "[Added] Notify users when a merge is successfully completed - #5851",
      "[Added] Allow merging branches directly from branch dropdown - #5929. Thanks @bruncun!",
      "[Improved] Merge dialog displays current branch in header - #6027",
      "[Improved] Clarify the direction of merging branches - #5930. Thanks @JQuinnie!",
      "[Improved] Show the branch name in \"Update From Default Branch\" menu item - #3018. Thanks @a-golovanov!",
      "[Improved] Default commit summary more explanatory and consistent with GitHub.com - #6017. Thanks @Daniel-McCarthy!",
      "[Improved] Updated license and .gitignore templates for initializing a new repository - #6024. Thanks @say25!"
    ],
    "1.5.0-beta1": [
      "[New] Repository switcher has a convenient \"Add\" button to add other repositories - #5878",
      "[New] macOS tray icon now supports drag-and-drop to add local repositories - #5048",
      "[Added] Keyboard shortcut for \"Rename Branch\" menu item - #5964. Thanks @agisilaos!",
      "[Added] Commit file list now has \"Copy File Path\" context menu action - #2944. Thanks @Amabel!",
      "[Fixed] Launching Desktop from browser always asks to clone repository - #5913",
      "[Fixed] Publish dialog displayed on push when repository is already published - #5936",
      "[Improved] Sanitize repository name before publishing to GitHub - #3090. Thanks @Daniel-McCarthy!",
      "[Improved] Getting a repository's status only blocks other operations when absolutely necessary - #5952",
      "[Improved] Avoid repository checks when no path is specified in \"Create Repository\" dialog - #5828. Thanks @JakeHL!",
      "[Improved] Display a more informative message on merge dialog when branch is up to date - #5890"
    ],
    "1.4.4-beta0": [],
    "1.4.3": [
      "[Added] Add \"Remove Repository\" keyboard shortcut - #5848. Thanks @say25!",
      "[Added] Add keyboard shortcut to delete a branch - #5018. Thanks @JakeHL!",
      "[Fixed] Emoji autocomplete not rendering in some situations - #5859",
      "[Fixed] Release notes text overflowing dialog box - #5854. Thanks @amarsiingh!",
      "[Improved] Support Python 3 in Desktop CLI on macOS - #5843. Thanks @munir131!",
      "[Improved] Avoid unnecessarily reloading commit history - #5470",
      "[Improved] Publish Branch dialog will publish commits when pressing Enter - #5777. Thanks @JKirkYuan!"
    ],
    "1.4.3-beta2": [
      "[Added] Added keyboard shortcut to delete a branch - #5018. Thanks @JakeHL!",
      "[Fixed] Fix release notes text overflowing dialog box - #5854. Thanks @amarsiingh!",
      "[Improved] Avoid unnecessarily reloading commit history - #5470"
    ],
    "1.4.3-beta1": [
      "[Added] Add \"Remove Repository\" keyboard shortcut - #5848. Thanks @say25!",
      "[Fixed] Fix emoji autocomplete not rendering in some situations - #5859",
      "[Fixed] Support Python 3 in Desktop CLI on macOS - #5843. Thanks @munir131!",
      "[Improved] Publish Branch dialog will publish commits when pressing Enter - #5777. Thanks @JKirkYuan!"
    ],
    "1.4.3-beta0": [],
    "1.4.2": [
      "[New] Show resolved conflicts as resolved in Changes pane - #5609",
      "[Added] Add Terminator, MATE Terminal, and Terminology shells - #5753. Thanks @joaomlneto!",
      "[Fixed] Update embedded Git to version 2.19.1 for security vulnerability fix",
      "[Fixed] Always show commit history list when History tab is clicked - #5783. Thanks @JKirkYuan!",
      "[Fixed] Stop overriding the protocol of a detected GitHub repository - #5721",
      "[Fixed] Update sign in error message - #5766. Thanks @tiagodenoronha!",
      "[Fixed] Correct overflowing T&C and License Notices dialogs - #5756. Thanks @amarsiingh!",
      "[Improved] Add default commit message for single-file commits - #5240. Thanks @lean257!",
      "[Improved] Refresh commit list faster after reverting commit via UI - #5752",
      "[Improved] Add repository path to Remove repository dialog - #5805. Thanks @NickCraver!",
      "[Improved] Display whether user entered incorrect username or email address - #5775. Thanks @tiagodenoronha!",
      "[Improved] Update Discard Changes dialog text when discarding all changes - #5744. Thanks @Daniel-McCarthy!"
    ],
    "1.4.2-beta0": [],
    "1.4.1-test2": [
      "Testing changes to how Desktop performs CI platform checks"
    ],
    "1.4.1-test1": [
      "Testing changes to how Desktop performs CI platform checks"
    ],
    "1.4.1": [
      "[Added] Support for opening repository in Cygwin terminal - #5654. Thanks @LordOfTheThunder!",
      "[Fixed] 'Compare to Branch' menu item not disabled when modal is open - #5673. Thanks @kanishk98!",
      "[Fixed] Co-author form does not show/hide for newly-added repository - #5490",
      "[Fixed] Desktop command line always suffixes `.git` to URL when starting a clone - #5529. Thanks @j-f1!",
      "[Fixed] Dialog styling issue for dark theme users on Windows - #5629. Thanks @cwongmath!",
      "[Fixed] No message shown when filter returns no results in Clone Repository view - #5637. Thanks @DanielHix!",
      "[Improved] Branch names cannot start with a '+' character - #5594. Thanks @Daniel-McCarthy!",
      "[Improved] Clone dialog re-runs filesystem check when re-focusing on Desktop - #5518. Thanks @Daniel-McCarthy!",
      "[Improved] Commit disabled when commit summary is only spaces - #5677. Thanks @Daniel-McCarthy!",
      "[Improved] Commit summary expander sometimes shown when not needed - #5700. Thanks @aryyya!",
      "[Improved] Error handling when looking for merge base of a missing ref - #5612",
      "[Improved] Warning if branch exists on remote when creating branch - #5141. Thanks @Daniel-McCarthy!"
    ],
    "1.4.1-beta1": [
      "[Added] Support for opening repository in Cygwin terminal - #5654. Thanks @LordOfTheThunder!",
      "[Fixed] 'Compare to Branch' menu item not disabled when modal is open - #5673. Thanks @kanishk98!",
      "[Fixed] No message shown when filter returns no results in Clone Repository view - #5637. Thanks @DanielHix!",
      "[Fixed] Co-author form does not show/hide for newly-added repository - #5490",
      "[Fixed] Dialog styling issue for dark theme users on Windows - #5629. Thanks @cwongmath!",
      "[Fixed] Desktop command line always suffixes `.git` to URL when starting a clone - #5529. Thanks @j-f1!",
      "[Improved] Commit summary expander sometimes shown when not needed - #5700. Thanks @aryyya!",
      "[Improved] Commit disabled when commit summary is only spaces - #5677. Thanks @Daniel-McCarthy!",
      "[Improved] Error handling when looking for merge base of a missing ref - #5612",
      "[Improved] Clone dialog re-runs filesystem check when re-focusing on Desktop - #5518. Thanks @Daniel-McCarthy!",
      "[Improved] Branch names cannot start with a '+' character - #5594. Thanks @Daniel-McCarthy!",
      "[Improved] Warning if branch exists on remote when creating branch - #5141. Thanks @Daniel-McCarthy!"
    ],
    "1.4.1-beta0": [],
    "1.4.0": [
      "[New] When an update is available for GitHub Desktop, release notes can be viewed in Desktop - #2774",
      "[New] Detect merge conflicts when comparing branches - #4588",
      "[Fixed] Avoid double checkout warning when opening a pull request in Desktop - #5375",
      "[Fixed] Error when publishing repository is now associated with the right tab - #5422. Thanks @Daniel-McCarthy!",
      "[Fixed] Disable affected menu items when on detached HEAD - #5500. Thanks @say25!",
      "[Fixed] Show border when commit description is expanded - #5506. Thanks @aryyya!",
      "[Fixed] GitLab URL which corresponds to GitHub repository of same name cloned GitHub repository - #4154",
      "[Fixed] Caret in co-author selector is hidden when dark theme enabled - #5589",
      "[Fixed] Authenticating to GitHub Enterprise fails when user has no emails defined - #5585",
      "[Improved] Avoid multiple lookups of default remote - #5399"
    ],
    "1.4.0-beta3": [
      "[New] When an update is available for GitHub Desktop, the release notes can be viewed in Desktop - #2774",
      "[New] Detect merge conflicts when comparing branches - #4588",
      "[Fixed] Avoid double checkout warning when opening a pull request in Desktop - #5375",
      "[Fixed] Error when publishing repository is now associated with the right tab - #5422. Thanks @Daniel-McCarthy!",
      "[Fixed] Disable affected menu items when on detached HEAD - #5500. Thanks @say25!",
      "[Fixed] Show border when commit description is expanded - #5506. Thanks @aryyya!",
      "[Fixed] GitLab URL which corresponds to GitHub repository of same name cloned GitHub repository - #4154",
      "[Improved] Avoid multiple lookups of default remote - #5399",
      "[Improved] Skip optional locks when checking status of repository - #5376"
    ],
    "1.4.0-beta2": [
      "[New] When an update is available for GitHub Desktop, the release notes can be viewed in Desktop - #2774",
      "[New] Detect merge conflicts when comparing branches - #4588",
      "[Fixed] Avoid double checkout warning when opening a pull request in Desktop - #5375",
      "[Fixed] Error when publishing repository is now associated with the right tab - #5422. Thanks @Daniel-McCarthy!",
      "[Fixed] Disable affected menu items when on detached HEAD - #5500. Thanks @say25!",
      "[Fixed] Show border when commit description is expanded - #5506. Thanks @aryyya!",
      "[Fixed] GitLab URL which corresponds to GitHub repository of same name cloned GitHub repository - #4154",
      "[Improved] Avoid multiple lookups of default remote - #5399",
      "[Improved] Skip optional locks when checking status of repository - #5376"
    ],
    "1.4.0-beta1": [
      "[New] When an update is available for GitHub Desktop, the release notes can be viewed in Desktop - #2774",
      "[New] Detect merge conflicts when comparing branches - #4588",
      "[Fixed] Avoid double checkout warning when opening a pull request in Desktop - #5375",
      "[Fixed] Error when publishing repository is now associated with the right tab - #5422. Thanks @Daniel-McCarthy!",
      "[Fixed] Disable affected menu items when on detached HEAD - #5500. Thanks @say25!",
      "[Fixed] Show border when commit description is expanded - #5506. Thanks @aryyya!",
      "[Fixed] GitLab URL which corresponds to GitHub repository of same name cloned GitHub repository - #4154",
      "[Improved] Avoid multiple lookups of default remote - #5399",
      "[Improved] Skip optional locks when checking status of repository - #5376"
    ],
    "1.4.0-beta0": [],
    "1.3.5": [
      "[Fixed] Disable delete button while deleting a branch - #5331",
      "[Fixed] History now avoids calling log.showSignature if set in config - #5466",
      "[Fixed] Start blocking the ability to add local bare repositories - #4293. Thanks @Daniel-McCarthy!",
      "[Fixed] Revert workaround for tooltip issue on Windows - #3362. Thanks @divayprakash!",
      "[Improved] Error message when publishing to missing organisation - #5380. Thanks @Daniel-McCarthy!",
      "[Improved] Don't hide commit details when commit description is expanded. - #5471. Thanks @aryyya!"
    ],
    "1.3.5-beta1": [
      "[Fixed] Disable delete button while deleting a branch - #5331",
      "[Fixed] History now avoids calling log.showSignature if set in config - #5466",
      "[Fixed] Start blocking the ability to add local bare repositories - #4293. Thanks @Daniel-McCarthy!",
      "[Fixed] Revert workaround for tooltip issue on Windows - #3362. Thanks @divayprakash!",
      "[Improved] Error message when publishing to missing organisation - #5380. Thanks @Daniel-McCarthy!",
      "[Improved] Don't hide commit details when commit summary description is expanded. - #5471. Thanks @aryyya!"
    ],
    "1.3.5-beta0": [],
    "1.3.4": [
      "[Improved] Cloning message uses remote repo name not file destination - #5413. Thanks @lisavogtsf!",
      "[Improved] Support VSCode user scope installation - #5281. Thanks @saschanaz!"
    ],
    "1.3.4-beta1": [
      "[Improved] Cloning message uses remote repo name not file destination - #5413. Thanks @lisavogtsf!",
      "[Improved] Support VSCode user scope installation - #5281. Thanks @saschanaz!"
    ],
    "1.3.4-beta0": [],
    "1.3.3": [
      "[Fixed] Maximize and restore app on Windows does not fill available space - #5033",
      "[Fixed] 'Clone repository' menu item label is obscured on Windows - #5348. Thanks @Daniel-McCarthy!",
      "[Fixed] User can toggle files when commit is in progress - #5341. Thanks @masungwon!",
      "[Improved] Repository indicator background work - #5317 #5326 #5363 #5241 #5320"
    ],
    "1.3.3-beta1": [
      "[Fixed] Maximize and restore app on Windows does not fill available space - #5033",
      "[Fixed] 'Clone repository' menu item label is obscured on Windows - #5348. Thanks @Daniel-McCarthy!",
      "[Fixed] User can toggle files when commit is in progress - #5341. Thanks @masungwon!",
      "[Improved] Repository indicator background work - #5317 #5326 #5363 #5241 #5320"
    ],
    "1.3.3-test6": ["Testing infrastructure changes"],
    "1.3.3-test5": ["Testing the new CircleCI config changes"],
    "1.3.3-test4": ["Testing the new CircleCI config changes"],
    "1.3.3-test3": ["Testing the new CircleCI config changes"],
    "1.3.3-test2": ["Testing the new CircleCI config changes"],
    "1.3.3-test1": ["Testing the new CircleCI config changes"],
    "1.3.2": [
      "[Fixed] Bugfix for background checks not being aware of missing repositories - #5282",
      "[Fixed] Check the local state of a repository before performing Git operations - #5289",
      "[Fixed] Switch to history view for default branch when deleting current branch during a compare - #5256",
      "[Fixed] Handle missing .git directory inside a tracked repository - #5291"
    ],
    "1.3.2-beta1": [
      "[Fixed] Bugfix for background checks not being aware of missing repositories - #5282",
      "[Fixed] Check the local state of a repository before performing Git operations - #5289",
      "[Fixed] Switch to history view for default branch when deleting current branch during a compare - #5256",
      "[Fixed] Handle missing .git directory inside a tracked repository - #5291"
    ],
    "1.3.1": [
      "[Fixed] Background Git operations on missing repositories are not handled as expected - #5282"
    ],
    "1.3.1-beta1": [
      "[Fixed] Background Git operations on missing repositories are not handled as expected - #5282"
    ],
    "1.3.1-beta0": [
      "[New] Notification displayed in History tab when the base branch moves ahead of the current branch - #4768",
      "[New] Repository list displays uncommitted changes indicator and ahead/behind information - #2259 #5095",
      "[Added] Option to move repository to trash when removing from app - #2108. Thanks @say25!",
      "[Added] Syntax highlighting for PowerShell files - #5081. Thanks @say25!",
      "[Fixed] \"Discard Changes\" context menu discards correct file when entry is not part of selected group - #4788",
      "[Fixed] Display local path of selected repository as tooltip - #4922. Thanks @yongdamsh!",
      "[Fixed] Display root directory name when repository is located at drive root - #4924",
      "[Fixed] Handle legacy macOS right click gesture - #4942",
      "[Fixed] History omits latest commit from list - #5243",
      "[Fixed] Markdown header elements hard to read in dark mode - #5133. Thanks @agisilaos!",
      "[Fixed] Only perform ahead/behind comparisons when branch selector is open - #5142",
      "[Fixed] Relax checks for merge commits for GitHub Enterprise repositories - #4329",
      "[Fixed] Render clickable link in \"squash and merge\" commit message - #5203. Thanks @1pete!",
      "[Fixed] Return key disabled when no matches found in Compare branch list - #4458",
      "[Fixed] Selected commit not remembered when switching between History and Changes tabs - #4985",
      "[Fixed] Selected commit when comparing is reset to latest when Desktop regains focus - #5069",
      "[Fixed] Support default branch detection for non-GitHub repositories - #4937",
      "[Improved] Change primary button color to blue for dark theme - #5074",
      "[Improved] Diff gutter elements should be considered button elements when interacting - #5158",
      "[Improved] Status parsing significantly more performant when handling thousands of changed files - #2449 #5186"
    ],
    "1.3.0": [
      "[New] Notification displayed in History tab when the base branch moves ahead of the current branch - #4768",
      "[New] Repository list displays uncommitted changes indicator and ahead/behind information - #2259 #5095",
      "[Added] Option to move repository to trash when removing from app - #2108. Thanks @say25!",
      "[Added] Syntax highlighting for PowerShell files - #5081. Thanks @say25!",
      "[Fixed] \"Discard Changes\" context menu discards correct file when entry is not part of selected group - #4788",
      "[Fixed] Display local path of selected repository as tooltip - #4922. Thanks @yongdamsh!",
      "[Fixed] Display root directory name when repository is located at drive root - #4924",
      "[Fixed] Handle legacy macOS right click gesture - #4942",
      "[Fixed] History omits latest commit from list - #5243",
      "[Fixed] Markdown header elements hard to read in dark mode - #5133. Thanks @agisilaos!",
      "[Fixed] Only perform ahead/behind comparisons when branch selector is open - #5142",
      "[Fixed] Relax checks for merge commits for GitHub Enterprise repositories - #4329",
      "[Fixed] Render clickable link in \"squash and merge\" commit message - #5203. Thanks @1pete!",
      "[Fixed] Return key disabled when no matches found in Compare branch list - #4458",
      "[Fixed] Selected commit not remembered when switching between History and Changes tabs - #4985",
      "[Fixed] Selected commit when comparing is reset to latest when Desktop regains focus - #5069",
      "[Fixed] Support default branch detection for non-GitHub repositories - #4937",
      "[Improved] Change primary button color to blue for dark theme - #5074",
      "[Improved] Diff gutter elements should be considered button elements when interacting - #5158",
      "[Improved] Status parsing significantly more performant when handling thousands of changed files - #2449 #5186"
    ],
    "1.3.0-beta7": [],
    "1.3.0-beta6": [],
    "1.3.0-beta5": [
      "[Fixed] Ensure commit message is cleared after successful commit - #4046",
      "[Fixed] History omits latest commit from list - #5243"
    ],
    "1.3.0-beta4": [
      "[Fixed] Only perform ahead/behind comparisons when branch selector is open - #5142",
      "[Fixed] Render clickable link in \"squash and merge\" commit message - #5203. Thanks @1pete!",
      "[Fixed] Selected commit not remembered when switching between History and Changes tabs - #4985",
      "[Fixed] Selected commit when comparing is reset to latest when Desktop regains focus - #5069"
    ],
    "1.3.0-beta3": [
      "[Fixed] \"Discard Changes\" context menu discards correct file when entry is not part of selected group - #4788",
      "[Fixed] Return key disabled when no matches found in Compare branch list - #4458",
      "[Improved] Status parsing significantly more performant when handling thousands of changed files - #2449 #5186"
    ],
    "1.3.0-beta2": [
      "[Added] Option to move repository to trash when removing from app - #2108. Thanks @say25!",
      "[Fixed] Markdown header elements hard to read in dark mode - #5133. Thanks @agisilaos!",
      "[Improved] Diff gutter elements should be considered button elements when interacting - #5158"
    ],
    "1.2.7-test3": ["Test deployment for electron version bump."],
    "1.3.0-beta1": [
      "[New] Notification displayed in History tab when the base branch moves ahead of the current branch - #4768",
      "[New] Repository list displays uncommitted changes count and ahead/behind information - #2259",
      "[Added] Syntax highlighting for PowerShell files- #5081. Thanks @say25!",
      "[Fixed] Display something when repository is located at drive root - #4924",
      "[Fixed] Relax checks for merge commits for GitHub Enterprise repositories - #4329",
      "[Fixed] Display local path of selected repository as tooltip - #4922. Thanks @yongdamsh!",
      "[Fixed] Support default branch detection for non-GitHub repositories - #4937",
      "[Fixed] Handle legacy macOS right click gesture - #4942",
      "[Improved] Repository list badge style tweaks and tweaks for dark theme - #5095",
      "[Improved] Change primary button color to blue for dark theme - #5074"
    ],
    "1.2.7-test2": ["Test deployment for electron version bump."],
    "1.2.7-test1": ["Sanity check deployment for refactored scripts"],
    "1.2.7-beta0": [
      "[Fixed] Visual indicator for upcoming feature should not be shown - #5026"
    ],
    "1.2.6": [
      "[Fixed] Visual indicator for upcoming feature should not be shown - #5026"
    ],
    "1.2.6-beta0": [
      "[Fixed] Feature flag for upcoming feature not applied correctly - #5024"
    ],
    "1.2.5": [
      "[Fixed] Feature flag for upcoming feature not applied correctly - #5024"
    ],
    "1.2.4": [
      "[New] Dark Theme preview - #4849",
      "[Added] Syntax highlighting for Cake files - #4935. Thanks @say25!",
      "[Added] WebStorm support for macOS - #4841. Thanks @mrsimonfletcher!",
      "[Fixed] Compare tab appends older commits when scrolling to bottom of list - #4964",
      "[Fixed] Remove temporary directory after Git LFS operation completes - #4414",
      "[Fixed] Unable to compare when two branches exist - #4947 #4730",
      "[Fixed] Unhandled errors when refreshing pull requests fails - #4844 #4866",
      "[Improved] Remove context menu needs to hint if a dialog will be shown - #4975",
      "[Improved] Upgrade embedded Git LFS - #4602 #4745",
      "[Improved] Update banner message clarifies that only Desktop needs to be restarted - #4891. Thanks @KennethSweezy!",
      "[Improved] Discard Changes context menu entry should contain ellipses when user needs to confirm - #4846. Thanks @yongdamsh!",
      "[Improved] Initializing syntax highlighting components - #4764",
      "[Improved] Only show overflow shadow when description overflows - #4898",
      "[Improved] Changes tab displays number of changed files instead of dot - #4772. Thanks @yongdamsh!"
    ],
    "1.2.4-beta5": [],
    "1.2.4-beta4": [
      "[Fixed] Compare tab appends older commits when scrolling to bottom of list - #4964",
      "[Fixed] Remove temporary directory after Git LFS operation completes - #4414",
      "[Improved] Remove context menu needs to hint if a dialog will be shown - #4975",
      "[Improved] Upgrade embedded Git LFS - #4602 #4745"
    ],
    "1.2.4-test1": [
      "Confirming latest Git LFS version addresses reported issues"
    ],
    "1.2.4-beta3": [
      "[Added] WebStorm support for macOS - #4841. Thanks @mrsimonfletcher!",
      "[Improved] Update banner message clarifies that only Desktop needs to be restarted - #4891. Thanks @KennethSweezy!"
    ],
    "1.2.4-beta2": [],
    "1.2.4-beta1": [
      "[New] Dark Theme preview - #4849",
      "[Added] Syntax highlighting for Cake files - #4935. Thanks @say25!",
      "[Fixed] Unable to compare when two branches exist - #4947 #4730",
      "[Fixed] Unhandled errors when refreshing pull requests fails - #4844 #4866",
      "[Improved] Discard Changes context menu entry should contain ellipses when user needs to confirm - #4846. Thanks @yongdamsh!",
      "[Improved] Initializing syntax highlighting components - #4764",
      "[Improved] Only show overflow shadow when description overflows - #4898",
      "[Improved] Changes tab displays number of changed files instead of dot - #4772. Thanks @yongdamsh!"
    ],
    "1.2.3": [
      "[Fixed] No autocomplete when searching for co-authors - #4847",
      "[Fixed] Error when checking out a PR from a fork - #4842"
    ],
    "1.2.3-beta1": [
      "[Fixed] No autocomplete when searching for co-authors - #4847",
      "[Fixed] Error when checking out a PR from a fork - #4842"
    ],
    "1.2.3-test1": [
      "Confirming switch from uglify-es to babel-minify addresses minification issue - #4871"
    ],
    "1.2.2": [
      "[Fixed] Make cURL/schannel default to using the Windows certificate store - #4817",
      "[Fixed] Restore text selection highlighting in diffs - #4818"
    ],
    "1.2.2-beta1": [
      "[Fixed] Make cURL/schannel default to using the Windows certificate store - #4817",
      "[Fixed] Text selection highlighting in diffs is back - #4818"
    ],
    "1.2.1": [
      "[Added] Brackets support for macOS - #4608. Thanks @3raxton!",
      "[Added] Pull request number and author are included in fuzzy-find filtering - #4653. Thanks @damaneice!",
      "[Fixed] Decreased the max line length limit - #3740. Thanks @sagaragarwal94!",
      "[Fixed] Updated embedded Git to 2.17.1 to address upstream security issue - #4791",
      "[Improved] Display the difference in file size of an image in the diff view - #4380. Thanks @ggajos!"
    ],
    "1.2.1-test1": ["Upgraded embedded Git to 2.17.0"],
    "1.2.1-beta1": [
      "[Added] Brackets support for macOS - #4608. Thanks @3raxton!",
      "[Added] Pull request number and author are included in fuzzy-find filtering - #4653. Thanks @damaneice!",
      "[Fixed] Decreased the max line length limit - #3740. Thanks @sagaragarwal94!",
      "[Fixed] Updated embedded Git to 2.17.1 to address upstream security issue - #4791",
      "[Improved] Display the difference in file size of an image in the diff view - #4380. Thanks @ggajos!"
    ],
    "1.2.1-beta0": [],
    "1.1.2-test6": ["Testing the Webpack v4 output from the project"],
    "1.2.0": [
      "[New] History now has ability to compare to another branch and merge outstanding commits",
      "[New] Support for selecting more than one file in the changes list - #1712. Thanks @icosamuel!",
      "[New] Render bitmap images in diffs - #4367. Thanks @MagicMarvMan!",
      "[Added] Add PowerShell Core support for Windows and macOS - #3791. Thanks @saschanaz!",
      "[Added] Add MacVim support for macOS - #4532. Thanks @johnelliott!",
      "[Added] Syntax highlighting for JavaServer Pages (JSP) - #4470. Thanks @damaneice!",
      "[Added] Syntax highlighting for Haxe files - #4445. Thanks @Gama11!",
      "[Added] Syntax highlighting for R files - #4455. Thanks @say25!",
      "[Fixed] 'Open in Shell' on Linux ensures Git is on PATH - #4619. Thanks @ziggy42!",
      "[Fixed] Pressing 'Enter' on filtered Pull Request does not checkout - #4673",
      "[Fixed] Alert icon shrinks in rename dialog when branch name is long - #4566",
      "[Fixed] 'Open in Desktop' performs fetch to ensure branch exists before checkout - #3006",
      "[Fixed] 'Open in Default Program' on Windows changes the window title - #4446",
      "[Fixed] Skip fast-forwarding when there are many eligible local branches - #4392",
      "[Fixed] Image diffs not working for files with upper-case file extension - #4466",
      "[Fixed] Syntax highlighting not working for files with upper-case file extension - #4462. Thanks @say25!",
      "[Fixed] Error when creating Git LFS progress causes clone to fail - #4307. Thanks @MagicMarvMan!",
      "[Fixed] 'Open File in External Editor' always opens a new instance - #4381",
      "[Fixed] 'Select All' shortcut now works for changes list - #3821",
      "[Improved] Automatically add valid repository when using command line interface - #4513. Thanks @ggajos!",
      "[Improved] Always fast-forward the default branch - #4506",
      "[Improved] Warn when trying to rename a published branch - #4035. Thanks @agisilaos!",
      "[Improved] Added context menu for files in commit history - #2845. Thanks @crea7or",
      "[Improved] Discarding all changes always prompts for confirmation - #4459",
      "[Improved] Getting list of changed files is now more efficient when dealing with thousands of files - #4443",
      "[Improved] Checking out a Pull Request may skip unnecessary fetch - #4068. Thanks @agisilaos!",
      "[Improved] Commit summary now has a hint to indicate why committing is disabled - #4429.",
      "[Improved] Pull request status text now matches format on GitHub - #3521",
      "[Improved] Add escape hatch to disable hardware acceleration when launching - #3921"
    ],
    "1.1.2-beta7": [],
    "1.1.2-beta6": [
      "[Added] Add MacVim support for macOS - #4532. Thanks @johnelliott!",
      "[Fixed] Open in Shell on Linux ensures Git is available on the user's PATH - #4619. Thanks @ziggy42!",
      "[Fixed] Keyboard focus issues when navigating Pull Request list - #4673",
      "[Improved] Automatically add valid repository when using command line interface - #4513. Thanks @ggajos!"
    ],
    "1.1.2-test5": ["Actually upgrading fs-extra to v6 in the app"],
    "1.1.2-test4": ["Upgrading fs-extra to v6"],
    "1.1.2-beta5": [
      "[Added] Syntax highlighting for JavaServer Pages (JSP) - #4470. Thanks @damaneice!",
      "[Fixed] Prevent icon from shrinking in rename dialog - #4566"
    ],
    "1.1.2-beta4": [
      "[New] New Compare tab allowing visualization of the relationship between branches",
      "[New] Support for selecting more than one file in the changes list - #1712. Thanks @icosamuel!",
      "[Fixed] 'Select All' shortcut now works for changes list - #3821",
      "[Improved] Always fast-forward the default branch - #4506",
      "[Improved] Warn when trying to rename a published branch - #4035. Thanks @agisilaos!",
      "[Improved] Added context menu for files in commit history - #2845. Thanks @crea7or",
      "[Improved] Discarding all changes always prompts for confirmation - #4459"
    ],
    "1.1.2-beta3": [
      "[Added] Syntax highlighting for Haxe files - #4445. Thanks @Gama11!",
      "[Added] Syntax highlighting for R files - #4455. Thanks @say25!",
      "[Fixed] Fetch to ensure \"Open in Desktop\" has a branch to checkout - #3006",
      "[Fixed] Handle the click event when opening a binary file - #4446",
      "[Fixed] Skip fast-forwarding when there are a lot of eligible local branches - #4392",
      "[Fixed] Image diffs not working for files with upper-case file extension - #4466",
      "[Fixed] Syntax highlighting not working for files with upper-case file extension - #4462. Thanks @say25!",
      "[Improved] Getting list of changed files is now more efficient when dealing with thousands of files - #4443",
      "[Improved] Checking out a Pull Request may skip unnecessary fetch - #4068. Thanks @agisilaos!",
      "[Improved] Commit summary now has a hint to indicate why committing is disabled - #4429."
    ],
    "1.1.2-test3": ["[New] Comparison Branch demo build"],
    "1.1.2-test2": [
      "Refactoring the diff internals to potentially land some SVG improvements"
    ],
    "1.1.2-test1": [
      "Refactoring the diff internals to potentially land some SVG improvements"
    ],
    "1.1.2-beta2": [
      "[New] Render bitmap images in diffs - #4367. Thanks @MagicMarvMan!",
      "[New] Add PowerShell Core support for Windows and macOS - #3791. Thanks @saschanaz!",
      "[Fixed] Error when creating Git LFS progress causes clone to fail - #4307. Thanks @MagicMarvMan!",
      "[Fixed] 'Open File in External Editor' does not use existing window - #4381",
      "[Fixed] Always ask for confirmation when discarding all changes - #4423",
      "[Improved] Pull request status text now matches format on GitHub - #3521",
      "[Improved] Add escape hatch to disable hardware acceleration when launching - #3921"
    ],
    "1.1.2-beta1": [],
    "1.1.1": [
      "[New] Render WebP images in diffs - #4164. Thanks @agisilaos!",
      "[Fixed] Edit context menus in commit form input elements - #3886",
      "[Fixed] Escape behavior for Pull Request list does not match Branch List - #3597",
      "[Fixed] Keep caret position after inserting completion for emoji/mention - #3835. Thanks @CarlRosell!",
      "[Fixed] Handle error events when watching files used to get Git LFS output - #4117",
      "[Fixed] Potential race condition when opening a fork pull request - #4149",
      "[Fixed] Show placeholder image when no pull requests found - #3973",
      "[Fixed] Disable commit summary and description inputs while commit in progress - #3893. Thanks @crea7or!",
      "[Fixed] Ensure pull request cache is cleared after last pull request merged - #4122",
      "[Fixed] Focus two-factor authentication dialog on input - #4220. Thanks @WaleedAshraf!",
      "[Fixed] Branches button no longer disabled while on an unborn branch - #4236. Thanks @agisilaos!",
      "[Fixed] Delete gitignore file when all entries cleared in Repository Settings - #1896",
      "[Fixed] Add visual indicator that a folder can be dropped on Desktop - #4004. Thanks @agisilaos!",
      "[Fixed] Attempt to focus the application window on macOS after signing in via the browser - #4126",
      "[Fixed] Refresh issues when user manually fetches - #4076",
      "[Improved] Add `Discard All Changes...` to context menu on changed file list - #4197. Thanks @xamm!",
      "[Improved] Improve contrast for button labels in app toolbar - #4219",
      "[Improved] Speed up check for submodules when discarding - #4186. Thanks @kmscode!",
      "[Improved] Make the keychain known issue more clear within Desktop - #4125",
      "[Improved] Continue past the 'diff too large' message and view the diff - #4050",
      "[Improved] Repository association might not have expected prefix - #4090. Thanks @mathieudutour!",
      "[Improved] Add message to gitignore dialog when not on default branch - #3720",
      "[Improved] Hide Desktop-specific forks in Branch List - #4127",
      "[Improved] Disregard accidental whitespace when cloning a repository by URL - #4216",
      "[Improved] Show alert icon in repository list when repository not found on disk - #4254. Thanks @gingerbeardman!",
      "[Improved] Repository list now closes after removing last repository - #4269. Thanks @agisilaos!",
      "[Improved] Move forget password link after the password dialog to match expected tab order - #4283. Thanks @iamnapo!",
      "[Improved] More descriptive text in repository toolbar button when no repositories are tracked - #4268. Thanks @agisilaos!",
      "[Improved] Context menu in Changes tab now supports opening file in your preferred editor - #4030"
    ],
    "1.1.1-beta4": [
      "[Improved] Context menu in Changes tab now supports opening file in your preferred editor - #4030"
    ],
    "1.1.1-beta3": [],
    "1.1.1-beta2": [
      "[New] Render WebP images in diffs - #4164. Thanks @agisilaos!",
      "[Fixed] Edit context menus in commit form input elements - #3886",
      "[Fixed] Escape behavior should match that of Branch List - #3972",
      "[Fixed] Keep caret position after inserting completion - #3835. Thanks @CarlRosell!",
      "[Fixed] Handle error events when watching files used to get Git LFS output - #4117",
      "[Fixed] Potential race condition when opening a fork pull request - #4149",
      "[Fixed] Show placeholder image when no pull requests found - #3973",
      "[Fixed] Disable input fields summary and description while commit in progress - #3893. Thanks @crea7or!",
      "[Fixed] Ensure pull request cache is cleared after last pull request merged - #4122",
      "[Fixed] Focus two-factor authentication dialog on input - #4220. Thanks @WaleedAshraf!",
      "[Fixed] Branches button no longer disabled while on an unborn branch - #4236. Thanks @agisilaos!",
      "[Fixed] Delete gitignore file when entries cleared in Repository Settings - #1896",
      "[Fixed] Add visual indicator that a folder can be dropped on Desktop - #4004. Thanks @agisilaos!",
      "[Improved] Add `Discard All Changes...` to context menu on changed file list - #4197. Thanks @xamm!",
      "[Improved] Improve contrast for button labels in app toolbar - #4219",
      "[Improved] Speed up check for submodules when discarding - #4186. Thanks @kmscode!",
      "[Improved] Make the keychain known issue more clear within Desktop - #4125",
      "[Improved] Continue past the 'diff too large' message and view the diff - #4050",
      "[Improved] Repository association might not have expected prefix - #4090. Thanks @mathieudutour!",
      "[Improved] Add message to gitignore dialog when not on default branch - #3720",
      "[Improved] Hide Desktop-specific forks in Branch List - #4127",
      "[Improved] Disregard accidental whitespace when cloning a repository by URL - #4216",
      "[Improved] Show alert icon in repository list when repository not found on disk - #4254. Thanks @gingerbeardman!",
      "[Improved] Repository list now closes after removing last repository - #4269. Thanks @agisilaos!",
      "[Improved] Move forget password link to after the password dialog to maintain expected tab order - #4283. Thanks @iamnapo!",
      "[Improved] More descriptive text in repository toolbar button when no repositories are tracked - #4268. Thanks @agisilaos!"
    ],
    "1.1.1-test2": ["[Improved] Electron 1.8.3 upgrade (again)"],
    "1.1.1-test1": [
      "[Improved] Forcing a focus on the window after the OAuth dance is done"
    ],
    "1.1.1-beta1": [],
    "1.1.0": [
      "[New] Check out pull requests from collaborators or forks from within Desktop",
      "[New] View the commit status of the branch when it has an open pull request",
      "[Added] Add RubyMine support for macOS - #3883. Thanks @gssbzn!",
      "[Added] Add TextMate support for macOS - #3910. Thanks @caiofbpa!",
      "[Added] Syntax highlighting for Elixir files - #3774. Thanks @joaovitoras!",
      "[Fixed] Update layout of branch blankslate image - #4011",
      "[Fixed] Expanded avatar stack in commit summary gets cut off - #3884",
      "[Fixed] Clear repository filter when switching tabs - #3787. Thanks @reyronald!",
      "[Fixed] Avoid crash when unable to launch shell - #3954",
      "[Fixed] Ensure renames are detected when viewing commit diffs - #3673",
      "[Fixed] Fetch default remote if it differs from the current - #4056",
      "[Fixed] Handle Git errors when .gitmodules are malformed - #3912",
      "[Fixed] Handle error when \"where\" is not on PATH - #3882 #3825",
      "[Fixed] Ignore action assumes CRLF when core.autocrlf is unset - #3514",
      "[Fixed] Prevent duplicate entries in co-author autocomplete list - #3887",
      "[Fixed] Renames not detected when viewing commit diffs - #3673",
      "[Fixed] Support legacy usernames as co-authors - #3897",
      "[Improved] Update branch button text from \"New\" to \"New Branch\" - #4032",
      "[Improved] Add fuzzy search in the repository, branch, PR, and clone FilterLists - #911. Thanks @j-f1!",
      "[Improved] Tidy up commit summary and description layout in commit list - #3922. Thanks @willnode!",
      "[Improved] Use smaller default size when rendering Gravatar avatars - #3911",
      "[Improved] Show fetch progress when initializing remote for fork - #3953",
      "[Improved] Remove references to Hubot from the user setup page - #4015. Thanks @j-f1!",
      "[Improved] Error handling around ENOENT - #3954",
      "[Improved] Clear repository filter text when switching tabs - #3787. Thanks @reyronald!",
      "[Improved] Allow window to accept single click on focus - #3843",
      "[Improved] Disable drag-and-drop interaction when a popup is in the foreground - #3996"
    ],
    "1.1.0-beta3": [
      "[Fixed] Fetch default remote if it differs from the current - #4056"
    ],
    "1.1.0-beta2": [
      "[Improved] Update embedded Git to improve error handling when using stdin - #4058"
    ],
    "1.1.0-beta1": [
      "[Improved] Add 'Branch' to 'New' branch button - #4032",
      "[Improved] Remove references to Hubot from the user setup page - #4015. Thanks @j-f1!"
    ],
    "1.0.14-beta5": [
      "[Fixed] Improve detection of pull requests associated with current branch - #3991",
      "[Fixed] Disable drag-and-drop interaction when a popup is in the foreground - #3996",
      "[Fixed] Branch blank slate image out of position - #4011"
    ],
    "1.0.14-beta4": [
      "[New] Syntax highlighting for Elixir files - #3774. Thanks @joaovitoras!",
      "[Fixed] Crash when unable to launch shell - #3954",
      "[Fixed] Support legacy usernames as co-authors - #3897",
      "[Improved] Enable fuzzy search in the repository, branch, PR, and clone FilterLists - #911. Thanks @j-f1!",
      "[Improved] Tidy up commit summary and description layout in commit list - #3922. Thanks @willnode!"
    ],
    "1.0.14-test1": ["[Improved] Electron 1.8.2 upgrade"],
    "1.0.14-beta3": [
      "[Added] Add TextMate support for macOS - #3910. Thanks @caiofbpa!",
      "[Fixed] Handle Git errors when .gitmodules are malformed - #3912",
      "[Fixed] Clear repository filter when switching tabs - #3787. Thanks @reyronald!",
      "[Fixed] Prevent duplicate entries in co-author autocomplete list - #3887",
      "[Improved] Show progress when initializing remote for fork - #3953"
    ],
    "1.0.14-beta2": [
      "[Added] Add RubyMine support for macOS - #3883. Thanks @gssbzn!",
      "[Fixed] Allow window to accept single click on focus - #3843",
      "[Fixed] Expanded avatar list hidden behind commit details - #3884",
      "[Fixed] Renames not detected when viewing commit diffs - #3673",
      "[Fixed] Ignore action assumes CRLF when core.autocrlf is unset - #3514",
      "[Improved] Use smaller default size when rendering Gravatar avatars - #3911"
    ],
    "1.0.14-beta1": ["[New] Commit together with co-authors - #3879"],
    "1.0.13": [
      "[New] Commit together with co-authors - #3879",
      "[New] PhpStorm is now a supported external editor on macOS - #3749. Thanks @hubgit!",
      "[Improved] Update embedded Git to 2.16.1 - #3617 #3828 #3871",
      "[Improved] Blank slate view is now more responsive when zoomed - #3777",
      "[Improved] Documentation fix for Open in Shell resource - #3799. Thanks @saschanaz!",
      "[Improved] Improved error handling for Linux - #3732",
      "[Improved] Allow links in unexpanded summary to be clickable - #3719. Thanks @koenpunt!",
      "[Fixed] Update Electron to 1.7.11 to address security issue - #3846",
      "[Fixed] Allow double dashes in branch name - #3599. Thanks @JQuinnie!",
      "[Fixed] Sort the organization list - #3657. Thanks @j-f1!",
      "[Fixed] Check out PRs from a fork - #3395",
      "[Fixed] Confirm deleting branch when it has an open PR - #3615",
      "[Fixed] Defer user/email validation in Preferences - #3722",
      "[Fixed] Checkout progress did not include branch name - #3780",
      "[Fixed] Don't block branch switching when in detached HEAD - #3807",
      "[Fixed] Handle discarding submodule changes properly - #3647",
      "[Fixed] Show tooltip with additional info about the build status - #3134",
      "[Fixed] Update placeholders to support Linux distributions - #3150",
      "[Fixed] Refresh local commit list when switching tabs - #3698"
    ],
    "1.0.13-test1": [
      "[Improved] Update embedded Git to 2.16.1 - #3617 #3828 #3871",
      "[Fixed] Update Electron to 1.7.11 to address security issue - #3846",
      "[Fixed] Allows double dashes in branch name - #3599. Thanks @JQuinnie!",
      "[Fixed] Pull Request store may not have status defined - #3869",
      "[Fixed] Render the Pull Request badge when no commit statuses found - #3608"
    ],
    "1.0.13-beta1": [
      "[New] PhpStorm is now a supported external editor on macOS - #3749. Thanks @hubgit!",
      "[Improved] Blank slate view is now more responsive when zoomed - #3777",
      "[Improved] Documentation fix for Open in Shell resource - #3799. Thanks @saschanaz!",
      "[Improved] Improved error handling for Linux - #3732",
      "[Improved] Allow links in unexpanded summary to be clickable - #3719. Thanks @koenpunt!",
      "[Fixed] Sort the organization list - #3657. Thanks @j-f1!",
      "[Fixed] Check out PRs from a fork - #3395",
      "[Fixed] Confirm deleting branch when it has an open PR - #3615",
      "[Fixed] Defer user/email validation in Preferences - #3722",
      "[Fixed] Checkout progress did not include branch name - #3780",
      "[Fixed] Don't block branch switching when in detached HEAD - #3807",
      "[Fixed] Handle discarding submodule changes properly - #3647",
      "[Fixed] Show tooltip with additional info about the build status - #3134",
      "[Fixed] Update placeholders to support Linux distributions - #3150",
      "[Fixed] Refresh local commit list when switching tabs - #3698"
    ],
    "1.0.12": [
      "[New] Syntax highlighting for Rust files - #3666. Thanks @subnomo!",
      "[New] Syntax highlighting for Clojure cljc, cljs, and edn files - #3610. Thanks @mtkp!",
      "[Improved] Prevent creating a branch in the middle of a merge - #3733",
      "[Improved] Truncate long repo names in panes and modals to fit into a single line - #3598. Thanks @http-request!",
      "[Improved] Keyboard navigation support in pull request list - #3607",
      "[Fixed] Inconsistent caret behavior in text boxes when using certain keyboard layouts - #3354",
      "[Fixed] Only render the organizations list when it has orgs - #1414",
      "[Fixed] Checkout now handles situations where a ref exists on multiple remotes - #3281",
      "[Fixed] Retain accounts on desktop when losing connectivity - #3641",
      "[Fixed] Missing argument in FullScreenInfo that could prevent app from launching - #3727. Thanks @OiYouYeahYou!"
    ],
    "1.0.12-beta1": [
      "[New] Syntax highlighting for Rust files - #3666. Thanks @subnomo!",
      "[New] Syntax highlighting for Clojure cljc, cljs, and edn files - #3610. Thanks @mtkp!",
      "[Improved] Prevent creating a branch in the middle of a merge - #3733",
      "[Improved] Truncate long repo names in panes and modals to fit into a single line - #3598. Thanks @http-request!",
      "[Improved] Keyboard navigation support in pull request list - #3607",
      "[Fixed] Inconsistent caret behavior in text boxes when using certain keyboard layouts - #3354",
      "[Fixed] Only render the organizations list when it has orgs - #1414",
      "[Fixed] Checkout now handles situations where a ref exists on multiple remotes - #3281",
      "[Fixed] Retain accounts on desktop when losing connectivity - #3641",
      "[Fixed] Missing argument in FullScreenInfo that could prevent app from launching - #3727. Thanks @OiYouYeahYou!"
    ],
    "1.0.12-beta0": [
      "[New] Highlight substring matches in the \"Branches\" and \"Repositories\" list when filtering - #910. Thanks @JordanMussi!",
      "[New] Add preview for ico files - #3531. Thanks @serhiivinichuk!",
      "[New] Fallback to Gravatar for loading avatars - #821",
      "[New] Provide syntax highlighting for Visual Studio project files - #3552. Thanks @saul!",
      "[New] Provide syntax highlighting for F# fsx and fsi files - #3544. Thanks @saul!",
      "[New] Provide syntax highlighting for Kotlin files - #3555. Thanks @ziggy42!",
      "[New] Provide syntax highlighting for Clojure - #3523. Thanks @mtkp!",
      "[Improved] Toggle the \"Repository List\" from the menu - #2638. Thanks @JordanMussi!",
      "[Improved] Prevent saving of disallowed character strings for your name and email  - #3204",
      "[Improved] Error messages now appear at the top of the \"Create a New Repository\" dialog - #3571. Thanks @http-request!",
      "[Improved] \"Repository List\" header is now \"Github.com\" for consistency - #3567. Thanks @iFun!",
      "[Improved] Rename the \"Install Update\" button to \"Quit and Install Update\" - #3494. Thanks @say25!",
      "[Fixed] Fix ordering of commit history when your branch and tracking branch have both changed  - #2737",
      "[Fixed] Prevent creating a branch that starts with a period - #3013. Thanks @JordanMussi!",
      "[Fixed] Branch names are properly encoded when creating a pull request - #3509",
      "[Fixed] Re-enable all the menu items after closing a popup - #3533",
      "[Fixed] Removes option to delete remote branch after it's been deleted - #2964. Thanks @JordanMussi!",
      "[Fixed] Windows: Detects available editors and shells now works even when the group policy blocks write registry access - #3105 #3405",
      "[Fixed] Windows: Menu items are no longer truncated - #3547",
      "[Fixed] Windows: Prevent disabled menu items from being accessed - #3391 #1521",
      "[Fixed] Preserve the selected pull request when a manual fetch is done - #3524",
      "[Fixed] Update pull request badge after switching branches or pull requests - #3454",
      "[Fixed] Restore keyboard arrow navigation for pull request list - #3499"
    ],
    "1.0.11": [
      "[New] Highlight substring matches in the \"Branches\" and \"Repositories\" list when filtering - #910. Thanks @JordanMussi!",
      "[New] Add preview for ico files - #3531. Thanks @serhiivinichuk!",
      "[New] Fallback to Gravatar for loading avatars - #821",
      "[New] Provide syntax highlighting for Visual Studio project files - #3552. Thanks @saul!",
      "[New] Provide syntax highlighting for F# fsx and fsi files - #3544. Thanks @saul!",
      "[New] Provide syntax highlighting for Kotlin files - #3555. Thanks @ziggy42!",
      "[New] Provide syntax highlighting for Clojure - #3523. Thanks @mtkp!",
      "[Improved] Toggle the \"Repository List\" from the menu - #2638. Thanks @JordanMussi!",
      "[Improved] Prevent saving of disallowed character strings for your name and email  - #3204",
      "[Improved] Error messages now appear at the top of the \"Create a New Repository\" dialog - #3571. Thanks @http-request!",
      "[Improved] \"Repository List\" header is now \"Github.com\" for consistency - #3567. Thanks @iFun!",
      "[Improved] Rename the \"Install Update\" button to \"Quit and Install Update\" - #3494. Thanks @say25!",
      "[Fixed] Fix ordering of commit history when your branch and tracking branch have both changed  - #2737",
      "[Fixed] Prevent creating a branch that starts with a period - #3013. Thanks @JordanMussi!",
      "[Fixed] Branch names are properly encoded when creating a pull request - #3509",
      "[Fixed] Re-enable all the menu items after closing a popup - #3533",
      "[Fixed] Removes option to delete remote branch after it's been deleted - #2964. Thanks @JordanMussi!",
      "[Fixed] Windows: Detects available editors and shells now works even when the group policy blocks write registry access - #3105 #3405",
      "[Fixed] Windows: Menu items are no longer truncated - #3547",
      "[Fixed] Windows: Prevent disabled menu items from being accessed - #3391 #1521"
    ],
    "1.0.11-test0": [
      "[Improved] now with a new major version of electron-packager"
    ],
    "1.0.11-beta0": [
      "[Improved] Refresh the pull requests list after fetching - #3503",
      "[Improved] Rename the \"Install Update\" button to \"Quit and Install Update\" - #3494. Thanks @say25!",
      "[Fixed] URL encode branch names when creating a pull request - #3509",
      "[Fixed] Windows: detecting available editors and shells now works even when the group policy blocks write registry access - #3105 #3405"
    ],
    "1.0.10": [
      "[New] ColdFusion Builder is now a supported external editor - #3336 #3321. Thanks @AtomicCons!",
      "[New] VSCode Insiders build is now a supported external editor - #3441. Thanks @say25!",
      "[New] BBEdit is now a supported external editor - #3467. Thanks @NiklasBr!",
      "[New] Hyper is now a supported shell on Windows too - #3455. Thanks @JordanMussi!",
      "[New] Swift is now syntax highlighted - #3305. Thanks @agisilaos!",
      "[New] Vue.js is now syntax highlighted - #3368. Thanks @wanecek!",
      "[New] CoffeeScript is now syntax highlighted - #3356. Thanks @agisilaos!",
      "[New] Cypher is now syntax highlighted - #3440. Thanks @say25!",
      "[New] .hpp is now syntax highlighted as C++ - #3420. Thanks @say25!",
      "[New] ML-like languages are now syntax highlighted - #3401. Thanks @say25!",
      "[New] Objective-C is now syntax highlighted - #3355. Thanks @koenpunt!",
      "[New] SQL is now syntax highlighted - #3389. Thanks @say25!",
      "[Improved] Better message on the 'Publish Branch' button when HEAD is unborn - #3344. Thanks @Venkat5694!",
      "[Improved] Better error message when trying to push to an archived repository - #3084. Thanks @agisilaos!",
      "[Improved] Avoid excessive background fetching when switching repositories - #3329",
      "[Improved] Ignore menu events sent when a modal is shown - #3308",
      "[Fixed] Parse changed files whose paths include a newline - #3271",
      "[Fixed] Parse file type changes - #3334",
      "[Fixed] Windows: 'Open without Git' would present the dialog again instead of actually opening a shell without git - #3290",
      "[Fixed] Avoid text selection when dragging resizable dividers - #3268",
      "[Fixed] Windows: Removed the title attribute on the Windows buttons so that they no longer leave their tooltips hanging around - #3348. Thanks @j-f1!",
      "[Fixed] Windows: Detect VS Code when installed to non-standard locations - #3304",
      "[Fixed] Hitting Return would select the first item in a filter list when the filter text was empty - #3447",
      "[Fixed] Add some missing keyboard shortcuts - #3327. Thanks @say25!",
      "[Fixed] Handle \"304 Not Modified\" responses - #3399",
      "[Fixed] Don't overwrite an existing .gitattributes when creating a new repository - #3419. Thanks @strafe!"
    ],
    "1.0.10-beta3": [
      "[New] Change \"Create Pull Request\" to \"Show Pull Request\" when there is already a pull request open for the branch - #2524",
      "[New] VSCode Insiders build is now a supported external editor - #3441. Thanks @say25!",
      "[New] BBEdit is now a supported external editor - #3467. Thanks @NiklasBr!",
      "[New] Hyper is now a supported shell - #3455. Thanks @JordanMussi!",
      "[New] Cypher is now syntax highlighted - #3440. Thanks @say25!",
      "[New] .hpp is now syntax highlighted as C++ - #3420. Thanks @say25!",
      "[New] ML-like languages are now syntax highlighted - #3401. Thanks @say25!",
      "[Improved] Use the same colors in pull request dropdown as we use on GitHub.com - #3451",
      "[Improved] Fancy pull request loading animations - #2868",
      "[Improved] Avoid excessive background fetching when switching repositories - #3329",
      "[Improved] Refresh the pull request list when the Push/Pull/Fetch button is clicked - #3448",
      "[Improved] Ignore menu events sent when a modal is shown - #3308",
      "[Fixed] Hitting Return would select the first item in a filter list when the filter text was empty - #3447",
      "[Fixed] Add some missing keyboard shortcuts - #3327. Thanks @say25!",
      "[Fixed] Handle \"304 Not Modified\" responses - #3399",
      "[Fixed] Don't overwrite an existing .gitattributes when creating a new repository - #3419. Thanks @strafe!"
    ],
    "1.0.10-beta2": [
      "[New] SQL is now syntax highlighted! - #3389. Thanks @say25!",
      "[Fixed] Windows: Detect VS Code when installed to non-standard locations - #3304"
    ],
    "1.0.10-beta1": [
      "[New] Vue.js code is now syntax highlighted! - #3368. Thanks @wanecek!",
      "[New] CoffeeScript is now syntax highlighted! - #3356. Thanks @agisilaos!",
      "[New] Highlight .m as Objective-C - #3355. Thanks @koenpunt!",
      "[Improved] Use smarter middle truncation for branch names - #3357",
      "[Fixed] Windows: Removed the title attribute on the Windows buttons so that they no longer leave their tooltips hanging around - #3348. Thanks @j-f1!"
    ],
    "1.0.10-beta0": [
      "[New] ColdFusion Builder is now available as an option for External Editor - #3336 #3321. Thanks @AtomicCons!",
      "[New] Swift code is now syntax highlighted - #3305. Thanks @agisilaos!",
      "[Improved] Better message on the 'Publish Branch' button when HEAD is unborn - #3344. Thanks @Venkat5694!",
      "[Improved] Better error message when trying to push to an archived repository - #3084. Thanks @agisilaos!",
      "[Fixed] Parse changed files whose paths include a newline - #3271",
      "[Fixed] Parse file type changes - #3334",
      "[Fixed] Windows: 'Open without Git' would present the dialog again instead of actually opening a shell without git - #3290",
      "[Fixed] Avoid text selection when dragging resizable dividers - #3268"
    ],
    "1.0.9": [
      "[New] ColdFusion Builder is now available as an option for External Editor - #3336 #3321. Thanks @AtomicCons!",
      "[New] Swift code is now syntax highlighted - #3305. Thanks @agisilaos!",
      "[Improved] Better message on the 'Publish Branch' button when HEAD is unborn - #3344. Thanks @Venkat5694!",
      "[Improved] Better error message when trying to push to an archived repository - #3084. Thanks @agisilaos!",
      "[Fixed] Parse changed files whose paths include a newline - #3271",
      "[Fixed] Parse file type changes - #3334",
      "[Fixed] Windows: 'Open without Git' would present the dialog again instead of actually opening a shell without git - #3290",
      "[Fixed] Avoid text selection when dragging resizable dividers - #3268"
    ],
    "1.0.9-beta1": [
      "[New] ColdFusion Builder is now available as an option for External Editor - #3336 #3321. Thanks @AtomicCons!",
      "[New] Swift code is now syntax highlighted - #3305. Thanks @agisilaos!",
      "[Improved] Better message on the 'Publish Branch' button when HEAD is unborn - #3344. Thanks @Venkat5694!",
      "[Improved] Better error message when trying to push to an archived repository - #3084. Thanks @agisilaos!",
      "[Fixed] Parse changed files whose paths include a newline - #3271",
      "[Fixed] Parse file type changes - #3334",
      "[Fixed] Windows: 'Open without Git' would present the dialog again instead of actually opening a shell without git - #3290",
      "[Fixed] Avoid text selection when dragging resizable dividers - #3268"
    ],
    "1.0.9-beta0": [
      "[Fixed] Crash when rendering diffs for certain types of files - #3249",
      "[Fixed] Continually being prompted to add the upstream remote, even when it already exists - #3252"
    ],
    "1.0.8": [
      "[Fixed] Crash when rendering diffs for certain types of files - #3249",
      "[Fixed] Continually being prompted to add the upstream remote, even when it already exists - #3252"
    ],
    "1.0.8-beta0": [
      "[New] Syntax highlighted diffs - #3101",
      "[New] Add upstream to forked repositories - #2364",
      "[Fixed] Only reset scale of title bar on macOS - #3193",
      "[Fixed] Filter symbolic refs in the branch list - #3196",
      "[Fixed] Address path issue with invoking Git Bash - #3186",
      "[Fixed] Update embedded Git to support repository hooks and better error messages - #3067 #3079",
      "[Fixed] Provide credentials to LFS repositories when performing checkout - #3167",
      "[Fixed] Assorted changelog typos - #3174 #3184 #3207. Thanks @strafe, @alanaasmaa and @jt2k!"
    ],
    "1.0.7": [
      "[New] Syntax highlighted diffs - #3101",
      "[New] Add upstream to forked repositories - #2364",
      "[Fixed] Only reset scale of title bar on macOS - #3193",
      "[Fixed] Filter symbolic refs in the branch list - #3196",
      "[Fixed] Address path issue with invoking Git Bash - #3186",
      "[Fixed] Update embedded Git to support repository hooks and better error messages - #3067 #3079",
      "[Fixed] Provide credentials to LFS repositories when performing checkout - #3167",
      "[Fixed] Assorted changelog typos - #3174 #3184 #3207. Thanks @strafe, @alanaasmaa and @jt2k!"
    ],
    "1.0.7-beta0": [
      "[Fixed] The Branches list wouldn't display the branches for non-GitHub repositories - #3169",
      "[Fixed] Pushing or pulling could error when the temp directory was unavailable - #3046"
    ],
    "1.0.6": [
      "[Fixed] The Branches list wouldn't display the branches for non-GitHub repositories - #3169",
      "[Fixed] Pushing or pulling could error when the temp directory was unavailable - #3046"
    ],
    "1.0.5": [
      "[New] The command line interface now provides some helpful help! - #2372. Thanks @j-f1!",
      "[New] Create new branches from the Branches foldout - #2784",
      "[New] Add support for VSCode Insiders - #3012 #3062. Thanks @MSathieu!",
      "[New] Linux: Add Atom and Sublime Text support - #3133. Thanks @ziggy42!",
      "[New] Linux: Tilix support - #3117. Thanks @ziggy42!",
      "[New] Linux: Add Visual Studio Code support - #3122. Thanks @ziggy42!",
      "[Improved] Report errors when a problem occurs storing tokens - #3159",
      "[Improved] Bump to Git 2.14.3 - #3146",
      "[Improved] Don't try to display diffs that could cause the app to hang - #2596",
      "[Fixed] Handle local user accounts with URL-hostile characters - #3107",
      "[Fixed] Cloning a repository which uses Git LFS would leave all the files appearing modified - #3146",
      "[Fixed] Signing in in the Welcome flow could hang - #2769",
      "[Fixed] Properly replace old Git LFS configuration values - #2984"
    ],
    "1.0.5-beta1": [
      "[New] Create new branches from the Branches foldout - #2784",
      "[New] Add support for VSCode Insiders - #3012 #3062. Thanks @MSathieu!",
      "[New] Linux: Add Atom and Sublime Text support - #3133. Thanks @ziggy42!",
      "[New] Linux: Tilix support - #3117. Thanks @ziggy42!",
      "[New] Linux: Add Visual Studio Code support - #3122. Thanks @ziggy42!",
      "[Improved] Report errors when a problem occurs storing tokens - #3159",
      "[Improved] Bump to Git 2.14.3 - #3146",
      "[Improved] Don't try to display diffs that could cause the app to hang - #2596",
      "[Fixed] Handle local user accounts with URL-hostile characters - #3107",
      "[Fixed] Cloning a repository which uses Git LFS would leave all the files appearing modified - #3146",
      "[Fixed] Signing in in the Welcome flow could hang - #2769",
      "[Fixed] Properly replace old Git LFS configuration values - #2984"
    ],
    "1.0.5-test1": [],
    "1.0.5-test0": [],
    "1.0.5-beta0": [
      "[New] The command line interface now provides some helpful help! - #2372. Thanks @j-f1!"
    ],
    "1.0.4": [
      "[New] Report Git LFS progress when cloning, pushing, pulling, or reverting - #2226",
      "[Improved] Increased diff contrast and and line gutter selection - #2586 #2181",
      "[Improved] Clarify why publishing a branch is disabled in various scenarios - #2773",
      "[Improved] Improved error message when installing the command Line tool fails - #2979. Thanks @agisilaos!",
      "[Improved] Format the branch name in \"Create Branch\" like we format branch names elsewhere - #2977. Thanks @j-f1!",
      "[Fixed] Avatars not updating after signing in - #2911",
      "[Fixed] Lots of bugs if there was a file named \"HEAD\" in the repository - #3009 #2721 #2938",
      "[Fixed] Handle duplicate config values when saving user.name and user.email - #2945",
      "[Fixed] The \"Create without pushing\" button when creating a new pull request wouldn't actually do anything - #2917"
    ],
    "1.0.4-beta1": [
      "[New] Report Git LFS progress when cloning, pushing, pulling, or reverting - #2226",
      "[Improved] Increased diff contrast and and line gutter selection - #2586 #2181",
      "[Improved] Clarify why publishing a branch is disabled in various scenarios - #2773",
      "[Improved] Improved error message when installing the command Line tool fails - #2979. Thanks @agisilaos!",
      "[Improved] Format the branch name in \"Create Branch\" like we format branch names elsewhere - #2977. Thanks @j-f1!",
      "[Fixed] Avatars not updating after signing in - #2911",
      "[Fixed] Lots of bugs if there was a file named \"HEAD\" in the repository - #3009 #2721 #2938",
      "[Fixed] Handle duplicate config values when saving user.name and user.email - #2945",
      "[Fixed] The \"Create without pushing\" button when creating a new pull request wouldn't actually do anything - #2917 #2917"
    ],
    "1.0.4-beta0": [
      "[Improved] Increase the contrast of the modified file status octicons - #2914",
      "[Fixed] Showing changed files in Finder/Explorer would open the file - #2909",
      "[Fixed] macOS: Fix app icon on High Sierra - #2915",
      "[Fixed] Cloning an empty repository would fail - #2897 #2906",
      "[Fixed] Catch logging exceptions - #2910"
    ],
    "1.0.3": [
      "[Improved] Increase the contrast of the modified file status octicons - #2914",
      "[Fixed] Showing changed files in Finder/Explorer would open the file - #2909",
      "[Fixed] macOS: Fix app icon on High Sierra - #2915",
      "[Fixed] Cloning an empty repository would fail - #2897 #2906",
      "[Fixed] Catch logging exceptions - #2910"
    ],
    "1.0.2": [
      "[Improved] Better message for GitHub Enterprise users when there is a network error - #2574. Thanks @agisilaos!",
      "[Improved] Clone error message now suggests networking might be involved - #2872. Thanks @agisilaos!",
      "[Improved] Include push/pull progress information in the push/pull button tooltip - #2879",
      "[Improved] Allow publishing a brand new, empty repository - #2773",
      "[Improved] Make file paths in lists selectable - #2801. Thanks @artivilla!",
      "[Fixed] Disable LFS hook creation when cloning - #2809",
      "[Fixed] Use the new URL for the \"Show User Guides\" menu item - #2792. Thanks @db6edr!",
      "[Fixed] Make the SHA selectable when viewing commit details - #1154",
      "[Fixed] Windows: Make `github` CLI work in Git Bash - #2712",
      "[Fixed] Use the initial path provided when creating a new repository - #2883",
      "[Fixed] Windows: Avoid long path limits when discarding changes - #2833",
      "[Fixed] Files would get deleted when undoing the first commit - #2764",
      "[Fixed] Find the repository root before adding it - #2832",
      "[Fixed] Display warning about an existing folder before cloning - #2777 #2830",
      "[Fixed] Show contents of directory when showing a repository from Show in Explorer/Finder instead of showing the parent - #2798"
    ],
    "1.0.2-beta1": [
      "[Improved] Clone error message now suggests networking might be involved - #2872. Thanks @agisilaos!",
      "[Improved] Include push/pull progress information in the push/pull button tooltip - #2879",
      "[Improved] Allow publishing a brand new, empty repository - #2773",
      "[Improved] Make file paths in lists selectable - #2801. Thanks @artivilla!",
      "[Fixed] Use the initial path provided when creating a new repository - #2883",
      "[Fixed] Windows: Avoid long path limits when discarding changes - #2833",
      "[Fixed] Files would get deleted when undoing the first commit - #2764",
      "[Fixed] Find the repository root before adding it - #2832",
      "[Fixed] Display warning about an existing folder before cloning - #2777 #2830",
      "[Fixed] Show contents of directory when showing a repository from Show in Explorer/Finder instead of showing the parent - #2798"
    ],
    "1.0.2-beta0": [
      "[Improved] Message for GitHub Enterprise users when there is a network error - #2574. Thanks @agisilaos!",
      "[Fixed] Disable LFS hook creation when cloning - #2809",
      "[Fixed] Use the new URL for the \"Show User Guides\" menu item - #2792. Thanks @db6edr!",
      "[Fixed] Make the SHA selectable when viewing commit details - #1154",
      "[Fixed] Windows: Make `github` CLI work in Git Bash - #2712"
    ],
    "1.0.1": [
      "[Improved] Message for GitHub Enterprise users when there is a network error - #2574. Thanks @agisilaos!",
      "[Fixed] Disable LFS hook creation when cloning - #2809",
      "[Fixed] Use the new URL for the \"Show User Guides\" menu item - #2792. Thanks @db6edr!",
      "[Fixed] Make the SHA selectable when viewing commit details - #1154",
      "[Fixed] Windows: Make `github` CLI work in Git Bash - #2712"
    ],
    "1.0.1-beta0": [
      "[Fixed] Use the loading/disabled state while publishing - #1995",
      "[Fixed] Lock down menu item states for unborn repositories - #2744 #2573",
      "[Fixed] Windows: Detecting the available shells and editors when using a language other than English - #2735"
    ],
    "1.0.0": [
      "[Fixed] Use the loading/disabled state while publishing - #1995",
      "[Fixed] Lock down menu item states for unborn repositories - #2744 #2573",
      "[Fixed] Windows: Detecting the available shells and editors when using a language other than English - #2735"
    ],
    "1.0.0-beta3": [
      "[New] Allow users to create repositories with descriptions - #2719. Thanks @davidcelis!",
      "[New] Use `lfs clone` for faster cloning of LFS repositories - #2679",
      "[Improved] Prompt to override existing LFS filters - #2693",
      "[Fixed] Don't install LFS hooks when checking if a repo uses LFS - #2732",
      "[Fixed] Ensure nothing is staged as part of undoing the first commit - #2656",
      "[Fixed] \"Clone with Desktop\" wouldn't include the repository name in the path - #2704"
    ],
    "0.9.1": [
      "[New] Allow users to create repositories with descriptions - #2719. Thanks @davidcelis!",
      "[New] Use `lfs clone` for faster cloning of LFS repositories - #2679",
      "[Improved] Prompt to override existing LFS filters - #2693",
      "[Fixed] Don't install LFS hooks when checking if a repo uses LFS - #2732",
      "[Fixed] Ensure nothing is staged as part of undoing the first commit - #2656",
      "[Fixed] \"Clone with Desktop\" wouldn't include the repository name in the path - #2704"
    ],
    "1.0.0-beta2": [
      "[New] Allow users to create repositories with descriptions - #2719. Thanks @davidcelis!",
      "[New] Use `lfs clone` for faster cloning of LFS repositories - #2679",
      "[Improved] Prompt to override existing LFS filters - #2693",
      "[Fixed] Don't install LFS hooks when checking if a repo uses LFS - #2732",
      "[Fixed] Ensure nothing is staged as part of undoing the first commit - #2656",
      "[Fixed] \"Clone with Desktop\" wouldn't include the repository name in the path - #2704"
    ],
    "0.9.0": [
      "[New] Allow users to create repositories with descriptions - #2719. Thanks @davidcelis!",
      "[New] Use `lfs clone` for faster cloning of LFS repositories - #2679",
      "[Improved] Prompt to override existing LFS filters - #2693",
      "[Fixed] Don't install LFS hooks when checking if a repo uses LFS - #2732",
      "[Fixed] Ensure nothing is staged as part of undoing the first commit - #2656",
      "[Fixed] \"Clone with Desktop\" wouldn't include the repository name in the path - #2704"
    ],
    "0.8.2": [
      "[New] Ask to install LFS filters when an LFS repository is added - #2227",
      "[New] Clone GitHub repositories tab - #57",
      "[New] Option to opt-out of confirming discarding changes - #2681",
      "[Fixed] Long commit summary truncation - #1742",
      "[Fixed] Ensure the repository list is always enabled - #2648",
      "[Fixed] Windows: Detecting the available shells and editors when using a non-ASCII user encoding - #2624",
      "[Fixed] Clicking the \"Cancel\" button on the Publish Branch dialog - #2646",
      "[Fixed] Windows: Don't rely on PATH for knowing where to find chcp - #2678",
      "[Fixed] Relocating a repository now actually does that - #2685",
      "[Fixed] Clicking autocompletes inserts them - #2674",
      "[Fixed] Use shift for shortcut chord instead of alt - #2607",
      "[Fixed] macOS: \"Open in Terminal\" works with repositories with spaces in their path - #2682"
    ],
    "1.0.0-beta1": [
      "[New] Option to to opt-out of confirming discarding changes - #2681",
      "[Fixed] Windows: Don't rely on PATH for knowing where to find chcp - #2678",
      "[Fixed] Relocating a repository now actually does that - #2685",
      "[Fixed] Clicking autocompletes inserts them - #2674",
      "[Fixed] Use shift for shortcut chord instead of alt - #2607",
      "[Fixed] macOS: \"Open in Terminal\" works with repositories with spaces in their path - #2682"
    ],
    "1.0.0-beta0": [
      "[New] Ask to install LFS filters when an LFS repository is added - #2227",
      "[New] Clone GitHub repositories tab - #57",
      "[Fixed] Long commit summary truncation - #1742",
      "[Fixed] Ensure the repository list is always enabled - #2648",
      "[Fixed] Windows: Detecting the available shells and editors when using a non-ASCII user encoding - #2624",
      "[Fixed] Clicking the \"Cancel\" button on the Publish Branch dialog - #2646"
    ],
    "0.8.1": [
      "[New] 'Open in Shell' now supports multiple shells - #2473",
      "[New] Windows: Enable adding self-signed certificates - #2581",
      "[Improved] Enhanced image diffs - #2383",
      "[Improved] Line diffs - #2461",
      "[Improved] Octicons updated - #2495",
      "[Improved] Adds ability to close repository list using shortcut - #2532",
      "[Improved] Switch default buttons in the Publish Branch dialog - #2515",
      "[Improved] Bring back \"Contact Support\" - #1472",
      "[Improved] Persist repository filter text after closing repository list - #2571",
      "[Improved] Redesigned example commit in the Welcome flow - #2141",
      "[Improved] Tidy up initial \"external editor\" experience - #2551",
      "[Fixed] 'Include All' checkbox not in sync with partial selection - #2493",
      "[Fixed] Copied text from diff removed valid characters - #2499",
      "[Fixed] Click-focus on Windows would dismiss dialog - #2488",
      "[Fixed] Branch list not rendered in app - #2531",
      "[Fixed] Git operations checking certificate store - #2520",
      "[Fixed] Properly identify repositories whose remotes have a trailing slash - #2584",
      "[Fixed] Windows: Fix launching the `github` command line tool - #2563",
      "[Fixed] Use the primary email address if it's public - #2244",
      "[Fixed] Local branch not checked out after clone - #2561",
      "[Fixed] Only the most recent 30 issues would autocomplete for GitHub Enterprise repositories - #2541",
      "[Fixed] Missing \"View on GitHub\" menu item for non-Gitub repositories - #2615",
      "[Fixed] New tab opened when pressing \"]\" for certain keyboard layouts - #2607",
      "[Fixed] Windows: Crash when exiting full screen - #1502",
      "[Fixed] Windows: Detecting the available shells and editors when using a non-ASCII user encoding - #2624",
      "[Fixed] Ensure the repository list is always accessible - #2648"
    ],
    "0.8.1-beta4": [
      "[Improved] Persist repository filter text after closing repository list - #2571",
      "[Improved] Redesigned example commit in the Welcome flow - #2141",
      "[Improved] Tidy up initial \"external editor\" experience - #2551",
      "[Fixed] Missing \"View on GitHub\" menu item for non-Gitub repositories - #2615",
      "[Fixed] New tab opened when pressing \"]\" for certain keyboard layouts - #2607",
      "[Fixed] Windows: Crash when exiting full screen - #1502"
    ],
    "0.8.1-beta3": [
      "[New] Windows: Enable adding self-signed certificates - #2581",
      "[Improved] Adds ability to close repository list using shortcut - #2532",
      "[Improved] Switch default buttons in the Publish Branch dialog - #2515",
      "[Improved] Bring back \"Contact Support\" - #1472",
      "[Fixed] Properly identify repositories whose remotes have a trailing slash - #2584",
      "[Fixed] Windows: Fix launching the `github` command line tool - #2563",
      "[Fixed] Use the primary email address if it's public - #2244",
      "[Fixed] Local branch not checked out after clone - #2561",
      "[Fixed] Only the most recent 30 issues would autocomplete for GitHub Enterprise repositories - #2541"
    ],
    "0.8.1-beta2": [
      "[Fixed] Branch list not rendered in app - #2531",
      "[Fixed] Git operations checking certificate store - #2520"
    ],
    "0.8.1-beta1": [
      "[New] 'Open in Shell' now supports multiple shells - #2473",
      "[Improved] Enhanced image diffs - #2383",
      "[Improved] Line diffs - #2461",
      "[Improved] Octicons updated - #2495",
      "[Fixed] 'Include All' checkbox not in sync with partial selection - #2493",
      "[Fixed] Copied text from diff removed valid characters - #2499",
      "[Fixed] Click-focus on Windows would dismiss dialog - #2488"
    ],
    "0.8.1-beta0": [],
    "0.8.0": [
      "[New] Added commit context menu - #2434",
      "[New] Added 'Open in External Editor' - #2009",
      "[New] Can choose whether a branch should be deleted on the remote as well as locally - #2136",
      "[New] Support authenticating with non-GitHub servers - #852",
      "[New] Added the ability to revert a commit - #752",
      "[New] Added a keyboard shortcut for opening the repository in the shell - #2138",
      "[Improved] Copied diff text no longer includes the line changetype markers - #1499",
      "[Improved] Fetch if a push fails because they need to pull first - #2431",
      "[Improved] Discard changes performance - #1889",
      "[Fixed] Show 'Add Repository' dialog when repository is dragged onto the app - #2442",
      "[Fixed] Dialog component did not remove event handler - #2469",
      "[Fixed] Open in External Editor context menu - #2475",
      "[Fixed] Update to Git 2.14.1 to fix security vulnerability - #2432",
      "[Fixed] Recent branches disappearing after renaming a branch - #2426",
      "[Fixed] Changing the default branch on GitHub.com is now reflected in the app - #1489",
      "[Fixed] Swap around some callouts for no repositories - #2447",
      "[Fixed] Darker unfocused selection color - #1669",
      "[Fixed] Increase the max sidebar width - #1588",
      "[Fixed] Don't say \"Publish this branch to GitHub\" for non-GitHub repositories - #1498",
      "[Fixed] macOS: Protocol schemes not getting registered - #2429",
      "[Fixed] Patches which contain the \"no newline\" marker would fail to apply - #2123",
      "[Fixed] Close the autocompletion popover when it loses focus - #2358",
      "[Fixed] Clear the selected org when switching Publish Repository tabs - #2386",
      "[Fixed] 'Create Without Pushing' button throwing an exception while opening a pull request - #2368",
      "[Fixed] Windows: Don't removing the running app out from under itself when there are updates pending - #2373",
      "[Fixed] Windows: Respect `core.autocrlf` and `core.safeclrf` when modifying the .gitignore - #1535",
      "[Fixed] Windows: Fix opening the app from the command line - #2396"
    ],
    "0.7.3-beta5": [],
    "0.7.3-beta4": [],
    "0.7.3-beta3": [],
    "0.7.3-beta2": [],
    "0.7.3-beta1": [],
    "0.7.3-beta0": [],
    "0.7.2": ["[Fixed] Issues with auto-updating to 0.7.1."],
    "0.7.2-beta0": [],
    "0.7.1": [
      "[Improved] Redesigned error and warning dialogs to be clearer - #2277",
      "[Improved] Create Pull Request dialog shows more feedback while it's working - #2265",
      "[Improved] Version text is now copiable - #1935",
      "[Fixed] Preserve existing GitHub API information when API requests fail - #2282",
      "[Fixed] Pass through error messages as received from the API - #2279",
      "[Fixed] The Pull and Create Pull Request menu items had the same shortcut - #2274",
      "[Fixed] Launching the `github` command line tool from a Fish shell - #2299",
      "[Fixed] Help menu items now work - #2314",
      "[Fixed] Windows: `github` command line tool not installing after updating - #2312",
      "[Fixed] Caret position jumping around while changing the path for adding a local repository - #2222",
      "[Fixed] Error dialogs being closed too easily - #2211",
      "[Fixed] Windows: Non-ASCII credentials were mangled - #189"
    ],
    "0.7.1-beta5": [
      "[Improved] Redesigned error and warning dialogs to be clearer - #2277",
      "[Improved] Create Pull Request dialog shows more feedback while it's working - #2265",
      "[Fixed] Preserve existing GitHub API information when API requests fail - #2282",
      "[Fixed] Pass through error messages as received from the API - #2279",
      "[Fixed] The Pull and Create Pull Request menu items had the same shortcut - #2274",
      "[Fixed] Launching the `github` command line tool from a Fish shell - #2299",
      "[Fixed] Help menu items now work - #2314",
      "[Fixed] Windows: `github` command line tool not installing after updating - #2312",
      "[Fixed] Caret position jumping around while changing the path for adding a local repository - #2222",
      "[Fixed] Error dialogs being closed too easily - #2211",
      "[Fixed] Windows: Non-ASCII credentials were mangled - #189"
    ],
    "0.7.1-beta4": [],
    "0.7.1-beta3": [],
    "0.7.1-beta2": [],
    "0.7.1-beta1": [],
    "0.7.1-beta0": [
      "[Improved] Redesigned error and warning dialogs to be clearer - #2277",
      "[Fixed] Preserve existing GitHub API information when API requests fail - #2282",
      "[Fixed] Pass through error messages as received from the API - #2279",
      "[Fixed] The Pull and Create Pull Request menu items had the same shortcut - #2274",
      "[Fixed] Launching the `github` command line tool from a Fish shell - #2299"
    ],
    "0.7.0": [
      "[New] Added the Branch > Create Pull Request menu item - #2135",
      "[New] Added the `github` command line tool - #696",
      "[Improved] Better error message when publishing a repository fails - #2089",
      "[Improved] Windows: Don't recreate the desktop shortcut if it's been deleted - #1759",
      "[Fixed] Cloning a repository's wiki - #1624",
      "[Fixed] Don't call GitHub Enterprise GitHub.com - #2094",
      "[Fixed] Don't push after publishing a new repository if the branch is unborn - #2086",
      "[Fixed] Don't close dialogs when clicking the title bar - #2056",
      "[Fixed] Windows: Clicking 'Show in Explorer' doesn't bring Explorer to the front - #2127",
      "[Fixed] Windows: Opening links doesn't bring the browser to the front - #1945",
      "[Fixed] macOS: Closing the window wouldn't exit fullscreen -  #1901",
      "[Fixed] Scale blankslate images so they look nicer on high resolution displays - #1946",
      "[Fixed] Windows: Installer not completing or getting stuck in a loop - #1875 #1863",
      "[Fixed] Move the 'Forgot Password' link to fix the tab order of the sign in view - #2200"
    ],
    "0.6.3-beta7": [],
    "0.6.3-beta6": [],
    "0.6.3-beta5": [],
    "0.6.3-beta4": [],
    "0.6.3-beta3": [],
    "0.6.3-beta2": [],
    "0.6.3-beta1": [],
    "0.6.3-beta0": [],
    "0.6.2": [
      "[New] Link to User Guides from the Help menu - #1963",
      "[New] Added the 'Open in External Editor' contextual menu item to changed files - #2023",
      "[New] Added the 'Show' and 'Open Command Prompt' contextual menu items to repositories - #1554",
      "[New] Windows: Support self-signed or untrusted certificates - #671",
      "[New] Copy the SHA to the clipboard when clicked - #1501",
      "[Improved] Provide the option of initializing a new repository when adding a directory that isn't already one - #969",
      "[Improved] Link to the working directory when there are no changes - #1871",
      "[Improved] Hitting Enter when selecting a base branch creates the new branch - #1780",
      "[Improved] Prefix repository names with their owner if they are ambiguous - #1848",
      "[Fixed] Sort and filter licenses like GitHub.com - #1987",
      "[Fixed] Long branch names not getting truncated in the Rename Branch dialog - #1891",
      "[Fixed] Prune old log files - #1540",
      "[Fixed] Ensure the local path is valid before trying to create a new repository - #1487",
      "[Fixed] Support cloning repository wikis - #1624",
      "[Fixed] Disable the Select All checkbox when there are no changes - #1389",
      "[Fixed] Changed docx files wouldn't show anything in the diff panel - #1990",
      "[Fixed] Disable the Merge button when there are no commits to merge - #1359",
      "[Fixed] Username/password authentication not working for GitHub Enterprise - #2064",
      "[Fixed] Better error messages when an API call fails - #2017",
      "[Fixed] Create the 'logs' directory if it doesn't exist - #1550",
      "[Fixed] Enable the 'Remove' menu item for missing repositories - #1776"
    ],
    "0.6.1": [
      "[Fixed] Properly log stats opt in/out - #1949",
      "[Fixed] Source maps for exceptions in the main process - #1957",
      "[Fixed] Styling of the exception dialog - #1956",
      "[Fixed] Handle ambiguous references - #1947",
      "[Fixed] Handle non-ASCII text in diffs - #1970",
      "[Fixed] Uncaught exception when hitting the arrow keys after showing autocompletions - #1971",
      "[Fixed] Clear the organizations list when publishing a new repository and switching between tabs - #1969",
      "[Fixed] Push properly when a tracking branch has a different name from the local branch - #1967",
      "[Improved] Warn when line endings will change - #1906"
    ],
    "0.6.0": [
      "[Fixed] Issue autocompletion not working for older issues - #1814",
      "[Fixed] GitHub repository association not working for repositories with some remote URL formats - #1826 #1679",
      "[Fixed] Don't try to delete a remote branch that no longer exists - #1829",
      "[Fixed] Tokens created by development builds would be used in production builds but wouldn't work - #1727",
      "[Fixed] Submodules can now be added - #708",
      "[Fixed] Properly handle the case where a file is added to the index but removed from the working tree - #1310",
      "[Fixed] Use a local image for the default avatar - #1621",
      "[Fixed] Make the file path in diffs selectable - #1768",
      "[Improved] More logging! - #1823",
      "[Improved] Better error message when trying to add something that's not a repository - #1747",
      "[Improved] Copy the shell environment into the app's environment - #1796",
      "[Improved] Updated to Git 2.13.0 - #1897",
      "[Improved] Add 'Reveal' to the contextual menu for changed files - #1566",
      "[Improved] Better handling of large diffs - #1818 #1524",
      "[Improved] App launch time - #1900"
    ],
    "0.5.9": [
      "[New] Added Zoom In and Zoom Out - #1217",
      "[Fixed] Various errors when on an unborn branch - #1450",
      "[Fixed] Disable push/pull menu items when there is no remote - #1448",
      "[Fixed] Better error message when the GitHub Enterprise version is too old - #1628",
      "[Fixed] Error parsing non-JSON responses - #1505 #1522",
      "[Fixed] Updated the 'Install Git' help documentation link - #1797",
      "[Fixed] Disable menu items while in the Welcome flow - #1529",
      "[Fixed] Windows: Fall back to HOME if Document cannot be found - #1825",
      "[Improved] Close the window when an exception occurs - #1562",
      "[Improved] Always use merge when pulling - #1627",
      "[Improved] Move the 'New Branch' menu item into the Branch menu - #1757",
      "[Improved] Remove Repository's default button is now Cancel - #1751",
      "[Improved] Only fetch the default remote - #1435",
      "[Improved] Faster commits with many files - #1405",
      "[Improved] Measure startup time more reliably - #1798",
      "[Improved] Prefer the GitHub repository name instead of the name on disk - #664"
    ],
    "0.5.8": [
      "[Fixed] Switching tabs in Preferences/Settings or Repository Settings would close the dialog - #1724",
      "[Improved] Standardized colors which improves contrast and readability - #1713"
    ],
    "0.5.7": [
      "[Fixed] Windows: Handle protocol events which launch the app - #1582",
      "[Fixed] Opting out of stats reporting in the Welcome flow - #1698",
      "[Fixed] Commit description text being too light - #1695",
      "[Fixed] Exception on startup if the app was activated too quickly - #1564",
      "[Improved] Default directory for cloning now - #1663",
      "[Improved] Accessibility support - #1289",
      "[Improved] Lovely blank slate illustrations - #1708"
    ],
    "0.5.6": [
      "[Fixed] macOS: The buttons in the Untrusted Server dialog not doing anything - #1622",
      "[Fixed] Better warning in Rename Branch when the branch will be created with a different name than was entered - #1480",
      "[Fixed] Provide a tooltip for commit summaries in the History list - #1483",
      "[Fixed] Prevent the Update Available banner from getting squished - #1632",
      "[Fixed] Title bar not responding to double-clicks - #1590 #1655",
      "[Improved] Discard All Changes is now accessible by right-clicking the file column header - #1635"
    ],
    "0.5.5": [
      "[Fixed] Save the default path after creating a new repository - #1486",
      "[Fixed] Only let the user launch the browser once for the OAuth flow - #1427",
      "[Fixed] Don't linkify invalid URLs - #1456",
      "[Fixed] Excessive padding in the Merge Branch dialog - #1577",
      "[Fixed] Octicon pixel alignment issues - #1584",
      "[Fixed] Windows: Invoking some menu items would break the window's snapped state - #1603",
      "[Fixed] macOS: Errors authenticating while pushing - #1514",
      "[Fixed] Don't linkify links in the History list or in Undo - #1548 #1608 #1474",
      "[Fixed] Diffs not working when certain git config values were set - #1559"
    ],
    "0.5.4": [
      "[Fixed] The release notes URL pointed to the wrong page - #1503",
      "[Fixed] Only create the `logs` directory if it doesn't already exist - #1510",
      "[Fixed] Uncaught exception creating a new repository if you aren't a member of any orgs - #1507",
      "[Fixed] Only report the first uncaught exception - #1517",
      "[Fixed] Include the name of the default branch in the New Branch dialog - #1449",
      "[Fixed] Uncaught exception if a network error occurred while loading user email addresses - #1522 #1508",
      "[Fixed] Uncaught exception while performing a contextual menu action - #1532",
      "[Improved] Move all error logging to the main process - #1473",
      "[Improved] Stats reporting reliability - #1561"
    ],
    "0.5.3": [
      "[Fixed] Display of large image diffs - #1494",
      "[Fixed] Discard Changes spacing - #1495"
    ],
    "0.5.2": [
      "[Fixed] Display errors that happen while publishing a repository - #1396",
      "[Fixed] Menu items not updating - #1462",
      "[Fixed] Always select the first changed file - #1306",
      "[Fixed] macOS: Use Title Case consistently - #1477 #1481",
      "[Fixed] Create Branch padding - #1479",
      "[Fixed] Bottom padding in commit descriptions - #1345",
      "[Improved] Dialog polish - #1451",
      "[Improved] Store logs in a logs directory - #1370",
      "[Improved] New Welcome illustrations - #1471",
      "[Improved] Request confirmation before removing a repository - #1233",
      "[Improved] Windows icon polish - #1457"
    ],
    "0.5.1": [
      "[New] Windows: A nice little gif while installing the app - #1440",
      "[Fixed] Disable pinch zoom - #1431",
      "[Fixed] Don't show carriage return indicators in diffs - #1444",
      "[Fixed] History wouldn't update after switching branches - #1446",
      "[Improved] Include more information in exception reports - #1429",
      "[Improved] Updated Terms and Conditions - #1438",
      "[Improved] Sub-pixel anti-aliasing in some lists - #1452",
      "[Improved] Windows: A new application identifier, less likely to collide with other apps - #1441"
    ],
    "0.5.0": [
      "[Added] Menu item for showing the app logs - #1349",
      "[Fixed] Don't let the two-factor authentication dialog be submitted while it's empty - #1386",
      "[Fixed] Undo Commit showing the wrong commit - #1373",
      "[Fixed] Windows: Update the icon used for the installer - #1410",
      "[Fixed] Undoing the first commit - #1401",
      "[Fixed] A second window would be opened during the OAuth dance - #1382",
      "[Fixed] Don't include the comment from the default merge commit message - #1367",
      "[Fixed] Show progress while committing - #923",
      "[Fixed] Windows: Merge Branch sizing would be wrong on high DPI monitors - #1210",
      "[Fixed] Windows: Resize the app from the top left corner - #1424",
      "[Fixed] Changing the destination path for cloning a repository now appends the repository's name - #1408",
      "[Fixed] The blank slate view could be visible briefly when the app launched - #1398",
      "[Improved] Performance updating menu items - #1321",
      "[Improved] Windows: Dim the title bar when the app loses focus - #1189"
    ],
    "0.0.39": ["[Fixed] An uncaught exception when adding a user - #1394"],
    "0.0.38": [
      "[New] Shiny new icon! - #1221",
      "[New] More helpful blank slate view - #871",
      "[Fixed] Don't allow Undo while pushing/pulling/fetching - #1047",
      "[Fixed] Updating the default branch on GitHub wouldn't be reflected in the app - #1028 #1314",
      "[Fixed] Long repository names would overflow their container - #1331",
      "[Fixed] Removed development menu items in production builds - #1031 #1251 #1323 #1340",
      "[Fixed] Create Branch no longer changes as it's animating closed - #1304",
      "[Fixed] Windows: Cut / Copy / Paste menu items not working - #1379",
      "[Improved] Show a better error message when the user tries to authenticate with a personal access token - #1313",
      "[Improved] Link to the repository New Issue page from the Help menu - #1349",
      "[Improved] Clone in Desktop opens the Clone dialog - #918"
    ],
    "0.0.37": [
      "[Fixed] Better display of the 'no newline at end of file' indicator - #1253",
      "[Fixed] macOS: Destructive dialogs now use the expected button order - #1315",
      "[Fixed] Display of submodule paths - #785",
      "[Fixed] Incomplete stats submission - #1337",
      "[Improved] Redesigned welcome flow - #1254",
      "[Improved] App launch time - #1225",
      "[Improved] Handle uncaught exceptions - #1106"
    ],
    "0.0.36": [
      "[Fixed] Bugs around associating an email address with a GitHub user - #975",
      "[Fixed] Use the correct reference name for an unborn branch - #1283",
      "[Fixed] Better diffs for renamed files - #980",
      "[Fixed] Typo in Create Branch - #1303",
      "[Fixed] Don't allow whitespace-only branch names - #1288",
      "[Improved] Focus ring polish - #1287",
      "[Improved] Less intrusive update notifications - #1136",
      "[Improved] Faster launch time on Windows - #1309",
      "[Improved] Faster git information refreshing - #1305",
      "[Improved] More consistent use of sentence case on Windows - #1316",
      "[Improved] Autocomplete polish - #1241"
    ],
    "0.0.35": [
      "[New] Show push/pull/fetch progress - #1238",
      "[Fixed] macOS: Add the Zoom menu item - #1260",
      "[Fixed] macOS: Don't show the titlebar while full screened - #1247",
      "[Fixed] Windows: Updates would make the app unresponsive - #1269",
      "[Fixed] Windows: Keyboard navigation in menus - #1293",
      "[Fixed] Windows: Repositories list item not working - #1293",
      "[Fixed] Auto updater errors not being propagated properly - #1266",
      "[Fixed] Only show the current branch tooltip on the branches button - #1275",
      "[Fixed] Double path truncation - #1270",
      "[Fixed] Sometimes toggling a file's checkbox would get undone - #1248",
      "[Fixed] Uncaught exception when internet connectivity was lost - #1048",
      "[Fixed] Cloned repositories wouldn't be associated with their GitHub repository - #1285",
      "[Improved] Better performance on large repositories - #1281",
      "[Improved] Commit summary is now expandable when the summary is long - #519",
      "[Improved] The SHA in historical commits is now selectable - #1154",
      "[Improved] The Create Branch dialog was polished and refined - #1137"
    ],
    "0.0.34": [
      "[New] macOS: Users can choose whether to accept untrusted certificates - #671",
      "[New] Windows: Users are prompted to install git when opening a shell if it is not installed - #813",
      "[New] Checkout progress is shown if branch switching takes a while - #1208",
      "[New] Commit summary and description are automatically populated for merge conflicts - #1228",
      "[Fixed] Cloning repositories while not signed in - #1163",
      "[Fixed] Merge commits are now created as merge commits - #1216",
      "[Fixed] Display of diffs with /r newline - #1234",
      "[Fixed] Windows: Maximized windows are no longer positioned slightly off screen - #1202",
      "[Fixed] JSON parse errors - #1243",
      "[Fixed] GitHub Enterprise repositories were not associated with the proper Enterprise repository - #1242",
      "[Fixed] Timestamps in the Branches list would wrap - #1255",
      "[Fixed] Merges created from pulling wouldn't use the right git author - #1262",
      "[Improved] Check for update errors are suppressed if they happen in the background - #1104, #1195",
      "[Improved] The shortcut to show the repositories list is now command or control-T - #1220",
      "[Improved] Command or control-W now closes open dialogs - #949",
      "[Improved] Less memory usage while parsing large diffs - #1235"
    ],
    "0.0.33": ["[Fixed] Update Now wouldn't update now - #1209"],
    "0.0.32": [
      "[New] You can now disable stats reporting from Preferences > Advanced - #1120",
      "[New] Acknowledgements are now available from About - #810",
      "[New] Open pull requests from dot com in the app - #808",
      "[Fixed] Don't show background fetch errors - #875",
      "[Fixed] No more surprise and delight - #620",
      "[Fixed] Can't discard renamed files - #1177",
      "[Fixed] Logging out of one account would log out of all accounts - #1192",
      "[Fixed] Renamed files truncation - #695",
      "[Fixed] Git on Windows now integrates with the system certificate store - #706",
      "[Fixed] Cloning with an account/repoository shortcut would always fail - #1150",
      "[Fixed] OS version reporting - #1130",
      "[Fixed] Publish a new repository would always fail - #1046",
      "[Fixed] Authentication would fail for the first repository after logging in - #1118",
      "[Fixed] Don't flood the user with errors if a repository disappears on disk - #1132",
      "[Improved] The Merge dialog uses the Branches list instead of a drop down menu - #749",
      "[Improved] Lots of design polish - #1188, #1183, #1170, #1184, #1181, #1179, #1142, #1125"
    ],
    "0.0.31": [
      "[New] Prompt user to login when authentication error occurs - #903",
      "[New] Windows application has a new app menu, replaces previous hamburger menu - #991",
      "[New] Refreshed colours to align with GitHub website scheme -  #1077",
      "[New] Custom about dialog on all platforms - #1102",
      "[Fixed] Improved error handling when probing for a GitHub Enterprise server - #1026",
      "[Fixed] User can cancel 2FA flow - #1057",
      "[Fixed] Tidy up current set of menu items - #1063",
      "[Fixed] Manually focus the window when a URL action has been received - #1072",
      "[Fixed] Disable middle-click event to prevent new windows being launched - #1074",
      "[Fixed] Pre-fill the account name in the Welcome wizard, not login - #1078",
      "[Fixed] Diffs wouldn't work if an external diff program was configured - #1123",
      "[Improved] Lots of design polish work - #1113, #1099, #1094, #1077"
    ],
    "0.0.30": [
      "[Fixed] Crash when invoking menu item due to incorrect method signature - #1041"
    ],
    "0.0.29": [
      "[New] Commit summary and description fields now display issues and mentions as links for GitHub repositories - #941",
      "[New] Show placeholder when the repository cannot be found on disk - #946",
      "[New] New Repository actions moved out of popover and into new menu - #1018",
      "[Fixed] Display a helpful error message when an unverified user signs into GitHub Desktop - #1010",
      "[Fixed] Fix kerning issue when access keys displayed - #1033",
      "[Fixed] Protected branches show a descriptive error when the push is rejected - #1036",
      "[Fixed] 'Open in shell' on Windows opens to repository location - #1037"
    ],
    "0.0.28": ["[Fixed] Bumping release notes to test deployments again"],
    "0.0.27": [
      "[Fixed] 2FA dialog when authenticating has information for SMS authentication - #1009",
      "[Fixed] Autocomplete for users handles accounts containing `-` - #1008"
    ],
    "0.0.26": [
      "[Fixed] Address deployment issue by properly documenting release notes"
    ],
    "0.0.25": [
      "[Added] Autocomplete displays user matches - #942",
      "[Fixed] Handle Enter key in repository and branch list when no matches exist - #995",
      "[Fixed] 'Add Repository' button displays in dropdown when repository list empty - #984",
      "[Fixed] Correct icon displayed for non-GitHub repository - #964 #955",
      "[Fixed] Enter key when inside dialog submits form - #956",
      "[Fixed] Updated URL handler entry on macOS - #945",
      "[Fixed] Commit button is disabled while commit in progress - #940",
      "[Fixed] Handle index state change when gitginore change is discarded - #935",
      "[Fixed] 'Create New Branch' view squashes branch list when expanded - #927",
      "[Fixed] Application creates repository path if it doesn't exist on disk - #925",
      "[Improved] Preferences sign-in flow updated to standalone dialogs - #961"
    ],
    "0.0.24": ["Changed a thing", "Added another thing"]
  }
}<|MERGE_RESOLUTION|>--- conflicted
+++ resolved
@@ -1,10 +1,7 @@
 {
   "releases": {
-<<<<<<< HEAD
     "3.0.4": ["[Improved] Upgrade embedded Git to 2.35.4"],
-=======
     "3.0.4-beta1": ["[Improved] Upgrade embedded Git to 2.35.4"],
->>>>>>> 2944bf7d
     "3.0.3": [
       "[Added] Add Aptana Studio support - #14669. Thanks @tsvetilian-ty!",
       "[Fixed] Fix crash when user's locale is unsupported by the spellchecker - #14817. Thanks @tsvetilian-ty!",
