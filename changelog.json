{
  "releases": {
<<<<<<< HEAD
    "3.0.4-beta1": ["[Improved] Upgrade embedded Git to 2.35.4"],
=======
    "3.0.3": [
      "[Added] Add Aptana Studio support - #14669. Thanks @tsvetilian-ty!",
      "[Fixed] Fix crash when user's locale is unsupported by the spellchecker - #14817. Thanks @tsvetilian-ty!",
      "[Fixed] On Windows, remember the app's zoom level on update - #5315",
      "[Fixed] Fix Markdown syntax highlighting - #14710",
      "[Improved] Add context menu option to copy repository paths - #14785. Thanks @novialriptide!",
      "[Improved] Allow copying paths when multiple files are selected - #14638. Thanks @tsvetilian-ty!",
      "[Improved] Add support for SSH password prompts when accessing repositories - #14676"
    ],
>>>>>>> 6b56d212
    "3.0.3-beta1": [
      "[Added] Add Aptana Studio support - #14669. Thanks @tsvetilian-ty!",
      "[Fixed] Fix crash when user's locale is unsupported by the spellchecker - #14817. Thanks @tsvetilian-ty!",
      "[Fixed] On Windows, remember the apps zoom level on update - #5315",
      "[Fixed] Fix Markdown syntax highlighting - #14710",
      "[Improved] Add context menu option to copy repository paths - #14785. Thanks @novialriptide!",
      "[Improved] Allow copying paths when multiple files are selected - #14638. Thanks @tsvetilian-ty!",
      "[Improved] Add support for SSH password prompts when accessing repositories - #14676",
      "[Improved] Upgrade to Electron v19.0.0 - #14813"
    ],
    "3.0.2": [
      "[Fixed] Fix crash launching the app on macOS High Sierra - #14712",
      "[Fixed] Terminate all GitHub Desktop processes on Windows when the app is closed - #14733. Thanks @tsvetilian-ty!"
    ],
    "3.0.2-beta4": [
      "[Improved] Add support for SSH password prompts when accessing repositories - #14676",
      "[Fixed] Fix Markdown syntax highlighting - #14710",
      "[Fixed] Fix issue with some repositories not being properly persisted - #14748"
    ],
    "3.0.2-beta3": [
      "[Fixed] Terminate all GitHub Desktop processes on Windows when the app is closed - #14733. Thanks @tsvetilian-ty!"
    ],
    "3.0.2-beta2": [
      "[Fixed] Fix crash launching the app on macOS High Sierra - #14712"
    ],
    "3.0.2-beta1": [
      "[Added] Add support for Aptana Studio - #14669. Thanks @tsvetilian-ty!"
    ],
    "3.0.1": [
      "[Added] Add support for PyCharm Community Edition on Windows - #14411. Thanks @tsvetilian-ty!",
      "[Added] Add support for highlighting .mjs/.cjs/.mts/.cts files as JavaScript/TypeScript - #14481. Thanks @j-f1!",
      "[Fixed] Prevent crash when encountering a large number of conflicts while checking for ability to merge branch - #14485",
      "[Fixed] Url encode branch names when 'Viewing Branch in Github' is selected - #14631. Thanks @tsvetilian-ty!",
      "[Fixed] Fix opening files with Android Studio - #14519",
      "[Fixed] Checks popover summary correctly reflects a successful conclusion when skipped or neutral checks are present - #14508",
      "[Fixed] Long lists of conflicted files to commit or files to discard can be scrolled - #14468",
      "[Fixed] Fix random crashes when external apps probe GitHub Desktop trampoline port - #14471",
      "[Improved] Display a banner when we have a pretext release note to highlight the new feature - #14620",
      "[Improved] Enable interactions with notifications from previous app sessions - #14496",
      "[Improved] Improve feedback about user permission to display notifications - #14496",
      "[Improved] Add ability to have showcasing of features through release notes - #14488",
      "[Improved] User can see all releases notes between their current version and the latest update - #14458",
      "[Removed] Outdated new drag and drop and split diff new feature callouts removed - #14463"
    ],
    "3.0.1-beta2": [
      "[Fixed] Prevent crash when encountering a large number of conflicts while checking for ability to merge branch - #14485",
      "[Fixed] Url encode branch names when 'Viewing Branch in Github' is selected - #14631. Thanks @tsvetilian-ty!"
    ],
    "3.0.1-beta1": [
      "[Added] Add support for PyCharm Community Edition on Windows - #14411. Thanks @tsvetilian-ty!",
      "[Added] Add support for highlighting .mjs/.cjs/.mts/.cts files as JavaScript/TypeScript - #14481. Thanks @j-f1!",
      "[Fixed] Fix opening files with Android Studio - #14519",
      "[Fixed] Checks popover summary correctly reflects a successful conclusion when skipped or neutral checks are present - #14508",
      "[Fixed] Long lists of conflicted files to commit or files to discard can be scrolled - #14468",
      "[Fixed] Fix random crashes when external apps probe GitHub Desktop trampoline port - #14471",
      "[Improved] Display a banner when we have a pretext release note to highlight the new feature - #14620",
      "[Improved] Enable interactions with notifications from previous app sessions - #14496",
      "[Improved] Improve feedback about user permission to display notifications - #14496",
      "[Improved] Add ability to have showcasing of features through release notes - #14488",
      "[Improved] User can see all releases notes between their current version and the latest update - #14458",
      "[Removed] Outdated new drag and drop and split diff new feature callouts removed - #14463"
    ],
    "3.0.0": [
      "[New] Get notified when your pull requests are reviewed - #14175",
      "[Fixed] Default to merging when pulling without a configured preference between merge or rebase - #14431",
      "[Improved] Add ability to re-run individual and failed GitHub Action checks - #14310"
    ],
    "2.9.16-beta2": [
      "[Fixed] Use fast-forward flag as default for pulling divergent paths - #14431"
    ],
    "2.9.16-beta1": [
      "[Improved] Add ability to re-run individual and failed GitHub Action checks - #14310"
    ],
    "2.9.15": [
      "[Fixed] Support trusting repositories on network shares (Windows) - #14368",
      "[Improved] Redesigned dialog for re-running checks - #14322"
    ],
    "2.9.15-beta2": [
      "[Improved] Show progress indicator when trusting a repository directory - #14410",
      "[Improved] Reduced noise on the rerun dialog user interface - #14322",
      "[Improved] Upgrade embedded Git LFS to 3.1.4 - #14415"
    ],
    "2.9.15-beta1": [
      "[Improved] Add UNC path prefix before adding to safe directory list - #14368",
      "[Improved] Upgrade embedded Git to v2.35.3 on macOS, v2.35.3.windows.1 on Windows, and Git LFS to v3.1.2"
    ],
    "2.9.14": [
      "[Improved] Surface Git's warning about unsafe directories and provide a way to trust repositories not owned by the current user - #14336"
    ],
    "2.9.14-beta1": [
      "[Improved] Surface Git's warning about unsafe directories and provide a way to trust repositories not owned by the current user - #14336"
    ],
    "2.9.13": [
      "[Added] Add ability to include or exclude multiple selected files for a commit from the context menu - #7790. Thanks @tsvetilian-ty!",
      "[Added] Add \"View Branch on GitHub\" to the branches menu - #14224. Thanks @tsvetilian-ty!",
      "[Fixed] Fix CI check status popover not closing when clicking on PR badge - #14256",
      "[Fixed] Fix checks list overflow handling on re-run checks dialog - #14246",
      "[Fixed] Pull requests adhere to temporal laws again - #14238",
      "[Fixed] Fix repository group header overflow when text is too long - #14233. Thanks @tsvetilian-ty!",
      "[Fixed] Clone dialog \"Choose\" button uses an open dialog for directory selection on Windows - #12812",
      "[Improved] Add a link under \"Enable notifications\" settings to the user's OS system notification settings - #14288"
    ],
    "2.9.13-beta2": [
      "[Added] Add ability to include or exclude multiple selected files for a commit from the context menu - #7790. Thanks @tsvetilian-ty!",
      "[Added] Add \"View Branch on GitHub\" to the branches menu - #14224. Thanks @tsvetilian-ty!",
      "[Fixed] Fix relative time of pull request review notification dialogs - #14261",
      "[Fixed] Fix CI check status popover not closing when clicking on PR badge - #14256",
      "[Fixed] Fix checks list overflow handling on re-run checks dialog - #14246",
      "[Improved] Close keywords are now formatted and have informational tooltips in markdown - #14253",
      "[Improved] Commit mentions in markdown are now formatted and linked - #14282",
      "[Improved] Add a link under \"Enable notifications\" settings to the user's OS system notification settings - #14288"
    ],
    "2.9.13-beta1": [
      "[New] Add support for notifications of pull request reviews - #14175",
      "[Fixed] Pull requests adhere to temporal laws again - #14238",
      "[Fixed] Fix repository group header overflow when text is too long - #14233. Thanks @tsvetilian-ty!",
      "[Fixed] Clone dialog \"Choose\" button uses an open dialog for directory selection on Windows - #12812"
    ],
    "2.9.12": [
      "[Added] Add support for Brackets Editor on Windows - #14069. Thanks @tsvetilian-ty!",
      "[Added] Add support for JetBrains RubyMine on Windows - #14068. Thanks @tsvetilian-ty!",
      "[Added] Add support for JetBrains GoLand on Windows - #14085. Thanks @tsvetilian-ty!",
      "[Added] Add support for Android Studio on Windows - #14054. Thanks @detherminal!",
      "[Fixed] Escape special characters when adding a file to .gitignore - #10253. Thanks @uttiya10!",
      "[Fixed] Show warning when attempting to commit files exceeding 100 MiB - #14164",
      "[Fixed] Allow selecting emojis in commit text - #14111",
      "[Fixed] Merge dialog options dropdown does not cause dialog scrolling - #13944",
      "[Fixed] Usernames displayed in repository list respect username casing - #9890",
      "[Fixed] Coauthor doesn't steal input focus while inputting commit message in squashing dialog - #13850",
      "[Fixed] Repository path validation for adding a repository doesn't erase keystrokes - #13901",
      "[Fixed] Command Line Tool ignores command aliases set by user on macOS - #13935",
      "[Improved] Relative time formatting consistent with dotcom - #14149",
      "[Improved] Prompt to initialize Git LFS cannot be dismissed by clicking outside of it - #14131",
      "[Improved] Add link to open fork settings when creating new branch on a forked repository - #12534. Thanks @geophilusd!",
      "[Improved] Render native elements such as scrollbars and checkboxes as dark when using a dark theme - #11174. Thanks @rakleed!"
    ],
    "2.9.12-beta3": [
      "[Fixed] Escape special characters when adding a file to .gitignore - #10253. Thanks @uttiya10!",
      "[Fixed] Dismiss \"initialize LFS\" dialog when clicking `Not Now` button - #14187"
    ],
    "2.9.12-beta2": [
      "[Fixed] Show warning when attempting to commit files exceeding 100 MiB - #14164",
      "[Fixed] Allow selecting emojis in commit text - #14111",
      "[Fixed] Merge dialog options dropdown does not cause dialog scrolling - #13944",
      "[Improved] Relative time formatting consistent with dotcom - #14149",
      "[Improved] Prompt to initialize Git LFS cannot be dismissed by clicking outside of it - #14131",
      "[Improved] Add link to open fork settings when creating new branch on a forked repository - #12534. Thanks @geophilusd!",
      "[Improved] Render native elements such as scrollbars and checkboxes as dark when using a dark theme - #11174. Thanks @rakleed!"
    ],
    "2.9.12-beta1": [
      "[Added] Add support for Brackets Editor on Windows - #14069. Thanks @tsvetilian-ty!",
      "[Added] Add support for JetBrains RubyMine on Windows - #14068. Thanks @tsvetilian-ty!",
      "[Added] Add support for JetBrains GoLand on Windows - #14085. Thanks @tsvetilian-ty!",
      "[Added] Add support for Android Studio on Windows - #14054. Thanks @detherminal!",
      "[Fixed] Usernames displayed in repository list respect username casing - #9890",
      "[Fixed] Coauthor doesn't steal input focus while inputting commit message in squashing dialog - #13850",
      "[Fixed] Repository path validation for adding a repository doesn't erase keystrokes - #13901",
      "[Fixed] Command Line Tool ignores command aliases set by user on macOS - #13935",
      "[Improved] Improves added and deleted line borders for high contrast mode - #12922"
    ],
    "2.9.11": [
      "[Added] Add tooltip to show types of file changes in a commit - #13957. Thanks @uttiya10!",
      "[Fixed] Discarding submodules with spaces in their relative path now correctly updates the submodule instead of moving it to Trash - #14024",
      "[Fixed] Prevent crash report dialog from appearing when launching on macOS Catalina or earlier - #13974",
      "[Fixed] Pre-fill clone path with repository name - #13971",
      "[Fixed] Allow discarding changes in scenarios where they cannot be moved to Trash - #13888",
      "[Fixed] \"Create New Repository\" dialog preserves the path set from \"Add Local Repository\" dialog - #13909",
      "[Fixed] Treat the old and new format of private email addresses equally when showing commit attribution warning - #13879",
      "[Fixed] Repositories containing untracked submodules no longer display a duplicated first character on Windows - #12314"
    ],
    "2.9.11-beta1": [
      "[Added] Add tooltip to show types of file changes in a commit - #13957. Thanks @uttiya10!",
      "[Fixed] Discarding submodules with spaces in their relative path now correctly updates the submodule instead of moving it to Trash - #14024",
      "[Fixed] Prevent crash report dialog from appearing when launching on macOS Catalina or earlier - #13974",
      "[Fixed] Pre-fill clone path with repository name - #13971",
      "[Fixed] Allow discarding changes in scenarios where they cannot be moved to Trash - #13888",
      "[Fixed] \"Create New Repository\" dialog preserves the path set from \"Add Local Repository\" dialog - #13909",
      "[Fixed] Treat the old and new format of private email addresses equally when showing commit attribution warning - #13879",
      "[Fixed] Repositories containing untracked submodules no longer display a duplicated first character on Windows - #12314"
    ],
    "2.9.10": [
      "[New] Initial support for system notifications when checks fail - #13655",
      "[Fixed] Unicode emoji on Windows are rendered in the correct position - #13958",
      "[Fixed] Fix crash logging under some circumstances - #13962"
    ],
    "2.9.10-beta2": [
      "[Fixed] Unicode emoji on Windows are rendered in the correct position - #13958",
      "[Fixed] Fix crash logging under some circumstances - #13962"
    ],
    "2.9.10-beta1": [
      "[Fixed] \"Create New Repository\" dialog preserves the path set from \"Add Local Repository\" dialog - #13928",
      "[Fixed] User guides now opens the correct page - #13920",
      "[Fixed] Fix duplicated first character on Windows when dealing with submodules or repos-within-repos - #12314",
      "[Fixed] Treat the old and new format of private email address equally when showing commit attribution warning - #13887",
      "[Fixed] Fixes crash on some Windows machines - #13930"
    ],
    "2.9.9": [
      "[Fixed] \"Create New Repository\" dialog preserves the path set from \"Add Local Repository\" dialog - #13928",
      "[Fixed] User guides now opens the correct page - #13920",
      "[Fixed] Fixes crash on some Windows machines - #13930",
      "[Fixed] App no longer crashes intermittently when running remote Git operations - #13916"
    ],
    "2.9.9-beta1": [
      "[Fixed] App no longer crashes intermittently when running remote Git operations - #13916",
      "[Fixed] Unicode emoji on Windows no longer render as monochrome outlines - #13914",
      "[Fixed] App no longer hangs when discarding changes in some scenarios - #13899",
      "[Fixed] App no longer crashes intermittently when rebasing and cherry-picking - #13889",
      "[Fixed] Fix crash when attempting to move the app to the /Applications folder on macOS - #13886",
      "[Fixed] App no longer crashes when checking for updates while the closing the window - #13892",
      "[Fixed] Restore application icon in \"Apps & Features\" on Windows - #13890",
      "[Improved] Relative dates in branch menu and commit history match - #13867"
    ],
    "2.9.8": [
      "[Fixed] Unicode emoji on Windows no longer render as monochrome outlines - #13914",
      "[Fixed] App no longer hangs when discarding changes in some scenarios - #13899",
      "[Fixed] App no longer crashes intermittently when rebasing and cherry-picking - #13889",
      "[Fixed] Fix crash when attempting to move the app to the /Applications folder on macOS - #13886",
      "[Fixed] App no longer crashes when checking for updates while the closing the window - #13892",
      "[Fixed] Restore application icon in \"Apps & Features\" on Windows - #13890",
      "[Improved] Relative dates in branch menu and commit history match - #13867"
    ],
    "2.9.7": [
      "[Added] Support pushing workflow files for GitHub Actions to GitHub Enterprise Server - #13640",
      "[Added] Support CLion as an external editor - #13739. Thanks @Pinzauti!",
      "[Fixed] Don't show web flow committer on GitHub Enterprise Server - #13848",
      "[Fixed] Cherry-pick success message always correctly reflects target branch - #13849",
      "[Fixed] Fix error managing remotes under some circumstances - #13837",
      "[Fixed] Add \"Copy Relative File Path\" option to changed files' context menu - #12589. Thanks @uttiya10!",
      "[Fixed] Fix CLI tool on macOS Monterey - #13764. Thanks @spotlightishere!",
      "[Fixed] Fix close button in full screen mode on macOS - #12838",
      "[Fixed] Commit message dialog background styles match dialog - #13606",
      "[Fixed] Ensure job steps on pull request check run list are always present - #13531",
      "[Improved] Changes within lines are presented the same way in side-by-side and unified diffs - #13838",
      "[Improved] Select integration tab automatically when changing default editor  - #13856. Thanks @uttiya10!",
      "[Improved] The check runs list for pull requests with multiple branches displays all actions workflow steps and headers - #13868",
      "[Improved] Check run group headers and checks stay in view while scrolling the sub checks or job steps. - #13532",
      "[Improved] Take aliases into account when sorting repositories - #13429",
      "[Improved] Support avatars on GitHub Enterprise Server - #13719",
      "[Improved] Fetch before trying to follow a URL link to a specific branch - #13641. Thanks @Bestra!",
      "[Improved] Add \"View on GitHub\" context menu option to repository list items - #13227. Thanks @lhvy!",
      "[Improved] Signal when a commit summary is getting long - #2055. Thanks @Twixes!",
      "[Improved] Remove unnecessary punctuation in appearance settings - #13715. Thanks @Pinzauti!"
    ],
    "2.9.7-beta3": [
      "[Fixed] Don't show web flow committer on GitHub Enterprise Server - #13848",
      "[Fixed] Cherry-pick success message always correctly reflects target branch - #13849",
      "[Fixed] Fix error managing remotes under some circumstances - #13837",
      "[Fixed] Add \"Copy Relative File Path\" option to changed files' context menu - #12589. Thanks @uttiya10!",
      "[Improved] Changes within lines are presented the same way in side-by-side and unified modes - #13838",
      "[Improved] Select integration tab automatically when changing default editor  - #13856. Thanks @uttiya10!",
      "[Improved] The check runs list for pull requests with multiple branches displays all actions workflow steps and headers - #13868"
    ],
    "2.9.7-beta2": [
      "[New] Initial support for system notifications when checks fail in Windows - #13655",
      "[Fixed] Fix CLI tool on macOS Monterey - #13764. Thanks @spotlightishere!",
      "[Improved] Upgrade to Electron v16.0.8 - #13814"
    ],
    "2.9.7-beta1": [
      "[New] Initial support for system notifications when checks fail in macOS - #13655",
      "[Added] Support pushing workflow files for GitHub Actions to GitHub Enterprise Server - #13640",
      "[Added] Support CLion as an external editor - #13739. Thanks @Pinzauti!",
      "[Fixed] Fix close button in full screen mode on macOS - #12838",
      "[Fixed] Commit message dialog background styles match dialog - #13606",
      "[Fixed] Ensure job steps on pull request check run list are always present - #13531",
      "[Improved] Take alias into account when sorting repositories - #13429",
      "[Improved] Upgrade to Electron v14.2.3 - #13689",
      "[Improved] Support avatars on GitHub Enterprise Server - #13719",
      "[Improved] Fetch before trying to follow a URL link to a specific branch - #13641. Thanks @Bestra!",
      "[Improved] Add \"View on GitHub\" context menu option to repository list items - #13227. Thanks @lhvy!",
      "[Improved] Signal when a commit summary is getting long - #2055. Thanks @Twixes!",
      "[Improved] Check run group headers and checks stay in view while scrolling the sub checks or job steps. - #13532",
      "[Improved] Remove unnecessary punctuation in appearance settings- #13715. Thanks @Pinzauti!"
    ],
    "2.9.6": [
      "[Added] View and re-run the check runs for the checked out pull request.",
      "[Fixed] Tooltip improvements and polish - #13452 #13449",
      "[Fixed] Stashing dialog no longer hangs when initiating cherry-pick in some circumstances - #13419",
      "[Fixed] Rebase no longer hangs after conflicts resolved when initiated through pull conflict error - #13204"
    ],
    "2.9.6-beta3": [
      "[Fixed] Tooltip improvements and polish - #13452 #13449",
      "[Improved] Add dynamic constraints for resizable components - #2745",
      "[Improved] Remove re-run button for repositories that cannot re-run checks. - #13460"
    ],
    "2.9.6-beta2": [
      "[Fixed] Stashing dialog no longer hangs when intiating cherry-pick - #13419",
      "[Fixed] Rebase no longer hangs after conflicts resolved when intiated through pull conflict error - #13204",
      "[Fixed] Discarding files and repositories successfully moves items to trash - #13433",
      "[Improved] Added check runs overall completeness indicator in check run popover header - #13423"
    ],
    "2.9.6-beta1": [
      "[Improved] Upgrade to Electron 13.6.2 - #12978",
      "[Improved] Allow amending pushed commits - #13384"
    ],
    "2.9.5": [
      "[Added] Add custom tooltips for quicker and more helpful information - #6384",
      "[Added] Support PyCharm as an external editor - #13270. Thanks @stevetaggart!",
      "[Fixed] Prevent inactive selected state from disappearing on lists - #13115",
      "[Fixed] Fix click area to select hunk on both sides of diff - #13325. Thanks @jwbth!",
      "[Fixed] Replace dialog animations with fade when user prefers reduced motion - #12976 #2768",
      "[Improved] Warn users when files contain bidirectional Unicode text - #13343",
      "[Improved] Change wording for default branch name option - #13223. Thanks @Rexogamer!"
    ],
    "2.9.5-beta4": [
      "[Fixed] Enable scroll in unified diff - #13393",
      "[Improved] Adds a re-run dialog to inform user which check runs will be re-run - #13369"
    ],
    "2.9.5-beta3": [
      "[Improved] Warn users when files contain bidirectional Unicode text - #13343",
      "[Improved] Group CI check runs by runner app and event - #13348, #13349, #13344"
    ],
    "2.9.5-beta2": [
      "[Added] View the check runs for the checked out pull request.",
      "[Fixed] Fix click area to select hunk on both sides of diff - #13325. Thanks @jwbth!"
    ],
    "2.9.5-beta1": [
      "[Added] Support PyCharm as an external editor - #13270. Thanks @stevetaggart!",
      "[Added] Add custom tooltips for quicker and more helpful information - #6384",
      "[Fixed] Replace dialog animations with fade when user prefers reduced motion - #12976 #2768",
      "[Fixed] Prevent inactive selected state from disappearing on lists - #13115",
      "[Improved] Change wording for default branch name option - #13223. Thanks @Rexogamer!"
    ],
    "2.9.4": [
      "[Added] Add syntax mapping for HAML - #13009. Thanks @alexanderadam!",
      "[Added] Add support for WezTerm on macOS - #12957. Thanks @theodore-s-beers!",
      "[Added] Add a menu item to view a committed file change on GitHub - #12492. Thanks @haykam821!",
      "[Fixed] Diffs are scrolled to the top when switching between files - #12980",
      "[Fixed] Fix SSH prompt for unknown hosts in some scenarios - #13050",
      "[Fixed] Apply syntax highlighting when viewing a small change for the first time - #13004",
      "[Fixed] Wrap long email addresses in the misattributed commit warning popover - #13044",
      "[Fixed] Refresh diffs when application receives focus - #12962",
      "[Fixed] Only consider tokens invalid when 401 error comes from GitHub Enterprise - #12943",
      "[Fixed] Show \"add repo\" dialog when opening repo from CLI - #12935",
      "[Fixed] Continue merge flow after merge conflicts are resolved with external conflict tool - #12881",
      "[Fixed] Prevent crash on successful merge after conflicts resolved - #12888",
      "[Fixed] Use same width for hunk expansion handles as we do for line numbers - #12887",
      "[Fixed] Use the correct icon for diff expansion - #12882",
      "[Improved] Add offending file name to the file exceeds size limit error - #10242. Thanks @ADustyOldMuffin!",
      "[Improved] Show a message explaining why line selection is disabled when hiding whitespace - #12979",
      "[Improved] Upgrade embedded Git to v2.32.0 on macOS, and to v2.32.0.windows.2 on Windows - #13000",
      "[Improved] Remove gaps in the commit message container revealing a different background - #12900. Thanks @haykam821!",
      "[Improved] Add clearer verbiage in the \"remove repository\" dialog - #12497. Thanks @fonsp!",
      "[Improved] Update grammar for \"repo deletion\" and \"couldn't find pull request\" error messages - #12902. Thanks @patrykmichalik!",
      "[Improved] Show confirmation dialog for SSH host key verification - #12894. Thanks @thsmdt!"
    ],
    "2.9.4-beta4": [
      "[Added] Add syntax mapping for HAML - #13009. Thanks @alexanderadam!",
      "[Fixed] Diffs are scrolled to the top when switching between files - #12980",
      "[Fixed] Fix SSH prompt for unknown hosts in some scenarios - #13050",
      "[Fixed] Apply syntax highlighting when viewing a small change for the first time - #13004",
      "[Fixed] Wrap long email addresses in the misattributed commit warning popover - #13044",
      "[Improved] Add offending file name to the file exceeds size limit error - #10242. Thanks @ADustyOldMuffin!",
      "[Improved] Show a message explaining why line selection is disabled when hiding whitespace - #12979",
      "[Improved] Show previous similar tags in the tag creation dialog - #12509. Thanks @mahezsh!"
    ],
    "2.9.4-beta3": [
      "[Fixed] Refresh diffs when application receives focus - #12962",
      "[Fixed] Tokens are not considered invalid when accessing GitHub Enterprise from outside of the company's VPN - #12943",
      "[Improved] Upgrade embedded Git to v2.32.0 on macOS, and to v2.32.0.windows.2 on Windows - #13000"
    ],
    "2.9.4-beta2": [
      "[Added] Add support for WezTerm on macOS - #12957. Thanks @theodore-s-beers!",
      "[Fixed] Remove high-contrast specific hover effects from light and dark theme - #12952",
      "[Fixed] Show \"add repo\" dialog when opening repo from CLI - #12935",
      "[Fixed] Continue merge flow after merge conflicts are resolved with exterior conflict tool - #12881",
      "[Fixed] Remove glitches when diffs are shown for the first time - #12903",
      "[Improved] Remove gaps in the commit message container revealing a different background - #12900. Thanks @haykam821!",
      "[Improved] Add clearer verbiage in the \"remove repository\" dialog - #12497. Thanks @fonsp!",
      "[Improved] Update grammar for \"repo deletion\" and \"couldn't find pull request\" error messages - #12902. Thanks @patrykmichalik!",
      "[Improved] Show confirmation dialog for SSH host key verification - #12894. Thanks @thsmdt!"
    ],
    "2.9.4-beta1": [
      "[Added] Add a menu item to view a committed file change on GitHub - #12492. Thanks @haykam821!",
      "[Added] Customizable high contrast theme - #12833",
      "[Fixed] App no longer crashes on successful merge after conflicts resolved - #12888",
      "[Fixed] Use same width for hunk expansion handles as we do for line numbers - #12887",
      "[Fixed] Use the correct icon for diff expansion - #12882"
    ],
    "2.9.3": [
      "[Fixed] Fix Notepad++ and RStudio integration on Windows - #12841",
      "[Fixed] Add minor version support for JetBrains IDEs on Windows - #12847. Thanks @tsvetilian-ty!"
    ],
    "2.9.3-beta2": [
      "[Fixed] Fix Notepad++ and RStudio integration on Windows - #12841",
      "[Fixed] Add minor version support for JetBrains IDEs on Windows - #12847. Thanks @tsvetilian-ty!"
    ],
    "2.9.3-beta1": [
      "[Added] Add syntax highlighting for dart - #12827. Thanks @say25!",
      "[Fixed] Fix scrolling performance issue for large diffs."
    ],
    "2.9.2": ["[Fixed] Fix scrolling performance issue for large diffs."],
    "2.9.1": [
      "[Added] Add Fluent Terminal shell support - #12305. Thanks @Idered!",
      "[Added] Add support for IntelliJ CE for macOS - #12748. Thanks @T41US!",
      "[Added] Show number of lines changed in a commit - #11656",
      "[Fixed] Enable 'Open in External Editor' for bat/cmd/sh/exe files - #6361. Thanks @AndreiMaga!",
      "[Fixed] Green circle in progress dialog remains round when commits have long descriptions - #12594. Thanks @litetex!",
      "[Fixed] History tab shows all commits as the user scrolls down - #12506 #3704",
      "[Fixed] Remove border of Repository and Branch foldouts in dark theme - #12478. Thanks @meJevin!",
      "[Fixed] Render links in commit messages when they are at the beginning of a line - #12105. Thanks @tsvetilian-ty!",
      "[Fixed] Show co-authors from undone commits - #12537",
      "[Fixed] Show SSH prompts (key passphrase, adding host, etc.) to users via dialog - #3457 #8761",
      "[Improved] Add support for more versions of JetBrains IDEs on Windows - #12778",
      "[Improved] Change the diff gutter width based on number of lines in diff - #2102. Thanks @ADustyOldMuffin!",
      "[Improved] Check invalidated tokens and prompt the user to sign in again - #12554",
      "[Improved] Double-click an option when switching branches to confirm how changed files are handled - #12522. Thanks @j-f1!",
      "[Improved] Improve auth error and prompt to suggest the user use a PAT instead of password - #12323",
      "[Improved] Increase visibility of misattributed commit warning in dark mode - #12210",
      "[Improved] Reduce time needed to make a commit - #12529",
      "[Improved] Use \"Recycle Bin\" name only on Windows - #12544. Thanks @shiftkey!",
      "[Improved] Windows users can use the system OpenSSH for their Git repositories - #5641"
    ],
    "2.9.1-beta7": [
      "[Fixed] Wrong SSH key passphrases are not stored after multiple failed attempts and then one successful - #12804"
    ],
    "2.9.1-beta6": [
      "[Fixed] Wrong SSH key passphrases are not stored - #12800",
      "[Fixed] Show SSH prompts (key passphrase, adding host, etc.) to macOS users via dialog - #12782"
    ],
    "2.9.1-beta5": [
      "[Fixed] Fixed authentication errors in some Git operations - #12796"
    ],
    "2.9.1-beta4": [
      "[Fixed] Show SSH prompts (key passphrase, adding host, etc.) to Windows users via dialog - #3457 #8761"
    ],
    "2.9.1-beta3": [
      "[Added] Add support for IntelliJ CE for macOS - #12748. Thanks @T41US!",
      "[Fixed] Render links in commit messages when they are at the beginning of a line - #12105. Thanks @tsvetilian-ty!",
      "[Improved] Added support for more versions of JetBrains IDEs on Windows - #12778",
      "[Improved] Windows users can use the system OpenSSH for their Git repositories - #5641"
    ],
    "2.9.1-beta2": [
      "[Added] Show number of lines changed in a commit - #11656",
      "[Improved] Increase visibility of misattributed commit warning in dark mode - #12210",
      "[Improved] Check invalidated tokens and prompt the user to sign in again - #12554",
      "[Improved] Improve auth error and prompt to suggest the user use a PAT instead of password - #12323"
    ],
    "2.9.1-beta1": [
      "[Added] Add Fluent Terminal shell support - #12305. Thanks @Idered!",
      "[Fixed] History tab shows all commits as the user scrolls down - #12506 #3704",
      "[Fixed] Show co-authors from undone commits - #12537",
      "[Fixed] Change the diff gutter width based on number of lines in diff - #2102. Thanks @ADustyOldMuffin!",
      "[Fixed] Enable 'Open in External Editor' for bat/cmd/sh/exe files - #6361. Thanks @AndreiMaga!",
      "[Fixed] Green circle in progress dialog remains round when commits have long descriptions - #12594. Thanks @litetex!",
      "[Fixed] Removed border of Repository and Branch foldouts in dark theme - #12478. Thanks @meJevin!",
      "[Improved] Double-click an option when switching branches to quickly confirm how you want changed files to be handled - #12522. Thanks @j-f1!",
      "[Improved] Use \"Recycle Bin\" name only on Windows - #12544. Thanks @shiftkey!",
      "[Improved] Reduced time needed to make a commit - #12529"
    ],
    "2.9.0": [
      "[New] Reorder commits with drag and drop in your commit history - #2507",
      "[New] Create a branch from any commit in your history - #3474",
      "[New] Amend the most recent commit on your branch - #1644",
      "[New] Squash commits in the history tab with drag and drop and a context menu - #2507",
      "[New] Squash and merge option available when merging branches - #2507",
      "[Added] Add support for Sublime Text 4 on Windows - #12124",
      "[Improved] Show warning before undoing commit if it potentially conflicts with changes in working directory - #4596 #9286 #5874 #6043",
      "[Fixed] Remove extra space in drag & drop tooltips - #12327"
    ],
    "2.8.4-beta5": [
      "[Improved] Scroll history to top after creating a branch from a commit - #12432"
    ],
    "2.8.4-beta4": [
      "[Added] Add support for Sublime Text 4 on Windows - #12124",
      "[Fixed] Fix rebase after a successful merge - #12429",
      "[Fixed] Only attempt to reorder commits when it's necessary - #12422"
    ],
    "2.8.4-beta3": [
      "[Fixed] Update from default branch now merges as expected - #12412",
      "[Improved] Create intros for the new drag and drop features :tada: - #12419",
      "[Improved] Squash merge and rebase options are available in comparison view - #12416",
      "[Removed] Remove cherry-picking drag prompt - #12410",
      "[Removed] Remove reset to a commit"
    ],
    "2.8.4-beta2": [
      "[New] Reorder commits with drag and drop in the history tab - #2507",
      "[New] Reset your branch to a previous commit up to the most recent pushed commit in your history - #12393",
      "[New] Amend the most recent commit on your branch - #1644",
      "[Add] Allow rebase, squashing, or merging when choosing how to update your current branch - #12396, #12382, 12362",
      "[Add] Add \"Undo Commit\" action to the context menu - #12344",
      "[Fixed] Show warning before undoing commit if it potentially conflicts with changes in working directory - #4596 #9286 #5874 #6043",
      "[Fixed] Fix coauthor styling in commit message dialog for squashing - #12356",
      "[Fixed] Selecting a coauthor and committing adds coauthor trailer - #12355",
      "[Fixed] Lists of commits, repositories or changes don't disappear after switching between apps",
      "[Improved] Add force-push warning to squash and reorder operations - #12403"
    ],
    "2.8.4-beta1": [
      "[New] Squash commits in the history tab - #2507",
      "[Fixed] Remove extra space in drag & drop tooltips - #12327",
      "[Removed] Remove taskbar progress indicator - #9489"
    ],
    "2.8.3": [
      "[Fixed] Renamed repositories no longer clash with new repositories of the same name - #3855",
      "[Fixed] Expanding files no longer shows duplicated lines - #12237",
      "[Fixed] Long emails are truncated in the Git config - #12159",
      "[Improved] Allow copying branch and repository names to clipboard - #12141. Thanks @tsvetilian-ty!",
      "[Improved] Allow creating a new branch from filtering by just hitting Enter - #12154. Thanks @tsvetilian-ty!"
    ],
    "2.8.3-beta1": [
      "[New] Create a branch from any commit in your history - #3474",
      "[Added] Add VS Code, VS Code Insiders and VSCodium to supported Windows ARM64 editors - #12174. Thanks @dennisameling!",
      "[Fixed] Long emails are truncated in the Git config - #12159",
      "[Fixed] Expanding files no longer shows duplicated lines - #12237",
      "[Improved] Upgrade to Electron 11.3.0 - #12279",
      "[Improved] Allow copying branch and repository names to clipboard - #12141. Thanks @tsvetilian-ty!",
      "[Improved] Allow creating a new branch from filtering by just hitting Enter - #12154. Thanks @tsvetilian-ty!"
    ],
    "2.8.2": [
      "[New] Add support for macOS on Apple silicon devices - #9691. Thanks @dennisameling!",
      "[Added] Thank external contributors for their work - #12137",
      "[Fixed] Disable partial change selection in split view while whitespace changes are hidden - #12129"
    ],
    "2.8.2-beta3": [],
    "2.8.2-beta2": [
      "[Fixed] Lists of commits, repositories or changes don't disappear after switching between apps",
      "[Improved] Thank you note language improved and retrieves all past release notes to retroactively thank all contributors"
    ],
    "2.8.2-beta1": [
      "[Added] Thank external contributors for their work - #12137",
      "[Fixed] Disable partial change selection in split view while whitespace changes are hidden - #12129",
      "[Improved] Show the build architecture in the About dialog - #12140",
      "[Improved] Upgrade to Electron 11.4.4 - #12139"
    ],
    "2.8.1": [
      "[Fixed] Disable partial change selection in split view while whitespace changes are hidden - #12129"
    ],
    "2.8.1-beta2": [
      "[Improved] Add complete support for macOS on Apple Silicon devices - #12091",
      "[Improved] From now on, macOS x64 builds running on Apple Silicon devices will auto update to arm64 builds"
    ],
    "2.8.1-beta1": [
      "[New] Preliminary support for macOS on Apple Silicon devices - #9691. Thanks @dennisameling!"
    ],
    "2.8.0": [
      "[New] Expand diffs to view more context around your changes - #7014",
      "[New] Create aliases for repositories you want to be displayed differently in the repository list - #7856",
      "[Added] Hide whitespace in diffs on Changes tab - #6818. Thanks @say25!",
      "[Fixed] Show correct state of remote branch when deleting local branches - #11923",
      "[Fixed] Display the full branch name in a tooltip when hovering over a branch in the branches list - #12008",
      "[Improved] Display full progress description when cloning a repository - #11375. Thanks @maifeeulasad!",
      "[Improved] Cherry-pick multiple non-sequential commits - #12030",
      "[Improved] Create a branch during cherry-picking via drag and drop - #12001",
      "[Improved] Show an alert when the app fails to move itself to the Applications folder on macOS - #11958",
      "[Improved] Use a save dialog when choosing where to clone a repo - #11949. Thanks @j-f1!"
    ],
    "2.7.3-beta4": [
      "[Fixed] On hover, show the full branch name in tooltip - #12008",
      "[Improved] During cloning progress and on hover, show full progress description - #11375. Thanks @maifeeulasad!",
      "[Improved] Cherry-pick multiple non sequential commits - #12030"
    ],
    "2.7.3-beta3": [
      "[New] Create aliases for repositories you want to be displayed differently in the repository list - #7856",
      "[Improved] Create a branch during cherry-picking via drag and drop - #12001"
    ],
    "2.7.3-beta2": [
      "[Fixed] Disable diff expansion for big files - #11988",
      "[Fixed] Expanding diffs now works as expected in unified view - #11972",
      "[Improved] Show an alert when the app fails to move itself to the Applications folder on macOS - #11958",
      "[Improved] Use a save dialog when choosing where to clone a repo - #11949. Thanks @j-f1!"
    ],
    "2.7.3-beta1": [
      "[New] Expand diffs to get more context about your changes - #11965",
      "[New] Preliminary support for Windows ARM64 - #9034. Thanks @dennisameling!",
      "[Added] Hide Whitespace in diffs on both Changes and History tabs - #6818. Thanks @say25!",
      "[Fixed] Show correct state of remote branch when deleting local branches - #11923"
    ],
    "2.7.2": [
      "[Added] Create branch during cherry-picking via the context menu - #11903",
      "[Added] Suggest macOS users move the app to `/Applications` to prevent issues - #11846",
      "[Fixed] Undo cherry-picking onto a remote branch now works as expected - #11921",
      "[Fixed] Dragging commits onto current branch no longer results in a broken state - #11915",
      "[Fixed] Get correct commit summary info in rebase - #11853",
      "[Improved] Cancel drag operation with escape key - #11925",
      "[Improved] Cherry-pick commits onto a pull request with drag and drop - #11922",
      "[Improved] Option to change the spellcheck language to English for Windows users whose system language is not English - #11589",
      "[Improved] Update how privacy and usage stats info is communicated - #11845",
      "[Improved] Remote Git operations are faster and less prone to errors on Windows - #11510"
    ],
    "2.7.2-beta2": [
      "[Fixed] Undo cherry-picking onto a remote branch now works as expected - #11921",
      "[Improved] Cancel drag operation with escape key - #11925",
      "[Improved] Cherry-pick commits onto a pull request with drag and drop - #11922",
      "[Improved] Option to change the spellcheck language to English for Windows users whose system language is not English - #11589"
    ],
    "2.7.2-beta1": [
      "[Improved] Update how privacy and usage stats info are provided to the user - #11845",
      "[Added] Create branch during cherry-picking via the context menu - #11903",
      "[Added] Suggest macOS users to move the app to `/Applications` to prevent issues - #11846",
      "[Fixed] Dragging commits onto current branch no longer results in a broken state - #11915",
      "[Fixed] Fix bug getting commit summary info in rebase - #11853"
    ],
    "2.7.1": [
      "[New] Cherry-picking is available! Copy commits from one branch to another using drag and drop or from a context menu - #1685"
    ],
    "2.7.0": [
      "[Added] Add support for RStudio Editor - #11690 #11386. Thanks @geophilusd!",
      "[Improved] Use system theme as default - #9959. Thanks @say25!"
    ],
    "2.7.0-beta6": [
      "[Added] Add ability to cherry-pick merge commits - #11877",
      "[Fixed] User can no longer get into a bad persistent cherry-picking drag state - #11875"
    ],
    "2.7.0-beta5": [
      "[Improved] Add ability for users to navigate branch menu tabs during cherry-pick - #11834",
      "[Improved] Add ability for scroll during a drag based on mouse position when over a scrollable element - #11849",
      "[Improved] Use conflict dialog to handle conflict for non-existent files during cherry-pick - #11866",
      "[Fixed] Theme settings correctly persist user selection - #11814. Thanks @say25!"
    ],
    "2.7.0-beta4": [
      "[Improved] Add support for RStudio for Windows - #11386",
      "[Improved] Give user more time to undo in the cherry-pick success banner - #11822",
      "[Improved] Improved cherry-picking drop target discoverability - #11827",
      "[Improved] Use Git language to describe cherry-pick - #11835",
      "[Fixed] After cherry-picking complete, show latest cherry-picked commit as selected in history - #11833",
      "[Fixed] Preserve and convert legacy theme setting - #11814. Thanks @say25!"
    ],
    "2.7.0-beta3": [
      "[Improved] Add support for RStudio Editor on MacOS - #11690. Thanks @geophilusd!",
      "[Improved] Use system theme as default - #9959. Thanks @say25!",
      "[Improved] Improve UX of cherry picking multiple commits with drag and drop - #11800"
    ],
    "2.7.0-beta2": [
      "[Fixed] Remote Git operations failed in some circumstances - #11696 #11701"
    ],
    "2.7.0-beta1": [
      "[New] Cherry picking! Copy commits from one branch to another - #1685"
    ],
    "2.6.7-beta1": [
      "[Improved] Upgrade embedded Git to v2.29.3 on macOS, and to v2.29.2.windows.4 on Windows - #11755"
    ],
    "2.6.6": [
      "[Fixed] Commit attribution warning is not shown for emails with different capitalization - #11711",
      "[Improved] Upgrade embedded Git to v2.29.3 on macOS, and to v2.29.2.windows.4 on Windows - #11755"
    ],
    "2.6.6-beta1": [
      "[Added] Add .avif image support - #11625. Thanks @brendonbarreto!",
      "[Fixed] Performing remote Git operations in rare cases displays an error message instead of crashing the app - #11694",
      "[Improved] Clicking on \"Add Co-Author\" moves the focus to the co-authors text field - #11621"
    ],
    "2.6.5": ["[Fixed] Performing remote Git operations could crash the app"],
    "2.6.4": [
      "[Added] Allow users to rename and delete branches via a new context menu on branches in the branches list - #5803 #10432",
      "[Fixed] Allow users to modify git config on a per repository basis - #9449. Thanks @say25!",
      "[Fixed] The app is not maximized on macOS every time the user clicks on the app's icon in the dock - #11590",
      "[Fixed] Always respect the default branch name chosen by the user - #11447",
      "[Fixed] Notepad++ does not close when GitHub Desktop closes - #11518",
      "[Improved] Update app icon for Windows - #11541",
      "[Improved] Suggest emails from GitHub accounts and warn about misattributed commits in the commit message area - #11591",
      "[Improved] Suggest emails from GitHub accounts and warn about misattributed commits in onboarding and preferences - #11561 #11566",
      "[Improved] Remote Git operations are faster and less prone to errors on Windows - #11510",
      "[Improved] Automatic branch fast-forwarding is now faster - #11463"
    ],
    "2.6.4-beta2": [
      "[Fixed] Allow users to modify git config on a per repository basis - #9449. Thanks @say25!",
      "[Fixed] The app is not maximized on macOS every time the user clicks on the app's icon in the Dock - #11590",
      "[Improved] Suggest emails from GitHub accounts and warn about misattributed commits in the commit message area - #11591",
      "[Improved] Remote Git operations are now faster and less prone to errors on Windows - #11510"
    ],
    "2.6.4-beta1": [
      "[Added] Add branch context menu with rename and delete to branch dropdown list - #5803 #10432",
      "[Fixed] Always respect the default branch name chosen by the user - #11447",
      "[Fixed] Notepad++ is not closed anymore when GitHub Desktop closes - #11518",
      "[Improved] Suggest emails from GitHub accounts and warn about misattributed commits in onboarding and Preferences - #11561 #11566",
      "[Improved] Update app icon for Windows - #11541",
      "[Improved] Automatic branch fast-forwarding is now faster - #11463"
    ],
    "2.6.3": [
      "[Improved] Upgrade embedded Git to v2.29.2 - #11369",
      "[Improved] Enable spellcheck on commit summary and description - #1597",
      "[Improved] Update app icon for macOS - #10855",
      "[Fixed] Remote Git operations (like cloning a repo) won't fail on old macOS versions - #11516",
      "[Fixed] Fast-forward all possible branches except the current branch when fetching - #11387"
    ],
    "2.6.3-beta3": [
      "[Fixed] Remote git operations (like cloning a repo) won't fail on old macOS versions - #11516",
      "[Fixed] Updated about modal dialog on macOS to match the new Big Sur icon - #11511"
    ],
    "2.6.3-beta2": ["[Improved] Update app icon for macOS Big Sur - #10855"],
    "2.6.3-beta1": [
      "[Fixed] Fast-forward all possible branches except the current branch when fetching - #11387",
      "[Improved] Enable spellcheck on commit summary and description - #1597",
      "[Improved] Upgrade embedded Git to v2.29.2 - #11369"
    ],
    "2.6.2": [
      "[Improved] Upgrade embedded Git LFS to 2.13.2 - #11394",
      "[Fixed] Pull requests no longer fail to update until the user switches repositories - #11241",
      "[Fixed] Fork behavior changes are now reflected in the app immediately - #11327",
      "[Fixed] Checking out a pull request from a fork for the first time now correctly identifies the remote branch to create the branch from - #11267",
      "[Fixed] Don't offer to stash changes when clicking on the currently checked out branch in the branch list - #11235",
      "[Fixed] Forked repository remotes are no longer removed when there are local branches tracking them - #11266",
      "[Fixed] Avoid bright flash for users of the dark theme when launching the app maximized - #5631. Thanks @AndreiMaga!",
      "[Fixed] VSCodium is now detected as an editor on Windows - #11252. Thanks @KallePM!"
    ],
    "2.6.2-beta4": [
      "[Improved] Show full output of Git hooks on errors - #6403",
      "[Improved] Keep focus in dropdown when pressing tab multiple times - #11278",
      "[Improved] Upgrade embedded Git LFS to 2.13.2 - #11394",
      "[Improved] Add detection of Sublime Text 4 and 2 as editor on macOS. - #11263. Thanks @yurikoles!",
      "[Fixed] Fork behavior changes are now reflected in the app immediately - #11327",
      "[Fixed] Commit message remains in text box until user chooses to commit - #7251"
    ],
    "2.6.2-beta3": ["[Removed] Release removed in favor of 2.6.2-beta4"],
    "2.6.2-beta2": [
      "[Fixed] Forked repository remotes are no longer removed when there's local branches tracking them - #11266",
      "[Fixed] Avoid bright flash for users of the dark theme when launching the app maximized - #5631. Thanks @AndreiMaga!",
      "[Fixed] Checking out a pull request from a fork for the first time now correctly identifies the remote branch to create the branch from - #11267",
      "[Fixed] VSCodium is now detected as an editor on Windows - #11252. Thanks @KallePM!"
    ],
    "2.6.2-beta1": [
      "[Fixed] Addressed an issue where pull requests could fail to update until the user switched repositories - #11241",
      "[Fixed] Don't offer to stash or move changes when clicking on the currently checked out branch in the branch list - #11235",
      "[Fixed] Checking out a pull request from a fork repeatedly now detects that there's already a branch that can be reused - #11238"
    ],
    "2.6.1": [
      "[Improved] Clearer menu label for reverting commits - #10515. Thanks @halitogunc!",
      "[Fixed] Refresh branches after creating a new branch - #11125",
      "[Fixed] Correct image diff swipe mode layout - #11120",
      "[Fixed] Very large text diffs could cause the app to crash when viewed in split diff mode - #11064",
      "[Fixed] Let the user know when a checkout fails due to use of assume-unchanged or skip-worktree - #9297",
      "[Fixed] Always show confirmation prompt before overwriting existing stash entry - #10956",
      "[Fixed] The fullscreen keyboard shortcut on macOS now works when using split diff mode - #11069"
    ],
    "2.6.1-beta3": [
      "[Fixed] Desktop would fail to launch for some users due to objects in the database using an old format - #11176",
      "[Fixed] Desktop would fail to launch for a small percentage of users that had several non-GitHub repositories in the app - #11192"
    ],
    "2.6.1-beta2": [
      "[Improved] Clearer menu label for reverting commits - #10515. Thanks @halitogunc!",
      "[Fixed] Refresh branches after creating a new branch - #11125",
      "[Fixed] Correct image diff swipe mode layout - #11120"
    ],
    "2.6.1-beta1": [
      "[Fixed] Very large text diffs could cause the app to crash when viewed in split diff mode - #11064",
      "[Fixed] Refactor checkout branch and stash logic - #9297 #10956 #8099 #7617",
      "[Fixed] Let the user know when a checkout fails due to use of assume-unchanged or skip-worktree - #9297",
      "[Fixed] Always show confirmation prompt before overwriting existing stash entry - #10956",
      "[Fixed] The fullscreen keyboard shortcut on macOS now works when using split diff mode - #11069"
    ],
    "2.6.0": [
      "[New] Split diffs! Toggle between viewing diffs in split or unified mode - #10617",
      "[Added] Use Page down, Page up, Home, and End keys to navigate and select items in lists - #10837",
      "[Added] Add `toml` syntax highlight - #10763. Thanks @samundra!",
      "[Added] Add support for Nova as external editor on macOS - #10645. Thanks @greystate!",
      "[Fixed] Restore Windows menu keyboard accessibility - #11007",
      "[Fixed] Actions in context menu of a non-selected file act on the chosen one instead of the previous one - #10743",
      "[Fixed] Correct title bar height on macOS Big Sur - #10980",
      "[Fixed] Fix broken issues links in release notes - #10977",
      "[Fixed] Fix overflow issues with long branch names - #5970. Thanks @juliarvalenti!",
      "[Fixed] Images fit correctly in the diff view when their sizes have changed - #2480 #9717",
      "[Fixed] Repository indicator refresh can no longer be manually triggered when disabled - #10905",
      "[Fixed] Resolving a conflicted file added in both the source and target branch no longer results in merge conflict markers appearing in the merge commit - #10820",
      "[Fixed] Small partial commit of very large text files no longer intermittently fails due to unexpected diff results - #10640",
      "[Fixed] Long commit message are scrollable again - #10815",
      "[Removed] Sign in to GitHub.com with username/password is no longer supported to improve account security"
    ],
    "2.6.0-beta1": [
      "[Fixed] Proper title bar height on macOS Big Sur - #10980",
      "[Fixed] Restore Windows menu keyboard accessibility - #11007",
      "[Fixed] Fix broken issues links in release notes - #10977",
      "[Fixed] Fixes overflow issues with long branch names - #5970. Thanks @juliarvalenti!",
      "[Removed] Sign in to GitHub.com with username/password is no longer supported"
    ],
    "2.5.8-beta1": ["[Improved] Upgrade embedded Git LFS - #10973"],
    "2.5.7": ["[Improved] Upgrade embedded Git LFS - #10973"],
    "2.5.7-beta2": [
      "[New] Search text within split diffs - #10755",
      "[Improved] Use Page down, Page up, Home, and End keys to navigate and select items in lists - #10837",
      "[Fixed] Comparison of different size image changes no longer overflow the bounds of the diff view - #2480 #9717",
      "[Fixed] Repository indicator refresh can no longer be manually triggered when disabled - #10905",
      "[Fixed] Choosing to resolve a conflicted file added in both the source and target branch no longer results in merge conflict markers appearing in the merge commit - #10820",
      "[Fixed] Small partial commit of very large text files no longer runs the risk of failing due to unexpected diff results - #10640",
      "[Fixed] Long commit message are scrollable once again - #10815"
    ],
    "2.5.7-beta1": [
      "[New] Split diffs! Toggle between viewing diffs in split or unified mode - #10617",
      "[Fixed] Actions in the context menu of a non-selected file in history no longer acts on the previously selected item - #10743",
      "[Added] Add `toml` syntax highlight - #10763. Thanks @samundra!",
      "[Added] Add support for Nova as external editor on macOS - #10645. Thanks @greystate!"
    ],
    "2.5.6": [
      "[New] Newly created repositories use 'main' as the default branch name - #10527",
      "[New] Users can configure the default branch name in Preferences/Options - #10527",
      "[New] Show status of GitHub Action runs for pull requests - #9819. Thanks @Raul6469!",
      "[New] Differentiate between draft and regular Pull Requests - #7170",
      "[Added] Periodic background fetch and status updates can now be disabled in the Advanced section of Preferences/Options - #10593",
      "[Added] Syntax highlighting for ASP.Net and unified diff / patch - #10410. Thanks @say25!",
      "[Improved] Allow renaming the default branch - #10415",
      "[Improved] Show which files are blocking a merge-like operation - #10441",
      "[Improved] Updated icons and border radiuses to align with GitHub.com - #10396, #10224",
      "[Improved] Show loading indicator when committing a merge - #10458",
      "[Improved] Show confirmation that branch is already up to date when merging from default branch - #9095",
      "[Improved] Enter key now initiates action in rebase and merge dialogs - #10511",
      "[Improved] After failing to move a repository to Trash, show error and keep the repository listed in Desktop - #8333",
      "[Improved] Email address validation in welcome flow and preferences dialog - #10214. Thanks @Pragya007!",
      "[Improved] Show helpful error when attempting to clone non-existent or inaccessible GitHub repositories - #5661. Thanks @kanishk98!",
      "[Fixed] Don't update submodules when discarding files - #10469",
      "[Fixed] Full screen notification is removed after a few seconds when starting the app in full screen",
      "[Fixed] Update rebase progress parser to parse output from the merge rebase backend - #10590",
      "[Fixed] Only show full screen toast notification when making the app window full-screen. Thanks @Sam-Spencer - #7916",
      "[Fixed] Ensure application window doesn't overlap second monitor - #10267",
      "[Fixed] Use UNIX line endings in WSL GitHub helper script - #10461",
      "[Removed] Remove setting to disable all certificate validation in favor of new best-effort approach - #10581"
    ],
    "2.5.6-beta3": [
      "[Improved] Email address validation in welcome flow and preferences dialog - #10214. Thanks @Pragya007!",
      "[Improved] Show helpful error when attempting to clone non-existent or inaccessible GitHub repositories - #5661. Thanks @kanishk98!",
      "[Fixed] Full screen notification is removed after a few seconds when starting the app in full screen",
      "[Fixed] Align resolve button text and size icon appropriately - #10646"
    ],
    "2.5.6-beta2": [
      "[New] Newly created repositories use 'main' as the default branch name - #10527",
      "[New] Users can configure the default branch name in Preferences/Options - #10527",
      "[Added] Periodic background fetch and status updates can now be disabled in the Advanced section of Preferences/Options - #10593",
      "[Fixed] Update rebase progress parser to parse output from the merge rebase backend - #10590",
      "[Fixed] Checking out a PR attempts to locate an existing branch tracking the PR base branch - #10598",
      "[Fixed] Only show full screen toast notification when making the app window full-screen. Thanks @Sam-Spencer - #7916",
      "[Fixed] Ensure application window doesn't overlap second monitor - #10267",
      "[Improved] Show which files are blocking a merge-like operation - #10441",
      "[Improved] After failing to move a repository to Trash, show error and keep the repository listed in Desktop - #8333",
      "[Improved] Allow using Enter key to confirm in rebase and merge dialogs - #10511",
      "[Removed] Remove setting to disable all certificate validation in favor of new best-effort approach - #10581"
    ],
    "2.5.6-beta1": [
      "[Fixed] Don't update submodules when discarding files - #10469",
      "[Fixed] Clicking on a branch in the compare branch list resets focus to the filter text box - #10485",
      "[Fixed] Use UNIX line endings in WSL GitHub helper script - #10461",
      "[Fixed] Differentiate between draft and regular PRs - #7170",
      "[Improved] Allow renaming the default branch - #10415",
      "[Improved] Show loading indicator when committing a merge - #10458",
      "[Improved] Show confirmation that branch is already up to date when merging from default branch - #9095"
    ],
    "2.5.5": [
      "[Fixed] Don't update submodules when discarding files - #10469",
      "[Fixed] Clicking on a branch in the compare branch list resets focus to the filter text box - #10485"
    ],
    "2.5.5-beta1": [
      "[Added] Show status of GitHub Action runs for pull requests - #9819. Thanks @Raul6469!",
      "[Added] Add AspNet and Diff/Patch Syntax Highlights - #10410. Thanks @say25!",
      "[Improved] Updated icons and border radiuses to align with GitHub.com - #10396, #10224"
    ],
    "2.5.4": [
      "[Added] Suggest to stash changes when trying to do an operation that requires a clean working directory - #10053",
      "[Added] Autocomplete users and issues from upstream repository when working in a fork - #10084",
      "[Added] Add Alacritty shell support - #10243. Thanks @halitogunc!",
      "[Fixed] Correct branch name in commit button when on an unborn branch - #10318",
      "[Fixed] Fix \"Show in Explorer\" in Windows when there are other files with the same name as the project folder - #10195",
      "[Fixed] Open the repository folder when clicking on \"Show in Finder\" in macOS - #9987",
      "[Fixed] Don't expand paths in the PATH environment variable during installation - #10100",
      "[Fixed] Prevent multiple search inputs from appearing in diffs - #9563",
      "[Fixed] Unable to toggle lines for partial commit of very large text files - #10154",
      "[Fixed] Fix BBEdit integration - #9050. Thanks @grumpybozo!",
      "[Fixed] Fix VoiceOver navigation to re-enter application content in macOS - #10303",
      "[Fixed] Repositories with historical commits containing filenames with backslashes can now be cloned on Windows - #9904",
      "[Fixed] Valid gitignore files are now created for new Clojure, Fortran and Kotlin repositories in Windows - #10417",
      "[Improved] Enable discarding submodule working directory changes - #8218",
      "[Improved] Surface progress estimation when cloning LFS repositories - #3171. Thanks @AndreiMaga!",
      "[Improved] Performance and accuracy improvement when autocompleting issues and users - #10168",
      "[Improved] Show only one error dialog when dragging multiple invalid folders to Desktop - #10211",
      "[Improved] Pull request list is now keyboard accessible - #10334",
      "[Improved] On Windows the Home and End keys can now be used to navigate lists - #6295. Thanks @AndreiMaga!",
      "[Improved] Show progress spinner while waiting for a removed repository to get moved to trash (Windows) - #10133",
      "[Improved] Dialogs now clear filter text boxes on Escape and closes on double Escape - #6369. Thanks @AndreiMaga!",
      "[Improved] Display the selected changes count in the changes list header tooltip - #9936. Thanks @haykam821!"
    ],
    "2.5.4-beta4": [
      "[Added] Support for specifying the default branch for new repositories - #10262",
      "[Improved] Enable discarding submodule working directory changes - #8218",
      "[Improved] Fix label alignment in radio-button component styles - #10397",
      "[Improved] Custom icon in list filter text boxes - #10394",
      "[Removed] Disable spellchecking for the time being - #10398"
    ],
    "2.5.4-beta3": [
      "[Added] Add Alacritty shell support - #10243. Thanks @halitogunc!"
    ],
    "2.5.4-beta2": [
      "[Added] Suggest to stash changes when trying to do an operation that requires a clean working directory - #10053",
      "[Fixed] Pull request list is now keyboard accessible - #10334",
      "[Fixed] Correct branch name in commit button when on an unborn branch - #10318",
      "[Fixed] Fix \"Show in Explorer\" in Windows when there are other files with the same name as the project folder - #10195",
      "[Fixed] Open the repository folder when clicking on \"Show in Finder\" in macOS - #9987",
      "[Fixed] Don't expand paths in the PATH environment variable during installation - #10100",
      "[Fixed] Prevent multiple search inputs from appearing in diffs - #9563",
      "[Fixed] Unable to toggle lines for partial commit of very large text files - #10154",
      "[Improved] Surface progress estimation when cloning LFS repositories - #3171. Thanks @AndreiMaga!",
      "[Improved] Performance and accuracy improvement when autocompleting issues and users - #10168",
      "[Improved] Show only one error dialog when dragging multiple invalid folders to Desktop - #10211",
      "[Improved] On Windows the Home and End keys can now be used to navigate lists - #6295. Thanks @AndreiMaga!",
      "[Improved] Show progress spinner while waiting for a removed repository to get moved to trash (Windows) - #10133"
    ],
    "2.5.4-beta1": [
      "[Fixed] Dialog now clears filters on esc and closes on double esc - #6369. Thanks @AndreiMaga!",
      "[Fixed] Fix BBEdit integration - #9050. Thanks @grumpybozo!",
      "[Fixed] Hide horizontal scroll when showing app errors - #10005",
      "[Improved] Display the selected changes count in the changes list header tooltip - #9936. Thanks @haykam821!",
      "[Improved] Autocompletion of users and issues from a fork - #10084"
    ],
    "2.5.3": [
      "[Added] Stash changes without switching branches - #10032",
      "[Added] Discard selection of lines from a file - #9728",
      "[Fixed] Display more readable messages for errors when cloning a repository - #9944",
      "[Fixed] Support launching Desktop from WSL on Windows - #4998. Thanks @shawnfunke!",
      "[Fixed] Select correct branch to compare when two branches have similar names - #9977",
      "[Fixed] Make Ctrl/Cmd+W shortcut work in all dialogs - #9826. Thanks @ruggi99!",
      "[Fixed] Fix links when text wrapping is required in commit summaries - #9185",
      "[Fixed] Prevent crash when an opened repository doesn't have an owner on GitHub - #9895",
      "[Fixed] Sign in correctly when pressing \"Enter\" on the username/password authentication form - #9899",
      "[Fixed] Maintain selected files when navigating back to the Changes tab - #7710. Thanks @TerryChan!",
      "[Fixed] Maintain selected files when deleting a stash - #9921",
      "[Improved] Remove redundant progress text from Git error messages - #9945",
      "[Improved] Remove flicker when switching between files in the changes tab - #9929",
      "[Improved] Remove space between the number and the percent sign when showing the progress of a clone operation - #9893",
      "[Improved] Automatically disable username and password authentication when the API no longer supports it - #9231"
    ],
    "2.5.3-beta2": [
      "[Added] Stash changes without switching branches - #10032",
      "[Fixed] Support launching Desktop from WSL on Windows - #4998. Thanks @shawnfunke!",
      "[Fixed] Set initial value of opt out checkbox in Discard line confirmation dialog to false - #9989",
      "[Fixed] Select correct branch to compare when two branches have similar names - #9977",
      "[Improved] Add detection to disable username and password authentication when the API is no longer available - #9231",
      "[Improved] Remove redundant progress text from Git error messages - #9945"
    ],
    "2.5.3-beta1": [
      "[Added] Discard selection of lines from a file - #9728",
      "[Fixed] Display more readable messages for errors when cloning a repository - #9944",
      "[Fixed] Make Ctrl/Cmd+W shortcut work in all dialogs - #9826. Thanks @ruggi99!",
      "[Fixed] Fix links when text wrapping is required in commit summaries - #9185",
      "[Fixed] Prevent crash when an opened repository doesn't have an owner on GitHub - #9895",
      "[Fixed] Sign in correctly when pressing \"Enter\" on the username/password authentication form - #9899",
      "[Fixed] Maintain selected files when navigating back to the Changes tab - #7710. Thanks @TerryChan!",
      "[Fixed] Maintain selected files when deleting a stash - #9921",
      "[Improved] Remove flicker when switching between files in the changes tab - #9929",
      "[Improved] Remove space between the number and the percent sign when showing the progress of a clone operation - #9893"
    ],
    "2.5.2": [
      "[Fixed] Enable setting to more easily work with maintained forks"
    ],
    "2.5.1": [
      "[Added] Provide a setting to more easily work with maintained forks - #9679",
      "[Added] Support deleting tags that have not been pushed - #9796",
      "[Fixed] Checkout correct PR branch when using \"Open in GitHub Desktop\" from github.com - #9873",
      "[Fixed] Support pressing \"Enter\" key to submit in Clone Repository dialog - #5234 #8804. Thanks @ruggi99!",
      "[Fixed] Avoid errors in restoring a stash when a branch is also named \"stash\" - #9844",
      "[Fixed] Avoid background network operations to calculate unpushed tags - #9793 #9828",
      "[Fixed] Rework Ctrl+Tab to switch between Changes and History anytime the app has focus - #5911. Thanks @JMcKiern!",
      "[Fixed] Center tags text vertically in History view - #9785",
      "[Fixed] Prevent Git authentication errors from prompting to retry clone instead of presenting authentication dialog - #9777",
      "[Improved] Make it safer to \"Open in Command Prompt\" on Windows - #9640. Thanks @dscho!",
      "[Improved] Prevent list scrollbars on Windows from overlapping with content - #9786"
    ],
    "2.5.1-beta2": [
      "[Added] Provide a setting to more easily work with maintained forks - #9679",
      "[Added] Offer ability to delete tags that haven't been pushed - #9796",
      "[Fixed] Checkout PR branch when using \"Open in GitHub Desktop\" from github.com - #9873",
      "[Fixed] Handle Enter key presses in Clone Repository Dialog - #5234 #8804. Thanks @ruggi99!",
      "[Fixed] Avoid errors in restoring a stash when a branch is also named \"stash\" - #9844",
      "[Fixed] Avoid performing background network operations to calculate unpushed tags - #9828",
      "[Fixed] Rework Ctrl+Tab to switch between Changes and History anytime the app has focus - #5911. Thanks @JMcKiern!",
      "[Improved] Make it safer to \"Open in Command Prompt\" on Windows - #9640. Thanks @dscho!",
      "[Improved] Update design of list scrollbars on Windows to prevent overlapping with content - #9786",
      "[Unshipped] Remove prompt for notifying when your branch has diverged from the default branch - #9804"
    ],
    "2.5.1-beta1": [
      "[Fixed] Center tags text vertically in History view - #9785",
      "[Fixed] Prevent Git authentication errors from prompting to retry clone instead of authentication dialog - #9777",
      "[Improved] Avoid executing unwanted Git hooks when fetching unpushed tags - #9793"
    ],
    "2.5.0": [
      "[New] Add, push, and view Git tags on commit history in Desktop - #9424",
      "[Added] Offer option to choose file from one branch or the other when resolving merge conflicts - #9702",
      "[Added] Add context menu for highlighted text in diff view - #5100. Thanks @HashimotoYT!",
      "[Fixed] Retain default branch option in \"Create Branch\" dialog when user focuses away from Desktop - #9611",
      "[Improved] Clean up copy for onboarding sign-in flow - #9715",
      "[Improved] Emphasize signing in to GitHub via browser due to username/password deprecation - #9663",
      "[Improved] Improve error message when publishing a private repository fails - #9646",
      "[Improved] Offer to retry if cloning a repository fails - #926. Thanks @Daniel-McCarthy!"
    ],
    "2.4.4-beta4": [
      "[Fixed] Add missing \"Cancel\" button in onboarding sign-in flow - #9715",
      "[Improved] Update copy for onboarding sign-in flow - #9715"
    ],
    "2.4.4-beta3": [
      "[Fixed] Restore welcome flow's 2FA confirmation screen - #9686",
      "[Improved] Add ability to always choose the file from one branch or the other when resolving merge conflicts - #9702"
    ],
    "2.4.4-beta2": [
      "[Fixed] Display tags in commit list and show tag creation option - #9682",
      "[Improved] Emphasize sign in via browser option in Welcome flow - #9663"
    ],
    "2.4.4-beta1": [
      "[Added] Show unpushed indicator on commits that have unpushed tags - #9667",
      "[Added] Add context menu for highlighted text in diff view - #5100. Thanks @HashimotoYT!",
      "[Fixed] Retain default branch option in \"Create Branch\" dialog when user focuses away from Desktop - #9611",
      "[Improved] Indicate in the Push/Pull/Fetch button when there are local unpushed tags - #9576",
      "[Improved] Offer to retry cloning if it fails - #926. Thanks @Daniel-McCarthy!",
      "[Improved] Update verbage in repository publish error - #9646"
    ],
    "2.4.4-beta0": [
      "[Added] Display tags in commit list - #9427",
      "[Fixed] Update embedded Git to avoid gitconfig errors on Windows - #9597"
    ],
    "2.4.3": [
      "[Fixed] Update embedded Git to avoid gitconfig errors on Windows - #9597"
    ],
    "2.4.3-beta0": [
      "[Fixed] Update embedded Git to address security vulnerability"
    ],
    "2.4.2": [
      "[Fixed] Prevent autocomplete suggestions from overlapping when loading many results - #9474",
      "[Fixed] Update embedded Git to address security vulnerability",
      "[Improved] Redesign metadata shown in commit history - #9428"
    ],
    "2.4.2-beta1": [
      "[Fixed] Allow user to cancel rebase flow when warned about force pushing - #9507",
      "[Fixed] Prevent autocomplete suggestions from overlapping in some cases - #9474",
      "[Fixed] Update embedded Git to address security vulnerability",
      "[Improved] Redesign metadata shown in commit history - #9428"
    ],
    "2.4.1": [
      "[Added] Indicate which commits have not yet been pushed to the remote in \"History\" tab - #5873",
      "[Added] Add support for JetBrains Rider as external editor - #9368 #9365. Thanks @wengfatt and @say25!",
      "[Added] Add support for PyCharm as external editor on macOS - #9401. Thanks @jakubroztocil!",
      "[Added] Add support for Android Studio as external editor on macOS - #9332. Thanks @guidezpl!",
      "[Added] Add support for Notepad++ as external editor on Windows - #9235. Thanks @say25!",
      "[Fixed] Update install location of Typora to fix detection issue - #9417. Thanks @TerryChan!",
      "[Fixed] Restore developer tools accelerator on Windows - #9430. Thanks @jfgordon2!",
      "[Fixed] Use upstream repository in commit message links to GitHub - #9334",
      "[Fixed] Reset scroll position to the top of the history tab after switching repositories - #9341",
      "[Fixed] Allow user to cancel rebase flow when warned about force pushing - #9507",
      "[Fixed] Update embedded Git to address security vulnerability",
      "[Improved] Lighten scrollbars in dark theme for higher contrast - #9114. Thanks @jfgordon2!",
      "[Improved] Display pull requests from upstream repository in pull request list - #6383"
    ],
    "2.4.1-beta1": [
      "[Added] Indicate which commits are un-pushed in \"History\" tab - #5873",
      "[Added] Show progress bar in taskbar during pushing and pulling changes - #8433. Thanks @ChamodyaDias!",
      "[Added] Add support for JetBrains Rider as external editor - #9368 #9365. Thanks @wengfatt and @say25!",
      "[Added] Add support for PyCharm as external editor on macOS - #9401. Thanks @jakubroztocil!",
      "[Added] Add support for Android Studio as external editor on macOS - #9332. Thanks @guidezpl!",
      "[Added] Add support for Notepad++ as external editor on Windows - #9235. Thanks @say25!",
      "[Fixed] Use correct install location of Typora to fix detection issue - #9417. Thanks @TerryChan!",
      "[Fixed] Display pull requests from upstream repository in pull request list - #6383",
      "[Fixed] Restore developer tools accelerator on Windows - #9430. Thanks @jfgordon2!",
      "[Fixed] Use upstream repository in commit message links to GitHub - #9334",
      "[Fixed] Reset scroll position to the top of the history tab after switching repositories - #9341",
      "[Improved] Lighten scrollbars in dark theme for higher contrast - #9114. Thanks @jfgordon2!",
      "[Improved] Notify consistently when default or upstream branch has new commits that are not present on your branch - #9320 #9328 #9319"
    ],
    "2.4.0": [
      "[New] Set Git proxy environment variables from system configuration automatically - #9154",
      "[Added] Enable creating a GitHub issue from app menu and keyboard shortcut - #8989",
      "[Added] Add editor support for IntelliJ Idea on macOS - #8398. Thanks @gssbzn!",
      "[Added] Add editor support for PhpStorm and update WebStorm - #7195. Thanks @dacoto97!",
      "[Added] Add shell support for Windows Terminal - #7854. Thanks @AndreiMaga!",
      "[Added] Support keyboard scrolling in diffs - #9074",
      "[Fixed] Ensure branch protection warning works when branch names contain special characters - #9086",
      "[Fixed] Ensure intro page is responsive when resizing the window - #9175",
      "[Fixed] Ensure local branch is also deleted when deleting a branch that no longer exists on the remote - #8831",
      "[Fixed] Restore negative space in \"Files selected\" graphic for Dark Theme - #8716. Thanks @say25!",
      "[Fixed] Support selecting text in error dialogs - #7606",
      "[Fixed] Prevent bringing changes to another branch from failing silently - #9038",
      "[Fixed] Save the user's position within \"History\" and \"Changes\" tabs when switching - #9061",
      "[Improved] Update the remote url when a repository's name changes on GitHub - #8590",
      "[Improved] Allow \"Open in Desktop\" button from pull requests on GitHub to open in a local fork in Desktop - #9012",
      "[Improved] Support automatically switching between Dark and Light Theme on Windows - #9015. Thanks @say25!",
      "[Improved] Format errors containing raw Git output with fixed-width font - #8964",
      "[Improved] Modify \"View on GitHub\" menu item to open upstream for local fork repositories - #9316",
      "[Improved] Create new branches in forks from the default branch of the upstream repo - #7762",
      "[Improved] Graduate Dark Theme out of beta - #9294"
    ],
    "2.3.2-beta8": [
      "[Fixed] Preserve the footer within a resizable list when shrinking or expanding - #9344",
      "[Fixed] Save the user's position within \"History\" and \"Changes\" tabs when switching - #9061"
    ],
    "2.3.2-beta7": [
      "[Improved] Modify \"View on GitHub\" menu item to open upstream for local fork repositories - #9316"
    ],
    "2.3.2-beta6": [
      "[Fixed] Ensure intro page is responsive when resizing the window - #9175",
      "[Improved] Dark Theme is out of beta - #9294",
      "[Improved] New branches in forks are created from the default branch of the upstream repo - #7762"
    ],
    "2.3.2-beta5": [
      "[Fixed] Update the remote url when a repository's name changes on GitHub - #8590",
      "[Improved] Direct new issues created from a local fork to its upstream on GitHub - #9232"
    ],
    "2.3.2-beta4": [
      "[New] Set Git proxy environment variables from system configuration automatically - #9154",
      "[Added] Enable creating a GitHub issue from app menu - #8989",
      "[Added] Add shell support for Windows Terminal - #7854. Thanks @AndreiMaga!",
      "[Added] Add editor support for IntelliJ Idea on macOS - #8398. Thanks @gssbzn!",
      "[Added] Add editor support for PhpStorm and update WebStorm - #7195. Thanks @dacoto97!",
      "[Added] Support disabling certificate revocation checks on Windows - #3326",
      "[Improved] Expand system dark mode detection to Windows - #9015. Thanks @say25!",
      "[Improved] Allow \"Open in Desktop\" button from pull requests on GitHub to open in a local fork in Desktop - #9012"
    ],
    "2.3.2-beta3": [
      "[Fixed] Checkout correct PR branch from “open this in GitHub Desktop” link on GitHub.com pull request page - #9108",
      "[Fixed] Ensure branch protection warning works when branch names contain special characters - #9086",
      "[Fixed] Fix graphic indicating files selected in Dark Mode - #8716. Thanks @say25!",
      "[Fixed] Support keyboard scrolling in diffs - #9074"
    ],
    "2.3.2-beta2": [
      "[Fixed] Make text in error dialogs selectable - #7606",
      "[Fixed] Prevent bringing changes to another branch from failing silently - #9038",
      "[Fixed] Ensure local branch is also deleted when deleting a branch that no longer exists on the remote - #8831",
      "[Improved] Format errors containing raw Git output with fixed-width font - #8964",
      "[Improved] Upgrade to Electron 7 - #8967"
    ],
    "2.3.0-test2": ["Testing upgrade from Electron v6 to v7"],
    "2.3.0-test1": ["Testing upgrade from Electron v5 to v6"],
    "2.3.2-beta1": [],
    "2.3.1": [
      "[Fixed] Don't display erroneous Git error when creating a fork - #9004",
      "[Fixed] Remove stray characters from Git progress indicators on Windows - #9003"
    ],
    "2.3.0": [
      "[New] Prompt users to create a fork if they fail to push to a GitHub repository due to permissions - #8548",
      "[Added] Show link to upstream pull requests in pull request list of a fork - #8965",
      "[Added] Show a warning if the user doesn't have write access to push to the repository and offer to make a fork - #8938",
      "[Added] Provide configuration in Preferences to always bring or leave changes when switching branches - #7746",
      "[Added] Prompt users to re-authorize if required by any of their GitHub organizations - #8910",
      "[Added] Support GoLand as external editor on Mac - #8802. Thanks @thinklinux!",
      "[Fixed] Show proper dialog when push fails due to missing workflow scope - #8958",
      "[Fixed] Take users to the correct page on GitHub.com when opening a pull request in browser from a fork - #8928",
      "[Fixed] Don't suggest creating a pull request if the current branch has an open pull request targeting an upstream repo - #8549",
      "[Fixed] Remove false branch protection warning when switching branches - #8743",
      "[Fixed] Show branch protection warning after checking out protected branches outside Desktop - #8790",
      "[Improved] Only show branch protection warning when changed files are present - #8795",
      "[Improved] Show an error when editing a Git configuration file fails due to existing lock file - #8956",
      "[Improved] Update design and layout for GitHub Desktop preferences - #8774"
    ],
    "2.3.0-beta2": [
      "[Fixed] Remove stray characters from Git progress indicators - #8962",
      "[Fixed] Show proper dialog when push fails due to missing workflow scope - #8958",
      "[Added] Show link to upstream pull requests in pull request list - #8965"
    ],
    "2.3.0-beta1": [
      "[New] Prompt users to make a fork if they fail to push to a GitHub repository due to permissions  - #8548",
      "[Added] Show a commit warning if the user can't push to the repository - #8938",
      "[Fixed] Route the user to the correct URL when opening a pull request from a fork in the browser - #8928",
      "[Improved] Only show branch protection warning when changed files are present - #8795",
      "[Improved] Show an error when editing a git configuration file fails due to existing lock file - #8956"
    ],
    "2.2.5-beta1": [
      "[Added] Users can configure Desktop to always bring or leave changes when switching branches - #7746",
      "[Added] Prompt users to re-authorize if required by any of their GitHub organizations - #8910",
      "[Fixed] Recognize if the current branch of a fork has a pull request to the upstream repo - #8549",
      "[Fixed] Remove false branch protection warning when switching branches - #8743",
      "[Added] Support GoLand as external editor on Mac - #8802. Thanks @thinklinux!",
      "[Fixed] Update branch protection state for checkout outside of Desktop - #8790",
      "[Improved] Re-designed preferences dialog - #8774"
    ],
    "2.2.5-test1": ["[Fixed] Sign Windows installers using SHA256 file digest"],
    "2.2.4": [
      "[New] Warn when committing to a protected branch - #7023",
      "[New] Warn when committing to a repository you don't have write access to - #8665",
      "[Added] Adding integration for Xcode as external editor - #8255. Thanks @msztech!",
      "[Fixed] Update embedded Git to address security vulnerabilities - #8780",
      "[Fixed] Changed wording to match git autocrlf behavior - #5741. Thanks @jmhammock!",
      "[Fixed] Don't dismiss dialogs when dragging from the dialog to the backdrop - #8544",
      "[Fixed] Fix arrow key navigation of Changes and History lists (#6845) - #6845. Thanks @JMcKiern!",
      "[Fixed] Handle multibyte characters in names - #8534",
      "[Fixed] Keep PR badge on top of progress bar - #8622",
      "[Fixed] Prevent application crash when background process spawn fails - #8614",
      "[Fixed] Show autocomplete suggestions on top of CodeMirror author input - #4084",
      "[Fixed] Standardize dialogs' button orders - #7186 #2463 #5883",
      "[Improved] Make no newline indicator in file diffs readable by screenreaders. - #6494. Thanks @jmhammock!"
    ],
    "2.2.4-beta4": [
      "[Fixed] Update embedded Git to address security vulnerabilities - #8780"
    ],
    "2.2.4-beta3": [
      "[Fixed] Make newly cloned repositories load pull requests correctly - #8745",
      "[Improved] Make no newline indicator in file diffs readable by screenreaders. - #6494. Thanks @jmhammock!"
    ],
    "2.2.4-beta2": [
      "[Added] Adding integration for Xcode as external editor - #8255. Thanks @msztech!",
      "[Fixed] Changed wording to match git autocrlf behavior - #5741. Thanks @jmhammock!",
      "[Fixed] Fix arrow key navigation of Changes and History lists (#6845) - #6845. Thanks @JMcKiern!",
      "[Fixed] Standardize dialogs' button orders - #7186 #2463 #5883",
      "[Fixed] Keep PR badge on top of progress bar - #8622",
      "[Fixed] Show autocomplete suggestions on top of CodeMirror author input - #4084",
      "[Improved] Warn user if they're committing to a repo they don't have write permission for - #8665",
      "[Improved] Don't prompt to stash changes when switching away from protected branch - #8664"
    ],
    "2.2.4-beta1": [
      "[New] Warn when committing to a protected branch - #7023",
      "[Fixed] Prevent application crash when background process spawn fails - #8614",
      "[Fixed] Handle multibyte characters in names - #8534",
      "[Fixed] Don't dismiss dialogs when dragging from the dialog to the backdrop - #8544"
    ],
    "2.2.3": [
      "[Fixed] Prevent text overflow in crash dialog - #8542",
      "[Fixed] Address warnings on macOS Catalina preventing app from opening after install - #8555",
      "[Improved] Update to most recent gitignore templates - #8527"
    ],
    "2.2.3-beta1": [
      "[Fixed] Prevent text overflow in crash dialog - #8542",
      "[Fixed] Address warnings on macOS Catalina preventing app from opening after install - #8555",
      "[Improved] Update to most recent gitignore templates - #8527"
    ],
    "2.2.3-test5": ["Testing entitlements + notarization for mac app"],
    "2.2.3-test4": ["Testing entitlements + notarization for mac app"],
    "2.2.3-test3": ["Testing entitlements + notarization for mac app"],
    "2.2.3-test2": ["Testing notarization for mac app"],
    "2.2.3-test1": ["Testing notarization for mac app"],
    "2.2.2": [
      "[Added] Onboarding tutorial animations help guide users to the next action - #8487",
      "[Added] Prompt users to re-authenticate if they are unable to push changes to a workflow file - #8357",
      "[Improved] Starting the tutorial is more prominent when getting started with GitHub Desktop - #8441",
      "[Improved] Use a different editor if previously selected editor cannot be found - #8386"
    ],
    "2.2.2-beta3": [
      "[Added] Helpful animations during the onboarding tutorial - #8487"
    ],
    "2.2.2-beta2": [
      "[Improved] Use a different editor if previously selected editor cannot be found - #8386",
      "[Improved] Starting the tutorial is more prominent when getting started with GitHub Desktop - #8441"
    ],
    "2.2.2-beta1": [
      "[Added] Prompt users to re-authenticate if they are unable to push changes to a workflow file - #8357"
    ],
    "2.2.1": [
      "[Fixed] Improperly formatted url pre-filled in \"Clone Repository\" dialog - #8394",
      "[Fixed] VSCodium integration on macOS - #8424. Thanks @akim8!",
      "[Fixed] Partially hidden icon in \"Open Pull Request\" button - #8410"
    ],
    "2.2.1-beta1": [
      "[Fixed] Improperly formatted url pre-filled in \"Clone Repository\" dialog - #8394",
      "[Fixed] VSCodium integration on macOS - #8424. Thanks @akim8!",
      "[Fixed] Partially hidden icon in \"Open Pull Request\" button - #8410"
    ],
    "2.2.1-beta0": [],
    "2.2.0": [
      "[New] Interactive tutorial for new users to become productive using Git and GitHub more quickly - #8148 #8149",
      "[Added] Support pushing workflow files for GitHub Actions to GitHub.com - #7079",
      "[Added] Enforce web flow authentication for users who are part of orgs using single sign-on - #8327",
      "[Added] Support CodeRunner as an external editor - #8091. Thanks @ns-ccollins!",
      "[Added] Support VSCodium as an external editor - #8000. Thanks @Rexogamer!",
      "[Fixed] Commit description shadow visibility updates when typing - #7994. Thanks @KarstenRa!",
      "[Fixed] Commit summaries with comma delimited issues are not parsed - #8162. Thanks @say25!",
      "[Fixed] File path truncation in merge conflicts dialog - #6666",
      "[Fixed] Git configuration fields in onboarding were not pre-filled from user's profile - #8323",
      "[Fixed] Keep conflicting untracked files when bringing changes to another branch - #8084 #8200",
      "[Fixed] Make app's version selectable in \"About\" dialog - #8334",
      "[Improved] Application menu bar is visible when no repositories have been added to the app - #8209",
      "[Improved] Support stashing lots of untracked files on Windows - #8345",
      "[Improved] Surface errors from branch creation to user - #8306 #5997 #8106"
    ],
    "2.2.0-beta3": [
      "[Fixed] File path truncation in merge conflicts dialog - #6666",
      "[Fixed] Support pushing workflow files for GitHub Actions to GitHub.com - #7079",
      "[Fixed] Resume tutorial if new repo has been added - #8341",
      "[Improved] Retain commit summary placeholder in tutorial repo - #8354",
      "[Improved] Tutorial welcome design revisions - #8344",
      "[Improved] Support stashing lots of untracked files on Windows - #8345",
      "[Improved] Specific error message when tutorial creation fails due to repository already existing - #8351",
      "[Improved] Tweak responsive styles for welcome pane - #8352",
      "[Improved] Tutorial step instructions are more clear - #8374"
    ],
    "2.2.0-beta2": [
      "[Added] Add \"Welcome\" and \"You're done!\" screens to onboarding tutorial - #8232",
      "[Added] Button to exit and resume onboarding tutorial - #8231",
      "[Added] Enforce web flow authentication for users who are part of orgs using single sign-on - #8327",
      "[Fixed] Git configuration fields in onboarding were not pre-filled from user's profile - #8323",
      "[Fixed] Make app's version selectable in \"About\" dialog - #8334",
      "[Fixed] Keep conflicting untracked files when bringing changes to another branch - #8084 #8200",
      "[Fixed] Mark pull request step in tutorial done more quickly - #8317",
      "[Fixed] Prevent triggering multiple tutorial creation flows in parallel - #8288",
      "[Fixed] Surface errors from branch creation to user - #8306 #5997 #8106",
      "[Fixed] Reliably show \"Open editor\" button in tutorial after editor has been installed - #8315"
    ],
    "2.2.0-beta1": [
      "[New] Interactive tutorial for new users to become productive using Git and GitHub more quickly - #8148 #8149",
      "[Added] Support CodeRunner as an external editor - #8091. Thanks @ns-ccollins!",
      "[Added] Support VSCodium as an external editor - #8000. Thanks @Rexogamer!",
      "[Fixed] Commit summaries with comma delimited issues are parsed - #8162. Thanks @say25!",
      "[Fixed] Commit description shadow visibility updates when typing - #7994. Thanks @KarstenRa!",
      "[Improved] Application menu bar is visible when no repositories have been added to the app - #8209"
    ],
    "2.1.3": [
      "[Fixed] Changes from remote branch erroneously displayed on corresponding branch on Desktop - #8155 #8167",
      "[Fixed] Sign-in flow for Windows users not possible via OAuth - #8154 #8142"
    ],
    "2.1.3-beta1": [
      "[Fixed] Changes from remote branch erroneously displayed on corresponding branch on Desktop - #8155 #8167",
      "[Fixed] Sign-in flow for Windows users not possible via OAuth - #8154 #8142"
    ],
    "2.1.2": [
      "[Added] Syntax highlighting support for 20 more programming languages - #7217. Thanks @KennethSweezy!",
      "[Added] Kitty shell support for macOS - #5162",
      "[Added] Atom editor support on Windows for beta and nightly channels - #8010. Thanks @Rexogamer!",
      "[Fixed] File checkboxes and line selection in diffs are not disabled when committing - #3814 #5934. Thanks @HashimotoYT!",
      "[Fixed] Small images are scaled down too much in two-up image rendering - #7520",
      "[Fixed] Manual conflict resolution for binary files always chooses same version - #8059",
      "[Fixed] Branch pruner errors on \"orphaned\" branches - #7983",
      "[Fixed] Prevent CodeMirror search plugin from stealing registered global keyboard shortcuts - #8068",
      "[Fixed] Update embedded Git on Windows to remove erroneous errors - #8133",
      "[Fixed] Menu state not updated for macOS after performing some actions - #8055",
      "[Fixed] Error message could appear outside the boundary of its container - #7988",
      "[Fixed] Improved error handling when trying to rebase a ref that doesn't exist - #7881",
      "[Improved] Expand hover area on repository list items - #7910. Thanks @say25!",
      "[Improved] Always fast forward recent branches after fetch - #7761",
      "[Improved] Ensure recent branches are updated during remote interactions - #8081"
    ],
    "2.1.2-beta2": ["[Fixed] Update embedded Git on Windows - #8133"],
    "2.1.2-beta1": [
      "[Added] Option to hide whitespace in historical commits - #8045. Thanks @say25!",
      "[Fixed] Small images are scaled down too much in two-up image rendering - #7520",
      "[Fixed] Manual conflict resolution for binary files always chooses same version - #8059",
      "[Fixed] Disable some unavailable actions while committing - #3814 #5934. Thanks @HashimotoYT!",
      "[Fixed] Branch pruner errors on \"orphaned\" branches - #7983",
      "[Fixed] Prevent CodeMirror search plugin from stealing registered global keyboard shortcuts - #8068",
      "[Improved] Re-word \"No local changes\" view summary - #8007. Thanks @rexogamer!",
      "[Improved] Expand hover area on repository list items - #7910. Thanks @say25!",
      "[Improved] Always fast forward recent branches after fetch - #7761"
    ],
    "2.1.1": [
      "[Fixed] Update embedded Git on Windows to address security vulnerability - #8101"
    ],
    "2.1.1-beta4": [
      "[Fixed] Update embedded Git on Windows to address security vulnerability - #8101"
    ],
    "2.1.1-beta3": [
      "[Added] Syntax highlighting support for 20 more programming languages - #7217. Thanks @KennethSweezy!",
      "[Added] Kitty shell support for macOS - #5162",
      "[Added] Atom editor support on Windows for beta and nightly channels - #8010. Thanks @Rexogamer!",
      "[Fixed] File checkboxes and line selection in diffs are not disabled when committing - #3814 #5934. Thanks @HashimotoYT!",
      "[Improved] \"No local changes\" message in repository view - #8007",
      "[Improved] Text overflow in error popup when an editor cannot be launched - #7988"
    ],
    "2.1.1-beta2": [
      "[Fixed] Incorrect proportions for \"stashed changes\" button - #7964",
      "[Fixed] Overflowing diffs push UI elements out of window - #7967"
    ],
    "2.1.1-beta1": [
      "[Added] WSL Support - #7821 #7891. Thanks @ADustyOldMuffin @say25!",
      "[Fixed] Tooltip does not display on the entire hit area for list items - #7910. Thanks @say25!",
      "[Improved] Error handling when trying to rebase onto an invalid ref - #7871",
      "[Improved] Trigger diff search even when CodeMirror doesn't have focus - #7899"
    ],
    "2.1.0": [
      "[New] Branches that have been merged and deleted on GitHub.com will now be pruned after two weeks - #750",
      "[Added] Search text within diffs using shortcut - #7538",
      "[Added] Keyboard shortcut for \"Discard All Changes\" menu item - #7588. Thanks @say25!",
      "[Fixed] Repository name moves cursor to end in \"Create Repository\" dialog - #7862",
      "[Fixed] Keyboard navigation inside \"Compare Branch\" list - #7802. Thanks @ADustyOldMuffin!",
      "[Fixed] New repository does not write description into README - #7571. Thanks @noelledusahel!",
      "[Fixed] Disable \"Discard\" and \"Restore\" buttons while restoring stash - #7289",
      "[Fixed] \"Unable to restore\" warning message appears momentarily when restoring stash - #7652",
      "[Fixed] Unresponsive app on macOS if user switches away from file dialog - #7636",
      "[Fixed] Launching app on Windows after being maximized does not restore correct window state - #7750",
      "[Improved] Update mentions of \"Enterprise\" to \"Enterprise Server\" in app - #7728 #7845 #7835. Thanks @nathos!",
      "[Improved] Update license and .gitignore templates for initializing a new repository - #7548 #7661. Thanks @VADS!",
      "[Improved] \"Authentication failed\" dialog provides more help to diagnose issue -  #7622"
    ],
    "2.1.0-beta3": [
      "[Added] Search text within diffs using shortcut - #7538",
      "[Fixed] Repository name moves cursor to end in \"Create Repository\" dialog - #7862",
      "[Fixed] Keyboard navigation inside \"Compare Branch\" list - #7802. Thanks @ADustyOldMuffin!"
    ],
    "2.1.0-beta2": [
      "[New] Commit form will warn user when working on a protected branch - #7826"
    ],
    "2.1.0-beta1": [
      "[Added] Keyboard shortcut for \"Discard All Changes\" menu item - #7588. Thanks @say25!",
      "[Fixed] New repository does not write description into README - #7571. Thanks @noelledusahel!",
      "[Fixed] Disable \"Discard\" and \"Restore\" buttons while restoring stash - #7289",
      "[Fixed] \"Unable to restore\" warning message appears when restoring stash - #7652",
      "[Fixed] Unresponsive app on macOS if user switches away from file dialog - #7636",
      "[Fixed] Launching app on Windows after being maximized does not restore correct window state - #7750",
      "[Improved] Update mentions of \"Enterprise\" to \"Enterprise Server\" in app - #7728 #7845 #7835. Thanks @nathos!",
      "[Improved] Update license and .gitignore templates for initializing a new repository - #7548 #7661. Thanks @VADS!",
      "[Improved] \"Authentication failed\" dialog provides more help to diagnose issue -  #7622"
    ],
    "2.0.4-test2": ["Upgrading infrastructure to Node 10"],
    "2.0.4": [
      "[Fixed] Refresh for Enterprise repositories did not handle API error querying branches - #7713",
      "[Fixed] Missing \"Discard all changes\" context menu in Changes header - #7696",
      "[Fixed] \"Select all\" keyboard shortcut not firing on Windows - #7759"
    ],
    "2.0.4-beta1": [
      "[Fixed] Refresh for Enterprise repositories did not handle API error querying branches - #7713",
      "[Fixed] Missing \"Discard all changes\" context menu in Changes header - #7696",
      "[Fixed] \"Select all\" keyboard shortcut not firing on Windows - #7759"
    ],
    "2.0.4-beta0": [
      "[Added] Extend crash reports with more information about application state for troubleshooting - #7693",
      "[Fixed] Crash when attempting to update pull requests with partially updated repository information - #7688",
      "[Fixed] Crash when loading repositories after signing in through the welcome flow - #7699"
    ],
    "2.0.3": [
      "[Fixed] Crash when loading repositories after signing in through the welcome flow - #7699"
    ],
    "2.0.2": [
      "[Added] Extend crash reports with more information about application state for troubleshooting - #7693"
    ],
    "2.0.1": [
      "[Fixed] Crash when attempting to update pull requests with partially updated repository information - #7688"
    ],
    "2.0.0": [
      "[New] You can now choose to bring your changes with you to a new branch or stash them on the current branch when switching branches - #6107",
      "[New] Rebase your current branch onto another branch using a guided flow - #5953",
      "[New] Repositories grouped by owner, and recent repositories listed at top - #6923 #7132",
      "[New] Suggested next steps now includes suggestion to create a pull request after publishing a branch - #7505",
      "[Added] .resx syntax highlighting - #7235. Thanks @say25!",
      "[Added] \"Exit\" menu item now has accelerator and access key - #6507. Thanks @AndreiMaga!",
      "[Added] Help menu entry to view documentation about keyboard shortcuts - #7184",
      "[Added] \"Discard all changes\" action under Branch menu - #7394. Thanks @ahuth!",
      "[Fixed] \"Esc\" key does not close Repository or Branch list - #7177. Thanks @roottool!",
      "[Fixed] Attempting to revert commits not on current branch results in an error - #6300. Thanks @msftrncs!",
      "[Fixed] Emoji rendering in app when account name has special characters - #6909",
      "[Fixed] Files staged outside Desktop for deletion are incorrectly marked as modified after committing - #4133",
      "[Fixed] Horizontal scroll bar appears unnecessarily when switching branches - #7212",
      "[Fixed] Icon accessibility labels fail when multiple icons are visible at the same time - #7174",
      "[Fixed] Incorrectly encoding URLs affects issue filtering - #7506",
      "[Fixed] License templates do not end with newline character - #6999",
      "[Fixed] Conflicts banners do not hide after aborting operation outside Desktop - #7046",
      "[Fixed] Missing tooltips for change indicators in the sidebar - #7174",
      "[Fixed] Mistaken classification of all crashes being related to launch - #7126",
      "[Fixed] Unable to switch keyboard layout and retain keyboard focus while using commit form - #6366. Thanks @AndreiMaga!",
      "[Fixed] Prevent console errors due to underlying component unmounts - #6970",
      "[Fixed] Menus disabled by activity in inactive repositories - #6313",
      "[Fixed] Race condition with Git remote lookup may cause push to incorrect remote - #6986",
      "[Fixed] Restore GitHub Desktop to main screen if external monitor removed - #7418 #2107. Thanks @say25!",
      "[Fixed] Tab Bar focus ring outlines clip into other elements - #5802. Thanks @Daniel-McCarthy!",
      "[Improved] \"Automatically Switch Theme\" on macOS checks theme on launch - #7116. Thanks @say25!",
      "[Improved] \"Add\" button in repository list should always be visible - #6646",
      "[Improved] Pull Requests list loads and updates pull requests from GitHub more quickly - #7501 #7163",
      "[Improved] Indicator hidden in Pull Requests list when there are no open pull requests - #7258",
      "[Improved] Manually refresh pull requests instead of having to wait for a fetch - #7027",
      "[Improved] Accessibility attributes for dialog - #6496. Thanks @HirdayGupta!",
      "[Improved] Alignment of icons in repository list - #7133",
      "[Improved] Command line interface warning when using \"github open\" with a remote URL - #7452. Thanks @msztech!",
      "[Improved] Error message when unable to publish private repository to an organization - #7472",
      "[Improved] Initiate cloning by pressing \"Enter\" when a repository is selected - #6570. Thanks @Daniel-McCarthy!",
      "[Improved] Lowercase pronoun in \"Revert this commit\" menu item - #7534",
      "[Improved] Styles for manual resolution button in \"Resolve Conflicts\" dialog - #7302",
      "[Improved] Onboarding language for blank slate components - #6638. Thanks @jamesgeorge007!",
      "[Improved] Explanation for manually conflicted text files in diff viewer - #7611",
      "[Improved] Visual progress on \"Remove Repository\" and \"Discard Changes\" dialogs - #7015. Thanks @HashimotoYT!",
      "[Improved] Menu items now aware of force push state and preference to confirm repository removal - #4976 #7138",
      "[Removed] Branch and pull request filter text persistence - #7437",
      "[Removed] \"Discard all changes\" context menu item from Changes list - #7394. Thanks @ahuth!"
    ],
    "1.7.1-beta1": [
      "[Fixed] Tab Bar focus ring outlines clip into other elements - #5802. Thanks @Daniel-McCarthy!",
      "[Improved] Show explanation for manually conflicted text files in diff viewer - #7611",
      "[Improved] Alignment of entries in repository list - #7133"
    ],
    "1.7.0-beta9": [
      "[Fixed] Add warning when renaming a branch with a stash - #7283",
      "[Fixed] Restore Desktop to main screen when external monitor removed - #7418 #2107. Thanks @say25!",
      "[Improved] Performance for bringing uncommitted changes to another branch - #7474"
    ],
    "1.7.0-beta8": [
      "[Added] Accelerator and access key to \"Exit\" menu item - #6507. Thanks @AndreiMaga!",
      "[Fixed] Pressing \"Shift\" + \"Alt\" in Commit summary moves input-focus to app menu - #6366. Thanks @AndreiMaga!",
      "[Fixed] Incorrectly encoding URLs affects issue filtering - #7506",
      "[Improved] Command line interface warns with helpful message when given a remote URL - #7452. Thanks @msztech!",
      "[Improved] Lowercase pronoun in \"Revert this commit\" menu item - #7534",
      "[Improved] \"Pull Requests\" list reflects pull requests from GitHub more quickly - #7501",
      "[Removed] Branch and pull request filter text persistence - #7437"
    ],
    "1.7.0-beta7": [
      "[Improved] Error message when unable to publish private repository to an organization - #7472",
      "[Improved] \"Stashed changes\" button accessibility improvements - #7274",
      "[Improved] Performance improvements for bringing changes to another branch - #7471",
      "[Improved] Performance improvements for detecting conflicts from a restored stash - #7476"
    ],
    "1.7.0-beta6": [
      "[Fixed] Stash viewer does not disable restore button when changes present - #7409",
      "[Fixed] Stash viewer does not center \"no content\" text - #7299",
      "[Fixed] Stash viewer pane width not remembered between sessions - #7416",
      "[Fixed] \"Esc\" key does not close Repository or Branch list - #7177. Thanks @roottool!",
      "[Fixed] Stash not cleaned up when it conflicts with working directory contents - #7383",
      "[Improved] Branch names remain accurate in dialog when stashing and switching branches - #7402",
      "[Improved] Moved \"Discard all changes\" to Branch menu to prevent unintentionally discarding all changes - #7394. Thanks @ahuth!",
      "[Improved] UI responsiveness when using keyboard to choose branch in rebase flow - #7407"
    ],
    "1.7.0-beta5": [
      "[Fixed] Handle warnings if stash creation encounters file permission issue - #7351",
      "[Fixed] Add \"View stash entry\" action to suggested next steps - #7353",
      "[Fixed] Handle and recover from failed rebase flow starts - #7223",
      "[Fixed] Reverse button order when viewing a stash on macOS - #7273",
      "[Fixed] Prevent console errors due to underlying component unmounts - #6970",
      "[Fixed] Rebase success banner always includes base branch name - #7220",
      "[Improved] Added explanatory text for \"Restore\" button for stashes - #7303",
      "[Improved] Ask for confirmation before discarding stash - #7348",
      "[Improved] Order stashed changes files alphabetically - #7327",
      "[Improved] Clarify \"Overwrite Stash Confirmation\" dialog text - #7361",
      "[Improved] Message shown in rebase setup when target branch is already rebased  - #7343",
      "[Improved] Update stashing prompt verbiage - #7393.",
      "[Improved] Update \"Start Rebase\" dialog verbiage - #7391",
      "[Improved] Changes list now reflects what will be committed when handling rebase conflicts - #7006"
    ],
    "1.7.0-beta4": [
      "[Fixed] Manual conflict resolution choice not updated when resolving rebase conflicts - #7255",
      "[Fixed] Menu items don't display the expected verbiage for force push and removing a repository - #4976 #7138"
    ],
    "1.7.0-beta3": [
      "[New] Users can choose to bring changes with them to a new branch or stash them on the current branch when switching branches - #6107",
      "[Added] GitHub Desktop keyboard shortcuts available in Help menu - #7184",
      "[Added] .resx file extension highlighting support - #7235. Thanks @say25!",
      "[Fixed] Attempting to revert commits not on current branch results in an error - #6300. Thanks @msftrncs!",
      "[Improved] Warn users before rebase if operation will require a force push after rebase complete - #6963",
      "[Improved] Do not show the number of pull requests when there are no open pull requests - #7258",
      "[Improved] Accessibility attributes for dialog - #6496. Thanks @HirdayGupta!",
      "[Improved] Initiate cloning by pressing \"Enter\" when a repository is selected - #6570. Thanks @Daniel-McCarthy!",
      "[Improved] Manual Conflicts button styling - #7302",
      "[Improved] \"Add\" button in repository list should always be visible - #6646"
    ],
    "1.7.0-beta2": [
      "[New] Rebase your current branch onto another branch using a guided flow - #5953",
      "[Fixed] Horizontal scroll bar appears unnecessarily when switching branches - #7212",
      "[Fixed] License templates do not end with newline character - #6999",
      "[Fixed] Merge/Rebase conflicts banners do not clear when aborting the operation outside Desktop - #7046",
      "[Fixed] Missing tooltips for change indicators in the sidebar - #7174",
      "[Fixed] Icon accessibility labels fail when multiple icons are visible at the same time - #7174",
      "[Improved] Pull requests load faster and PR build status updates automatically - #7163"
    ],
    "1.7.0-beta1": [
      "[New] Recently opened repositories appear at the top of the repository list - #7132",
      "[Fixed] Error when selecting diff text while diff is updating - #7131",
      "[Fixed] Crash when unable to create log file on disk - #7096",
      "[Fixed] Race condition with remote lookup could cause push to go to incorrect remote - #6986",
      "[Fixed] Mistaken classification of all crashes being related to launch - #7126",
      "[Fixed] Prevent menus from being disabled by activity in inactive repositories - #6313",
      "[Fixed] \"Automatically Switch Theme\" on macOS does not check theme on launch - #7116. Thanks @say25!",
      "[Fixed] Clicking \"Undo\" doesn't repopulate summary in commit form - #6390. Thanks @humphd!",
      "[Fixed] Emoji rendering in app broken when account name has special characters - #6909",
      "[Fixed] Files staged outside Desktop for deletion are incorrectly marked as modified after committing - #4133",
      "[Improved] Visual feedback on \"Remove Repository\" and \"Discard Changes\" dialogs to show progress - #7015. Thanks @HashimotoYT!",
      "[Improved] Onboarding language for blank slate components - #6638. Thanks @jamesgeorge007!",
      "[Improved] Manually refresh pull requests instead of having to wait for a fetch - #7027"
    ],
    "1.6.6": [
      "[Fixed] Clicking \"Undo\" doesn't repopulate summary in commit form - #6390. Thanks @humphd!",
      "[Fixed] Handle error when unable to create log file for app - #7096",
      "[Fixed] Crash when selecting text while the underlying diff changes - #7131"
    ],
    "1.6.6-test1": [
      "[Fixed] Clicking \"Undo\" doesn't repopulate summary in commit form - #6390. Thanks @humphd!",
      "[Fixed] Handle error when unable to create log file for app - #7096",
      "[Fixed] Crash when selecting text while the underlying diff changes - #7131"
    ],
    "1.6.5": [
      "[Fixed] Publish Repository does not let you publish to an organization on your Enterprise account - #7052"
    ],
    "1.6.5-beta2": [
      "[Fixed] Publish Repository does not let you choose an organization on your Enterprise account - #7052"
    ],
    "1.6.5-beta1": [
      "[Fixed] Publish Repository does not let you choose an organization on your Enterprise account - #7052"
    ],
    "1.6.4": [
      "[Fixed] Embedded Git not working for core.longpath usage in some environments - #7028",
      "[Fixed] \"Recover missing repository\" can get stuck in a loop - #7038"
    ],
    "1.6.4-beta1": [
      "[Fixed] Embedded Git not working for core.longpath usage in some environments - #7028",
      "[Fixed] \"Recover missing repository\" can get stuck in a loop - #7038"
    ],
    "1.6.4-beta0": [
      "[Removed] Option to discard when files would be overwritten by a checkout - #7016"
    ],
    "1.6.3": [
      "[New] Display \"pull with rebase\" if a user has set this option in their Git config - #6553 #3422",
      "[Fixed] Context menu does not open when right clicking on the edges of files in Changes list - #6296. Thanks @JQuinnie!",
      "[Fixed] Display question mark in image when no commit selected in dark theme - #6915. Thanks @say25!",
      "[Fixed] No left padding for :emoji:/@user/#issue autocomplete forms. - #6895. Thanks @murrelljenna!",
      "[Fixed] Reinstate missing image and update illustration in dark theme when no local changes exist - #6894",
      "[Fixed] Resizing the diff area preserves text selection range - #2677",
      "[Fixed] Text selection in wrapped diff lines now allows selection of individual lines - #1551",
      "[Improved] Add option to fetch when a user needs to pull changes from the remote before pushing - #2738 #5451",
      "[Improved] Enable Git protocol v2 for fetch/push/pull operations - #6142",
      "[Improved] Moving mouse pointer outside visible diff while selecting a range of lines in a partial commit now automatically scrolls the diff - #658",
      "[Improved] Sign in form validates both username and password - #6952. Thanks @say25!",
      "[Improved] Update GitHub logo in \"About\" dialog - #5619. Thanks @HashimotoYT!"
    ],
    "1.6.3-beta4": [
      "[Improved] Update GitHub logo in \"About\" dialog - #5619. Thanks @HashimotoYT!",
      "[Improved] Sign in form validates both username and password - #6952. Thanks @say25!"
    ],
    "1.6.3-beta3": [
      "[New] Display \"pull with rebase\" if a user has set this option in their Git config - #6553 #3422",
      "[Added] Provide option to discard when files would be overwritten by a checkout - #6755. Thanks @mathieudutour!",
      "[Fixed] No left padding for :emoji:/@user/#issue autocomplete forms. - #6895. Thanks @murrelljenna!",
      "[Fixed] Reinstate missing image and fix illustration to work in the dark theme when there are no local changes - #6894",
      "[Fixed] Display question mark image when there is no commit selected in dark theme - #6915. Thanks @say25!",
      "[Improved] Group and filter repositories by owner - #6923",
      "[Improved] Add option to fetch when a user needs to pull changes from the remote before pushing - #2738 #5451"
    ],
    "1.6.3-beta2": [
      "[Fixed] Text selection in wrapped diff lines now allows selection of individual lines - #1551",
      "[Fixed] Resizing the diff area preserves text selection range - #2677",
      "[Improved] Moving the mouse pointer outside of the visible diff while selecting a range of lines in a partial commit will now automatically scroll the diff - #658"
    ],
    "1.6.3-beta1": [
      "[New] Branches that have been merged and deleted on GitHub.com will now be pruned after two weeks - #750",
      "[Fixed] Context menu doesn't open when right clicking on the edges of files in Changes list - #6296. Thanks @JQuinnie!",
      "[Improved] Enable Git protocol v2 for fetch/push/pull operations - #6142",
      "[Improved] Upgrade to Electron v3 - #6391"
    ],
    "1.6.2": [
      "[Added] Allow users to also resolve manual conflicts when resolving merge conflicts - #6062",
      "[Added] Automatic switching between Dark and Light modes on macOS - #5037. Thanks @say25!",
      "[Added] Crystal and Julia syntax highlighting - #6710. Thanks @KennethSweezy!",
      "[Added] Lua and Fortran syntax highlighting - #6700. Thanks @SimpleBinary!",
      "[Fixed] Abbreviated commits are not long enough for large repositories - #6662. Thanks @say25!",
      "[Fixed] App menu bar visible on hover on Windows when in \"Let’s get started\" mode - #6669",
      "[Fixed] Fix pointy corners on commit message text area - #6635. Thanks @lisavogtsf!",
      "[Fixed] Inconsistent \"Reveal in …\" labels for context menus - #6466. Thanks @say25!",
      "[Fixed] Merge conflict conflict did not ask user to resolve some binary files - #6693",
      "[Fixed] Prevent concurrent fetches between user and status indicator checks - #6121 #5438 #5328",
      "[Fixed] Remember scroll positions in History and Changes lists - #5177 #5059. Thanks @Daniel-McCarthy!",
      "[Improved] Guided merge conflict resolution only commits changes relevant to the merge - #6349",
      "[Improved] Use higher contrast color for links in \"Merge Conflicts\" dialog - #6758",
      "[Improved] Add link to all release notes in Release Notes dialog - #6443. Thanks @koralcem!",
      "[Improved] Arrow for renamed/copied changes when viewing commit - #6519. Thanks @koralcem!",
      "[Improved] Updated verbiage for ignoring the files - #6689. Thanks @PaulViola!"
    ],
    "1.6.2-beta3": [
      "[Improved] Guided merge conflict resolution only commits changes relevant to the merge - #6349"
    ],
    "1.6.2-beta2": [
      "[Added] Allow users to also resolve manual conflicts when resolving merge conflicts - #6062",
      "[Added] Crystal and Julia syntax highlighting - #6710. Thanks @KennethSweezy!",
      "[Fixed] Fix pointy corners on commit message text area - #6635. Thanks @lisavogtsf!",
      "[Fixed] Use higher contrast color for links in \"Merge Conflicts\" dialog - #6758"
    ],
    "1.6.2-beta1": [
      "[Added] Automatic switching between Dark and Light modes on macOS - #5037. Thanks @say25!",
      "[Added] Lua and Fortran syntax highlighting - #6700. Thanks @SimpleBinary!",
      "[Fixed] Abbreviated commits are not long enough for large repositories - #6662. Thanks @say25!",
      "[Fixed] App menu bar visible on hover on Windows when in \"Let’s get started\" mode - #6669",
      "[Fixed] Remember scroll positions in History and Changes lists - #5177 #5059. Thanks @Daniel-McCarthy!",
      "[Fixed] Inconsistent \"Reveal in …\" labels for context menus - #6466. Thanks @say25!",
      "[Fixed] Prevent concurrent fetches between user and status indicator checks - #6121 #5438 #5328",
      "[Fixed] Merge conflict conflict did not ask user to resolve some binary files - #6693",
      "[Improved] Add link to all release notes in Release Notes dialog - #6443. Thanks @koralcem!",
      "[Improved] Arrow for renamed/copied changes when viewing commit - #6519. Thanks @koralcem!",
      "[Improved] Menu state updating to address race condition - #6643",
      "[Improved] Updated verbiage when clicking on changed files to make it more explicit what will occur when you ignore the file(s) - #6689. Thanks @PaulViola!"
    ],
    "1.6.2-beta0": [
      "[Fixed] Don't show \"No local changes\" view when switching between changed files"
    ],
    "1.6.1": [
      "[Fixed] Don't show \"No local changes\" view when switching between changed files"
    ],
    "1.6.0": [
      "[New] Help users add their first repo during onboarding - #6474",
      "[New] \"No local changes\" view helpfully suggests next actions for you to take - #6445",
      "[Added] Support JetBrains Webstorm as an external editor - #6077. Thanks @KennethSweezy!",
      "[Added] Add Visual Basic syntax highlighting - #6461. Thanks @SimpleBinary!",
      "[Fixed] Automatically locate a missing repository when it cannot be found - #6228. Thanks @msftrncs!",
      "[Fixed] Don't include untracked files in merge commit - #6411",
      "[Fixed] Don't show \"Still Conflicted Warning\" when all conflicts are resolved - #6451",
      "[Fixed] Only execute menu action a single time upon hitting Enter - #5344",
      "[Fixed] Show autocompletion of GitHub handles and issues properly in commit description field - #6459",
      "[Improved] Repository list when no repositories found - #5566 #6474",
      "[Improved] Image diff menu no longer covered by large images - #6520. Thanks @06b!",
      "[Improved] Enable additional actions during a merge conflict - #6385",
      "[Improved] Increase contrast on input placeholder color in dark mode - #6556",
      "[Improved] Don't show merge success banner when attempted merge doesn't complete - #6282",
      "[Improved] Capitalize menu items appropriately on macOS - #6469"
    ],
    "1.6.0-beta3": [
      "[Fixed] Autocomplete selection does not overflow text area - #6459",
      "[Fixed] No local changes views incorrectly rendering ampersands - #6596",
      "[Improved] Capitalization of menu items on macOS - #6469"
    ],
    "1.6.0-beta2": [
      "[New] \"No local changes\" view makes it easy to find and accomplish common actions - #6445",
      "[Fixed] Automatically locate a missing repository when it cannot be found - #6228. Thanks @msftrncs!",
      "[Improved] Enable additional actions during a merge conflict - #6385",
      "[Improved] Increase contrast on input placeholder color in dark mode - #6556",
      "[Improved] Merge success banner no longer shown when attempted merge doesn't complete - #6282"
    ],
    "1.6.0-beta1": [
      "[New] Help users add their first repo during onboarding - #6474",
      "[Added] Include ability for users to add new repositories when there are none available - #5566 #6474",
      "[Added] Support JetBrains Webstorm as an external editor - #6077. Thanks @KennethSweezy!",
      "[Added] Add Visual Basic syntax highlighting - #6461. Thanks @SimpleBinary!",
      "[Fixed] Don't include untracked files in merge commit - #6411",
      "[Fixed] Don't show \"Still Conflicted Warning\" when all conflicts are resolved - #6451",
      "[Fixed] Enter when using keyboard to navigate app menu executed menu action twice - #5344",
      "[Improved] Image diff menu no longer covered by large images - #6520. Thanks @06b!"
    ],
    "1.5.2-beta0": [],
    "1.5.1": [
      "[Added] Provide keyboard shortcut for getting to commit summary field - #1719. Thanks @bruncun!",
      "[Added] Add hover states on list items and tabs - #6310",
      "[Added] Add Dockerfile syntax highlighting - #4533. Thanks @say25!",
      "[Added] Support Visual SlickEdit as an external editor - #6029. Thanks @texasaggie97!",
      "[Fixed] Allow repositories to be cloned to empty folders - #5857. Thanks @Daniel-McCarthy!",
      "[Fixed] Prevent creating branch with detached HEAD from reverting to default branch - #6085",
      "[Fixed] Fix \"Open In External Editor\" for Atom/VS Code on Windows when paths contain spaces - #6181. Thanks @msftrncs!",
      "[Fixed] Persist Branch List and Pull Request List filter text - #6002. Thanks @Daniel-McCarthy!",
      "[Fixed] Retain renamed branches position in recent branches list - #6155. Thanks @gnehcc!",
      "[Fixed] Prevent avatar duplication when user is co-author and committer - #6135. Thanks @bblarney!",
      "[Fixed] Provide keyboard selection for the \"Clone a Repository\" dialog - #3596. Thanks @a-golovanov!",
      "[Fixed] Close License & Open Source Notices dialog upon pressing \"Enter\" in dialog - #6137. Thanks @bblarney!",
      "[Fixed] Dismiss \"Merge into Branch\" dialog with escape key - #6154. Thanks @altaf933!",
      "[Fixed] Focus branch selector when comparing to branch from menu - #5600",
      "[Fixed] Reverse fold/unfold icons for expand/collapse commit summary - #6196. Thanks @HazemAM!",
      "[Improved] Allow toggling between diff modes - #6231. Thanks @06b!",
      "[Improved] Show focus around full input field - #6234. Thanks @seokju-na!",
      "[Improved] Make lists scroll to bring selected items into view - #6279",
      "[Improved] Consistently order the options for adding a repository - #6396. Thanks @vilanz!",
      "[Improved] Clear merge conflicts banner after there are no more conflicted files - #6428"
    ],
    "1.5.1-beta6": [
      "[Improved] Consistently order the options for adding a repository - #6396. Thanks @vilanz!",
      "[Improved] Clear merge conflicts banner after there are no more conflicted files - #6428"
    ],
    "1.5.1-beta5": [
      "[Improved] Commit conflicted files warning - #6381",
      "[Improved] Dismissable merge conflict dialog and associated banner - #6379 #6380",
      "[Fixed] Fix feature flag for readme overwrite warning so that it shows on beta - #6412"
    ],
    "1.5.1-beta4": [
      "[Improved] Display warning if existing readme file will be overwritten - #6338. Thanks @Daniel-McCarthy!",
      "[Improved] Add check for attempts to commit >100 MB files without Git LFS - #997. Thanks @Daniel-McCarthy!",
      "[Improved] Merge conflicts dialog visual updates - #6377"
    ],
    "1.5.1-beta3": [
      "[Improved] Maintains state on tabs for different methods of cloning repositories - #5937"
    ],
    "1.5.1-beta2": [
      "[Improved] Clarified internal documentation - #6348. Thanks @bblarney!"
    ],
    "1.5.1-beta1": [
      "[Added] Provide keyboard shortcut for getting to commit summary field - #1719. Thanks @bruncun!",
      "[Added] Add hover states on list items and tabs - #6310",
      "[Added] Add Dockerfile syntax highlighting - #4533. Thanks @say25!",
      "[Added] Support Visual SlickEdit as an external editor - #6029. Thanks @texasaggie97!",
      "[Improved] Allow toggling between diff modes - #6231. Thanks @06b!",
      "[Improved] Show focus around full input field - #6234. Thanks @seokju-na!",
      "[Improved] Make lists scroll to bring selected items into view - #6279",
      "[Fixed] Allow repositories to be cloned to empty folders - #5857. Thanks @Daniel-McCarthy!",
      "[Fixed] Prevent creating branch with detached HEAD from reverting to default branch - #6085",
      "[Fixed] Fix 'Open In External Editor' for Atom/VS Code on Windows when paths contain spaces - #6181. Thanks @msftrncs!",
      "[Fixed] Persist Branch List and Pull Request List filter text - #6002. Thanks @Daniel-McCarthy!",
      "[Fixed] Retain renamed branches position in recent branches list - #6155. Thanks @gnehcc!",
      "[Fixed] Prevent avatar duplication when user is co-author and committer - #6135. Thanks @bblarney!",
      "[Fixed] Provide keyboard selection for the ‘Clone a Repository’ dialog - #3596. Thanks @a-golovanov!",
      "[Fixed] Close License & Open Source Notices dialog upon pressing \"Enter\" in dialog - #6137. Thanks @bblarney!",
      "[Fixed] Dismiss \"Merge into Branch\" dialog with escape key - #6154. Thanks @altaf933!",
      "[Fixed] Focus branch selector when comparing to branch from menu - #5600",
      "[Fixed] Reverse fold/unfold icons for expand/collapse commit summary - #6196. Thanks @HazemAM!"
    ],
    "1.5.1-beta0": [],
    "1.5.0": [
      "[New] Clone, create, or add repositories right from the repository dropdown - #5878",
      "[New] Drag-and-drop to add local repositories from macOS tray icon - #5048",
      "[Added] Resolve merge conflicts through a guided flow - #5400",
      "[Added] Allow merging branches directly from branch dropdown - #5929. Thanks @bruncun!",
      "[Added] Commit file list now has \"Copy File Path\" context menu action - #2944. Thanks @Amabel!",
      "[Added] Keyboard shortcut for \"Rename Branch\" menu item - #5964. Thanks @agisilaos!",
      "[Added] Notify users when a merge is successfully completed - #5851",
      "[Fixed] \"Compare on GitHub\" menu item enabled when no repository is selected - #6078",
      "[Fixed] Diff viewer blocks keyboard navigation using reverse tab order - #2794",
      "[Fixed] Launching Desktop from browser always asks to clone repository - #5913",
      "[Fixed] Publish dialog displayed on push when repository is already published - #5936",
      "[Improved] \"Publish Repository\" dialog handles emoji characters - #5980. Thanks @WaleedAshraf!",
      "[Improved] Avoid repository checks when no path is specified in \"Create Repository\" dialog - #5828. Thanks @JakeHL!",
      "[Improved] Clarify the direction of merging branches - #5930. Thanks @JQuinnie!",
      "[Improved] Default commit summary more explanatory and consistent with GitHub.com - #6017. Thanks @Daniel-McCarthy!",
      "[Improved] Display a more informative message on merge dialog when branch is up to date - #5890",
      "[Improved] Getting a repository's status only blocks other operations when absolutely necessary - #5952",
      "[Improved] Display current branch in header of merge dialog - #6027",
      "[Improved] Sanitize repository name before publishing to GitHub - #3090. Thanks @Daniel-McCarthy!",
      "[Improved] Show the branch name in \"Update From Default Branch\" menu item - #3018. Thanks @a-golovanov!",
      "[Improved] Update license and .gitignore templates for initializing a new repository - #6024. Thanks @say25!"
    ],
    "1.5.0-beta5": [],
    "1.5.0-beta4": [
      "[Fixed] \"Compare on GitHub\" menu item enabled when no repository is selected - #6078",
      "[Fixed] Diff viewer blocks keyboard navigation using reverse tab order - #2794",
      "[Improved] \"Publish Repository\" dialog handles emoji characters - #5980. Thanks @WaleedAshraf!"
    ],
    "1.5.0-beta3": [],
    "1.5.0-beta2": [
      "[Added] Resolve merge conflicts through a guided flow - #5400",
      "[Added] Notify users when a merge is successfully completed - #5851",
      "[Added] Allow merging branches directly from branch dropdown - #5929. Thanks @bruncun!",
      "[Improved] Merge dialog displays current branch in header - #6027",
      "[Improved] Clarify the direction of merging branches - #5930. Thanks @JQuinnie!",
      "[Improved] Show the branch name in \"Update From Default Branch\" menu item - #3018. Thanks @a-golovanov!",
      "[Improved] Default commit summary more explanatory and consistent with GitHub.com - #6017. Thanks @Daniel-McCarthy!",
      "[Improved] Updated license and .gitignore templates for initializing a new repository - #6024. Thanks @say25!"
    ],
    "1.5.0-beta1": [
      "[New] Repository switcher has a convenient \"Add\" button to add other repositories - #5878",
      "[New] macOS tray icon now supports drag-and-drop to add local repositories - #5048",
      "[Added] Keyboard shortcut for \"Rename Branch\" menu item - #5964. Thanks @agisilaos!",
      "[Added] Commit file list now has \"Copy File Path\" context menu action - #2944. Thanks @Amabel!",
      "[Fixed] Launching Desktop from browser always asks to clone repository - #5913",
      "[Fixed] Publish dialog displayed on push when repository is already published - #5936",
      "[Improved] Sanitize repository name before publishing to GitHub - #3090. Thanks @Daniel-McCarthy!",
      "[Improved] Getting a repository's status only blocks other operations when absolutely necessary - #5952",
      "[Improved] Avoid repository checks when no path is specified in \"Create Repository\" dialog - #5828. Thanks @JakeHL!",
      "[Improved] Display a more informative message on merge dialog when branch is up to date - #5890"
    ],
    "1.4.4-beta0": [],
    "1.4.3": [
      "[Added] Add \"Remove Repository\" keyboard shortcut - #5848. Thanks @say25!",
      "[Added] Add keyboard shortcut to delete a branch - #5018. Thanks @JakeHL!",
      "[Fixed] Emoji autocomplete not rendering in some situations - #5859",
      "[Fixed] Release notes text overflowing dialog box - #5854. Thanks @amarsiingh!",
      "[Improved] Support Python 3 in Desktop CLI on macOS - #5843. Thanks @munir131!",
      "[Improved] Avoid unnecessarily reloading commit history - #5470",
      "[Improved] Publish Branch dialog will publish commits when pressing Enter - #5777. Thanks @JKirkYuan!"
    ],
    "1.4.3-beta2": [
      "[Added] Added keyboard shortcut to delete a branch - #5018. Thanks @JakeHL!",
      "[Fixed] Fix release notes text overflowing dialog box - #5854. Thanks @amarsiingh!",
      "[Improved] Avoid unnecessarily reloading commit history - #5470"
    ],
    "1.4.3-beta1": [
      "[Added] Add \"Remove Repository\" keyboard shortcut - #5848. Thanks @say25!",
      "[Fixed] Fix emoji autocomplete not rendering in some situations - #5859",
      "[Fixed] Support Python 3 in Desktop CLI on macOS - #5843. Thanks @munir131!",
      "[Improved] Publish Branch dialog will publish commits when pressing Enter - #5777. Thanks @JKirkYuan!"
    ],
    "1.4.3-beta0": [],
    "1.4.2": [
      "[New] Show resolved conflicts as resolved in Changes pane - #5609",
      "[Added] Add Terminator, MATE Terminal, and Terminology shells - #5753. Thanks @joaomlneto!",
      "[Fixed] Update embedded Git to version 2.19.1 for security vulnerability fix",
      "[Fixed] Always show commit history list when History tab is clicked - #5783. Thanks @JKirkYuan!",
      "[Fixed] Stop overriding the protocol of a detected GitHub repository - #5721",
      "[Fixed] Update sign in error message - #5766. Thanks @tiagodenoronha!",
      "[Fixed] Correct overflowing T&C and License Notices dialogs - #5756. Thanks @amarsiingh!",
      "[Improved] Add default commit message for single-file commits - #5240. Thanks @lean257!",
      "[Improved] Refresh commit list faster after reverting commit via UI - #5752",
      "[Improved] Add repository path to Remove repository dialog - #5805. Thanks @NickCraver!",
      "[Improved] Display whether user entered incorrect username or email address - #5775. Thanks @tiagodenoronha!",
      "[Improved] Update Discard Changes dialog text when discarding all changes - #5744. Thanks @Daniel-McCarthy!"
    ],
    "1.4.2-beta0": [],
    "1.4.1-test2": [
      "Testing changes to how Desktop performs CI platform checks"
    ],
    "1.4.1-test1": [
      "Testing changes to how Desktop performs CI platform checks"
    ],
    "1.4.1": [
      "[Added] Support for opening repository in Cygwin terminal - #5654. Thanks @LordOfTheThunder!",
      "[Fixed] 'Compare to Branch' menu item not disabled when modal is open - #5673. Thanks @kanishk98!",
      "[Fixed] Co-author form does not show/hide for newly-added repository - #5490",
      "[Fixed] Desktop command line always suffixes `.git` to URL when starting a clone - #5529. Thanks @j-f1!",
      "[Fixed] Dialog styling issue for dark theme users on Windows - #5629. Thanks @cwongmath!",
      "[Fixed] No message shown when filter returns no results in Clone Repository view - #5637. Thanks @DanielHix!",
      "[Improved] Branch names cannot start with a '+' character - #5594. Thanks @Daniel-McCarthy!",
      "[Improved] Clone dialog re-runs filesystem check when re-focusing on Desktop - #5518. Thanks @Daniel-McCarthy!",
      "[Improved] Commit disabled when commit summary is only spaces - #5677. Thanks @Daniel-McCarthy!",
      "[Improved] Commit summary expander sometimes shown when not needed - #5700. Thanks @aryyya!",
      "[Improved] Error handling when looking for merge base of a missing ref - #5612",
      "[Improved] Warning if branch exists on remote when creating branch - #5141. Thanks @Daniel-McCarthy!"
    ],
    "1.4.1-beta1": [
      "[Added] Support for opening repository in Cygwin terminal - #5654. Thanks @LordOfTheThunder!",
      "[Fixed] 'Compare to Branch' menu item not disabled when modal is open - #5673. Thanks @kanishk98!",
      "[Fixed] No message shown when filter returns no results in Clone Repository view - #5637. Thanks @DanielHix!",
      "[Fixed] Co-author form does not show/hide for newly-added repository - #5490",
      "[Fixed] Dialog styling issue for dark theme users on Windows - #5629. Thanks @cwongmath!",
      "[Fixed] Desktop command line always suffixes `.git` to URL when starting a clone - #5529. Thanks @j-f1!",
      "[Improved] Commit summary expander sometimes shown when not needed - #5700. Thanks @aryyya!",
      "[Improved] Commit disabled when commit summary is only spaces - #5677. Thanks @Daniel-McCarthy!",
      "[Improved] Error handling when looking for merge base of a missing ref - #5612",
      "[Improved] Clone dialog re-runs filesystem check when re-focusing on Desktop - #5518. Thanks @Daniel-McCarthy!",
      "[Improved] Branch names cannot start with a '+' character - #5594. Thanks @Daniel-McCarthy!",
      "[Improved] Warning if branch exists on remote when creating branch - #5141. Thanks @Daniel-McCarthy!"
    ],
    "1.4.1-beta0": [],
    "1.4.0": [
      "[New] When an update is available for GitHub Desktop, release notes can be viewed in Desktop - #2774",
      "[New] Detect merge conflicts when comparing branches - #4588",
      "[Fixed] Avoid double checkout warning when opening a pull request in Desktop - #5375",
      "[Fixed] Error when publishing repository is now associated with the right tab - #5422. Thanks @Daniel-McCarthy!",
      "[Fixed] Disable affected menu items when on detached HEAD - #5500. Thanks @say25!",
      "[Fixed] Show border when commit description is expanded - #5506. Thanks @aryyya!",
      "[Fixed] GitLab URL which corresponds to GitHub repository of same name cloned GitHub repository - #4154",
      "[Fixed] Caret in co-author selector is hidden when dark theme enabled - #5589",
      "[Fixed] Authenticating to GitHub Enterprise fails when user has no emails defined - #5585",
      "[Improved] Avoid multiple lookups of default remote - #5399"
    ],
    "1.4.0-beta3": [
      "[New] When an update is available for GitHub Desktop, the release notes can be viewed in Desktop - #2774",
      "[New] Detect merge conflicts when comparing branches - #4588",
      "[Fixed] Avoid double checkout warning when opening a pull request in Desktop - #5375",
      "[Fixed] Error when publishing repository is now associated with the right tab - #5422. Thanks @Daniel-McCarthy!",
      "[Fixed] Disable affected menu items when on detached HEAD - #5500. Thanks @say25!",
      "[Fixed] Show border when commit description is expanded - #5506. Thanks @aryyya!",
      "[Fixed] GitLab URL which corresponds to GitHub repository of same name cloned GitHub repository - #4154",
      "[Improved] Avoid multiple lookups of default remote - #5399",
      "[Improved] Skip optional locks when checking status of repository - #5376"
    ],
    "1.4.0-beta2": [
      "[New] When an update is available for GitHub Desktop, the release notes can be viewed in Desktop - #2774",
      "[New] Detect merge conflicts when comparing branches - #4588",
      "[Fixed] Avoid double checkout warning when opening a pull request in Desktop - #5375",
      "[Fixed] Error when publishing repository is now associated with the right tab - #5422. Thanks @Daniel-McCarthy!",
      "[Fixed] Disable affected menu items when on detached HEAD - #5500. Thanks @say25!",
      "[Fixed] Show border when commit description is expanded - #5506. Thanks @aryyya!",
      "[Fixed] GitLab URL which corresponds to GitHub repository of same name cloned GitHub repository - #4154",
      "[Improved] Avoid multiple lookups of default remote - #5399",
      "[Improved] Skip optional locks when checking status of repository - #5376"
    ],
    "1.4.0-beta1": [
      "[New] When an update is available for GitHub Desktop, the release notes can be viewed in Desktop - #2774",
      "[New] Detect merge conflicts when comparing branches - #4588",
      "[Fixed] Avoid double checkout warning when opening a pull request in Desktop - #5375",
      "[Fixed] Error when publishing repository is now associated with the right tab - #5422. Thanks @Daniel-McCarthy!",
      "[Fixed] Disable affected menu items when on detached HEAD - #5500. Thanks @say25!",
      "[Fixed] Show border when commit description is expanded - #5506. Thanks @aryyya!",
      "[Fixed] GitLab URL which corresponds to GitHub repository of same name cloned GitHub repository - #4154",
      "[Improved] Avoid multiple lookups of default remote - #5399",
      "[Improved] Skip optional locks when checking status of repository - #5376"
    ],
    "1.4.0-beta0": [],
    "1.3.5": [
      "[Fixed] Disable delete button while deleting a branch - #5331",
      "[Fixed] History now avoids calling log.showSignature if set in config - #5466",
      "[Fixed] Start blocking the ability to add local bare repositories - #4293. Thanks @Daniel-McCarthy!",
      "[Fixed] Revert workaround for tooltip issue on Windows - #3362. Thanks @divayprakash!",
      "[Improved] Error message when publishing to missing organisation - #5380. Thanks @Daniel-McCarthy!",
      "[Improved] Don't hide commit details when commit description is expanded. - #5471. Thanks @aryyya!"
    ],
    "1.3.5-beta1": [
      "[Fixed] Disable delete button while deleting a branch - #5331",
      "[Fixed] History now avoids calling log.showSignature if set in config - #5466",
      "[Fixed] Start blocking the ability to add local bare repositories - #4293. Thanks @Daniel-McCarthy!",
      "[Fixed] Revert workaround for tooltip issue on Windows - #3362. Thanks @divayprakash!",
      "[Improved] Error message when publishing to missing organisation - #5380. Thanks @Daniel-McCarthy!",
      "[Improved] Don't hide commit details when commit summary description is expanded. - #5471. Thanks @aryyya!"
    ],
    "1.3.5-beta0": [],
    "1.3.4": [
      "[Improved] Cloning message uses remote repo name not file destination - #5413. Thanks @lisavogtsf!",
      "[Improved] Support VSCode user scope installation - #5281. Thanks @saschanaz!"
    ],
    "1.3.4-beta1": [
      "[Improved] Cloning message uses remote repo name not file destination - #5413. Thanks @lisavogtsf!",
      "[Improved] Support VSCode user scope installation - #5281. Thanks @saschanaz!"
    ],
    "1.3.4-beta0": [],
    "1.3.3": [
      "[Fixed] Maximize and restore app on Windows does not fill available space - #5033",
      "[Fixed] 'Clone repository' menu item label is obscured on Windows - #5348. Thanks @Daniel-McCarthy!",
      "[Fixed] User can toggle files when commit is in progress - #5341. Thanks @masungwon!",
      "[Improved] Repository indicator background work - #5317 #5326 #5363 #5241 #5320"
    ],
    "1.3.3-beta1": [
      "[Fixed] Maximize and restore app on Windows does not fill available space - #5033",
      "[Fixed] 'Clone repository' menu item label is obscured on Windows - #5348. Thanks @Daniel-McCarthy!",
      "[Fixed] User can toggle files when commit is in progress - #5341. Thanks @masungwon!",
      "[Improved] Repository indicator background work - #5317 #5326 #5363 #5241 #5320"
    ],
    "1.3.3-test6": ["Testing infrastructure changes"],
    "1.3.3-test5": ["Testing the new CircleCI config changes"],
    "1.3.3-test4": ["Testing the new CircleCI config changes"],
    "1.3.3-test3": ["Testing the new CircleCI config changes"],
    "1.3.3-test2": ["Testing the new CircleCI config changes"],
    "1.3.3-test1": ["Testing the new CircleCI config changes"],
    "1.3.2": [
      "[Fixed] Bugfix for background checks not being aware of missing repositories - #5282",
      "[Fixed] Check the local state of a repository before performing Git operations - #5289",
      "[Fixed] Switch to history view for default branch when deleting current branch during a compare - #5256",
      "[Fixed] Handle missing .git directory inside a tracked repository - #5291"
    ],
    "1.3.2-beta1": [
      "[Fixed] Bugfix for background checks not being aware of missing repositories - #5282",
      "[Fixed] Check the local state of a repository before performing Git operations - #5289",
      "[Fixed] Switch to history view for default branch when deleting current branch during a compare - #5256",
      "[Fixed] Handle missing .git directory inside a tracked repository - #5291"
    ],
    "1.3.1": [
      "[Fixed] Background Git operations on missing repositories are not handled as expected - #5282"
    ],
    "1.3.1-beta1": [
      "[Fixed] Background Git operations on missing repositories are not handled as expected - #5282"
    ],
    "1.3.1-beta0": [
      "[New] Notification displayed in History tab when the base branch moves ahead of the current branch - #4768",
      "[New] Repository list displays uncommitted changes indicator and ahead/behind information - #2259 #5095",
      "[Added] Option to move repository to trash when removing from app - #2108. Thanks @say25!",
      "[Added] Syntax highlighting for PowerShell files - #5081. Thanks @say25!",
      "[Fixed] \"Discard Changes\" context menu discards correct file when entry is not part of selected group - #4788",
      "[Fixed] Display local path of selected repository as tooltip - #4922. Thanks @yongdamsh!",
      "[Fixed] Display root directory name when repository is located at drive root - #4924",
      "[Fixed] Handle legacy macOS right click gesture - #4942",
      "[Fixed] History omits latest commit from list - #5243",
      "[Fixed] Markdown header elements hard to read in dark mode - #5133. Thanks @agisilaos!",
      "[Fixed] Only perform ahead/behind comparisons when branch selector is open - #5142",
      "[Fixed] Relax checks for merge commits for GitHub Enterprise repositories - #4329",
      "[Fixed] Render clickable link in \"squash and merge\" commit message - #5203. Thanks @1pete!",
      "[Fixed] Return key disabled when no matches found in Compare branch list - #4458",
      "[Fixed] Selected commit not remembered when switching between History and Changes tabs - #4985",
      "[Fixed] Selected commit when comparing is reset to latest when Desktop regains focus - #5069",
      "[Fixed] Support default branch detection for non-GitHub repositories - #4937",
      "[Improved] Change primary button color to blue for dark theme - #5074",
      "[Improved] Diff gutter elements should be considered button elements when interacting - #5158",
      "[Improved] Status parsing significantly more performant when handling thousands of changed files - #2449 #5186"
    ],
    "1.3.0": [
      "[New] Notification displayed in History tab when the base branch moves ahead of the current branch - #4768",
      "[New] Repository list displays uncommitted changes indicator and ahead/behind information - #2259 #5095",
      "[Added] Option to move repository to trash when removing from app - #2108. Thanks @say25!",
      "[Added] Syntax highlighting for PowerShell files - #5081. Thanks @say25!",
      "[Fixed] \"Discard Changes\" context menu discards correct file when entry is not part of selected group - #4788",
      "[Fixed] Display local path of selected repository as tooltip - #4922. Thanks @yongdamsh!",
      "[Fixed] Display root directory name when repository is located at drive root - #4924",
      "[Fixed] Handle legacy macOS right click gesture - #4942",
      "[Fixed] History omits latest commit from list - #5243",
      "[Fixed] Markdown header elements hard to read in dark mode - #5133. Thanks @agisilaos!",
      "[Fixed] Only perform ahead/behind comparisons when branch selector is open - #5142",
      "[Fixed] Relax checks for merge commits for GitHub Enterprise repositories - #4329",
      "[Fixed] Render clickable link in \"squash and merge\" commit message - #5203. Thanks @1pete!",
      "[Fixed] Return key disabled when no matches found in Compare branch list - #4458",
      "[Fixed] Selected commit not remembered when switching between History and Changes tabs - #4985",
      "[Fixed] Selected commit when comparing is reset to latest when Desktop regains focus - #5069",
      "[Fixed] Support default branch detection for non-GitHub repositories - #4937",
      "[Improved] Change primary button color to blue for dark theme - #5074",
      "[Improved] Diff gutter elements should be considered button elements when interacting - #5158",
      "[Improved] Status parsing significantly more performant when handling thousands of changed files - #2449 #5186"
    ],
    "1.3.0-beta7": [],
    "1.3.0-beta6": [],
    "1.3.0-beta5": [
      "[Fixed] Ensure commit message is cleared after successful commit - #4046",
      "[Fixed] History omits latest commit from list - #5243"
    ],
    "1.3.0-beta4": [
      "[Fixed] Only perform ahead/behind comparisons when branch selector is open - #5142",
      "[Fixed] Render clickable link in \"squash and merge\" commit message - #5203. Thanks @1pete!",
      "[Fixed] Selected commit not remembered when switching between History and Changes tabs - #4985",
      "[Fixed] Selected commit when comparing is reset to latest when Desktop regains focus - #5069"
    ],
    "1.3.0-beta3": [
      "[Fixed] \"Discard Changes\" context menu discards correct file when entry is not part of selected group - #4788",
      "[Fixed] Return key disabled when no matches found in Compare branch list - #4458",
      "[Improved] Status parsing significantly more performant when handling thousands of changed files - #2449 #5186"
    ],
    "1.3.0-beta2": [
      "[Added] Option to move repository to trash when removing from app - #2108. Thanks @say25!",
      "[Fixed] Markdown header elements hard to read in dark mode - #5133. Thanks @agisilaos!",
      "[Improved] Diff gutter elements should be considered button elements when interacting - #5158"
    ],
    "1.2.7-test3": ["Test deployment for electron version bump."],
    "1.3.0-beta1": [
      "[New] Notification displayed in History tab when the base branch moves ahead of the current branch - #4768",
      "[New] Repository list displays uncommitted changes count and ahead/behind information - #2259",
      "[Added] Syntax highlighting for PowerShell files- #5081. Thanks @say25!",
      "[Fixed] Display something when repository is located at drive root - #4924",
      "[Fixed] Relax checks for merge commits for GitHub Enterprise repositories - #4329",
      "[Fixed] Display local path of selected repository as tooltip - #4922. Thanks @yongdamsh!",
      "[Fixed] Support default branch detection for non-GitHub repositories - #4937",
      "[Fixed] Handle legacy macOS right click gesture - #4942",
      "[Improved] Repository list badge style tweaks and tweaks for dark theme - #5095",
      "[Improved] Change primary button color to blue for dark theme - #5074"
    ],
    "1.2.7-test2": ["Test deployment for electron version bump."],
    "1.2.7-test1": ["Sanity check deployment for refactored scripts"],
    "1.2.7-beta0": [
      "[Fixed] Visual indicator for upcoming feature should not be shown - #5026"
    ],
    "1.2.6": [
      "[Fixed] Visual indicator for upcoming feature should not be shown - #5026"
    ],
    "1.2.6-beta0": [
      "[Fixed] Feature flag for upcoming feature not applied correctly - #5024"
    ],
    "1.2.5": [
      "[Fixed] Feature flag for upcoming feature not applied correctly - #5024"
    ],
    "1.2.4": [
      "[New] Dark Theme preview - #4849",
      "[Added] Syntax highlighting for Cake files - #4935. Thanks @say25!",
      "[Added] WebStorm support for macOS - #4841. Thanks @mrsimonfletcher!",
      "[Fixed] Compare tab appends older commits when scrolling to bottom of list - #4964",
      "[Fixed] Remove temporary directory after Git LFS operation completes - #4414",
      "[Fixed] Unable to compare when two branches exist - #4947 #4730",
      "[Fixed] Unhandled errors when refreshing pull requests fails - #4844 #4866",
      "[Improved] Remove context menu needs to hint if a dialog will be shown - #4975",
      "[Improved] Upgrade embedded Git LFS - #4602 #4745",
      "[Improved] Update banner message clarifies that only Desktop needs to be restarted - #4891. Thanks @KennethSweezy!",
      "[Improved] Discard Changes context menu entry should contain ellipses when user needs to confirm - #4846. Thanks @yongdamsh!",
      "[Improved] Initializing syntax highlighting components - #4764",
      "[Improved] Only show overflow shadow when description overflows - #4898",
      "[Improved] Changes tab displays number of changed files instead of dot - #4772. Thanks @yongdamsh!"
    ],
    "1.2.4-beta5": [],
    "1.2.4-beta4": [
      "[Fixed] Compare tab appends older commits when scrolling to bottom of list - #4964",
      "[Fixed] Remove temporary directory after Git LFS operation completes - #4414",
      "[Improved] Remove context menu needs to hint if a dialog will be shown - #4975",
      "[Improved] Upgrade embedded Git LFS - #4602 #4745"
    ],
    "1.2.4-test1": [
      "Confirming latest Git LFS version addresses reported issues"
    ],
    "1.2.4-beta3": [
      "[Added] WebStorm support for macOS - #4841. Thanks @mrsimonfletcher!",
      "[Improved] Update banner message clarifies that only Desktop needs to be restarted - #4891. Thanks @KennethSweezy!"
    ],
    "1.2.4-beta2": [],
    "1.2.4-beta1": [
      "[New] Dark Theme preview - #4849",
      "[Added] Syntax highlighting for Cake files - #4935. Thanks @say25!",
      "[Fixed] Unable to compare when two branches exist - #4947 #4730",
      "[Fixed] Unhandled errors when refreshing pull requests fails - #4844 #4866",
      "[Improved] Discard Changes context menu entry should contain ellipses when user needs to confirm - #4846. Thanks @yongdamsh!",
      "[Improved] Initializing syntax highlighting components - #4764",
      "[Improved] Only show overflow shadow when description overflows - #4898",
      "[Improved] Changes tab displays number of changed files instead of dot - #4772. Thanks @yongdamsh!"
    ],
    "1.2.3": [
      "[Fixed] No autocomplete when searching for co-authors - #4847",
      "[Fixed] Error when checking out a PR from a fork - #4842"
    ],
    "1.2.3-beta1": [
      "[Fixed] No autocomplete when searching for co-authors - #4847",
      "[Fixed] Error when checking out a PR from a fork - #4842"
    ],
    "1.2.3-test1": [
      "Confirming switch from uglify-es to babel-minify addresses minification issue - #4871"
    ],
    "1.2.2": [
      "[Fixed] Make cURL/schannel default to using the Windows certificate store - #4817",
      "[Fixed] Restore text selection highlighting in diffs - #4818"
    ],
    "1.2.2-beta1": [
      "[Fixed] Make cURL/schannel default to using the Windows certificate store - #4817",
      "[Fixed] Text selection highlighting in diffs is back - #4818"
    ],
    "1.2.1": [
      "[Added] Brackets support for macOS - #4608. Thanks @3raxton!",
      "[Added] Pull request number and author are included in fuzzy-find filtering - #4653. Thanks @damaneice!",
      "[Fixed] Decreased the max line length limit - #3740. Thanks @sagaragarwal94!",
      "[Fixed] Updated embedded Git to 2.17.1 to address upstream security issue - #4791",
      "[Improved] Display the difference in file size of an image in the diff view - #4380. Thanks @ggajos!"
    ],
    "1.2.1-test1": ["Upgraded embedded Git to 2.17.0"],
    "1.2.1-beta1": [
      "[Added] Brackets support for macOS - #4608. Thanks @3raxton!",
      "[Added] Pull request number and author are included in fuzzy-find filtering - #4653. Thanks @damaneice!",
      "[Fixed] Decreased the max line length limit - #3740. Thanks @sagaragarwal94!",
      "[Fixed] Updated embedded Git to 2.17.1 to address upstream security issue - #4791",
      "[Improved] Display the difference in file size of an image in the diff view - #4380. Thanks @ggajos!"
    ],
    "1.2.1-beta0": [],
    "1.1.2-test6": ["Testing the Webpack v4 output from the project"],
    "1.2.0": [
      "[New] History now has ability to compare to another branch and merge outstanding commits",
      "[New] Support for selecting more than one file in the changes list - #1712. Thanks @icosamuel!",
      "[New] Render bitmap images in diffs - #4367. Thanks @MagicMarvMan!",
      "[Added] Add PowerShell Core support for Windows and macOS - #3791. Thanks @saschanaz!",
      "[Added] Add MacVim support for macOS - #4532. Thanks @johnelliott!",
      "[Added] Syntax highlighting for JavaServer Pages (JSP) - #4470. Thanks @damaneice!",
      "[Added] Syntax highlighting for Haxe files - #4445. Thanks @Gama11!",
      "[Added] Syntax highlighting for R files - #4455. Thanks @say25!",
      "[Fixed] 'Open in Shell' on Linux ensures Git is on PATH - #4619. Thanks @ziggy42!",
      "[Fixed] Pressing 'Enter' on filtered Pull Request does not checkout - #4673",
      "[Fixed] Alert icon shrinks in rename dialog when branch name is long - #4566",
      "[Fixed] 'Open in Desktop' performs fetch to ensure branch exists before checkout - #3006",
      "[Fixed] 'Open in Default Program' on Windows changes the window title - #4446",
      "[Fixed] Skip fast-forwarding when there are many eligible local branches - #4392",
      "[Fixed] Image diffs not working for files with upper-case file extension - #4466",
      "[Fixed] Syntax highlighting not working for files with upper-case file extension - #4462. Thanks @say25!",
      "[Fixed] Error when creating Git LFS progress causes clone to fail - #4307. Thanks @MagicMarvMan!",
      "[Fixed] 'Open File in External Editor' always opens a new instance - #4381",
      "[Fixed] 'Select All' shortcut now works for changes list - #3821",
      "[Improved] Automatically add valid repository when using command line interface - #4513. Thanks @ggajos!",
      "[Improved] Always fast-forward the default branch - #4506",
      "[Improved] Warn when trying to rename a published branch - #4035. Thanks @agisilaos!",
      "[Improved] Added context menu for files in commit history - #2845. Thanks @crea7or",
      "[Improved] Discarding all changes always prompts for confirmation - #4459",
      "[Improved] Getting list of changed files is now more efficient when dealing with thousands of files - #4443",
      "[Improved] Checking out a Pull Request may skip unnecessary fetch - #4068. Thanks @agisilaos!",
      "[Improved] Commit summary now has a hint to indicate why committing is disabled - #4429.",
      "[Improved] Pull request status text now matches format on GitHub - #3521",
      "[Improved] Add escape hatch to disable hardware acceleration when launching - #3921"
    ],
    "1.1.2-beta7": [],
    "1.1.2-beta6": [
      "[Added] Add MacVim support for macOS - #4532. Thanks @johnelliott!",
      "[Fixed] Open in Shell on Linux ensures Git is available on the user's PATH - #4619. Thanks @ziggy42!",
      "[Fixed] Keyboard focus issues when navigating Pull Request list - #4673",
      "[Improved] Automatically add valid repository when using command line interface - #4513. Thanks @ggajos!"
    ],
    "1.1.2-test5": ["Actually upgrading fs-extra to v6 in the app"],
    "1.1.2-test4": ["Upgrading fs-extra to v6"],
    "1.1.2-beta5": [
      "[Added] Syntax highlighting for JavaServer Pages (JSP) - #4470. Thanks @damaneice!",
      "[Fixed] Prevent icon from shrinking in rename dialog - #4566"
    ],
    "1.1.2-beta4": [
      "[New] New Compare tab allowing visualization of the relationship between branches",
      "[New] Support for selecting more than one file in the changes list - #1712. Thanks @icosamuel!",
      "[Fixed] 'Select All' shortcut now works for changes list - #3821",
      "[Improved] Always fast-forward the default branch - #4506",
      "[Improved] Warn when trying to rename a published branch - #4035. Thanks @agisilaos!",
      "[Improved] Added context menu for files in commit history - #2845. Thanks @crea7or",
      "[Improved] Discarding all changes always prompts for confirmation - #4459"
    ],
    "1.1.2-beta3": [
      "[Added] Syntax highlighting for Haxe files - #4445. Thanks @Gama11!",
      "[Added] Syntax highlighting for R files - #4455. Thanks @say25!",
      "[Fixed] Fetch to ensure \"Open in Desktop\" has a branch to checkout - #3006",
      "[Fixed] Handle the click event when opening a binary file - #4446",
      "[Fixed] Skip fast-forwarding when there are a lot of eligible local branches - #4392",
      "[Fixed] Image diffs not working for files with upper-case file extension - #4466",
      "[Fixed] Syntax highlighting not working for files with upper-case file extension - #4462. Thanks @say25!",
      "[Improved] Getting list of changed files is now more efficient when dealing with thousands of files - #4443",
      "[Improved] Checking out a Pull Request may skip unnecessary fetch - #4068. Thanks @agisilaos!",
      "[Improved] Commit summary now has a hint to indicate why committing is disabled - #4429."
    ],
    "1.1.2-test3": ["[New] Comparison Branch demo build"],
    "1.1.2-test2": [
      "Refactoring the diff internals to potentially land some SVG improvements"
    ],
    "1.1.2-test1": [
      "Refactoring the diff internals to potentially land some SVG improvements"
    ],
    "1.1.2-beta2": [
      "[New] Render bitmap images in diffs - #4367. Thanks @MagicMarvMan!",
      "[New] Add PowerShell Core support for Windows and macOS - #3791. Thanks @saschanaz!",
      "[Fixed] Error when creating Git LFS progress causes clone to fail - #4307. Thanks @MagicMarvMan!",
      "[Fixed] 'Open File in External Editor' does not use existing window - #4381",
      "[Fixed] Always ask for confirmation when discarding all changes - #4423",
      "[Improved] Pull request status text now matches format on GitHub - #3521",
      "[Improved] Add escape hatch to disable hardware acceleration when launching - #3921"
    ],
    "1.1.2-beta1": [],
    "1.1.1": [
      "[New] Render WebP images in diffs - #4164. Thanks @agisilaos!",
      "[Fixed] Edit context menus in commit form input elements - #3886",
      "[Fixed] Escape behavior for Pull Request list does not match Branch List - #3597",
      "[Fixed] Keep caret position after inserting completion for emoji/mention - #3835. Thanks @CarlRosell!",
      "[Fixed] Handle error events when watching files used to get Git LFS output - #4117",
      "[Fixed] Potential race condition when opening a fork pull request - #4149",
      "[Fixed] Show placeholder image when no pull requests found - #3973",
      "[Fixed] Disable commit summary and description inputs while commit in progress - #3893. Thanks @crea7or!",
      "[Fixed] Ensure pull request cache is cleared after last pull request merged - #4122",
      "[Fixed] Focus two-factor authentication dialog on input - #4220. Thanks @WaleedAshraf!",
      "[Fixed] Branches button no longer disabled while on an unborn branch - #4236. Thanks @agisilaos!",
      "[Fixed] Delete gitignore file when all entries cleared in Repository Settings - #1896",
      "[Fixed] Add visual indicator that a folder can be dropped on Desktop - #4004. Thanks @agisilaos!",
      "[Fixed] Attempt to focus the application window on macOS after signing in via the browser - #4126",
      "[Fixed] Refresh issues when user manually fetches - #4076",
      "[Improved] Add `Discard All Changes...` to context menu on changed file list - #4197. Thanks @xamm!",
      "[Improved] Improve contrast for button labels in app toolbar - #4219",
      "[Improved] Speed up check for submodules when discarding - #4186. Thanks @kmscode!",
      "[Improved] Make the keychain known issue more clear within Desktop - #4125",
      "[Improved] Continue past the 'diff too large' message and view the diff - #4050",
      "[Improved] Repository association might not have expected prefix - #4090. Thanks @mathieudutour!",
      "[Improved] Add message to gitignore dialog when not on default branch - #3720",
      "[Improved] Hide Desktop-specific forks in Branch List - #4127",
      "[Improved] Disregard accidental whitespace when cloning a repository by URL - #4216",
      "[Improved] Show alert icon in repository list when repository not found on disk - #4254. Thanks @gingerbeardman!",
      "[Improved] Repository list now closes after removing last repository - #4269. Thanks @agisilaos!",
      "[Improved] Move forget password link after the password dialog to match expected tab order - #4283. Thanks @iamnapo!",
      "[Improved] More descriptive text in repository toolbar button when no repositories are tracked - #4268. Thanks @agisilaos!",
      "[Improved] Context menu in Changes tab now supports opening file in your preferred editor - #4030"
    ],
    "1.1.1-beta4": [
      "[Improved] Context menu in Changes tab now supports opening file in your preferred editor - #4030"
    ],
    "1.1.1-beta3": [],
    "1.1.1-beta2": [
      "[New] Render WebP images in diffs - #4164. Thanks @agisilaos!",
      "[Fixed] Edit context menus in commit form input elements - #3886",
      "[Fixed] Escape behavior should match that of Branch List - #3972",
      "[Fixed] Keep caret position after inserting completion - #3835. Thanks @CarlRosell!",
      "[Fixed] Handle error events when watching files used to get Git LFS output - #4117",
      "[Fixed] Potential race condition when opening a fork pull request - #4149",
      "[Fixed] Show placeholder image when no pull requests found - #3973",
      "[Fixed] Disable input fields summary and description while commit in progress - #3893. Thanks @crea7or!",
      "[Fixed] Ensure pull request cache is cleared after last pull request merged - #4122",
      "[Fixed] Focus two-factor authentication dialog on input - #4220. Thanks @WaleedAshraf!",
      "[Fixed] Branches button no longer disabled while on an unborn branch - #4236. Thanks @agisilaos!",
      "[Fixed] Delete gitignore file when entries cleared in Repository Settings - #1896",
      "[Fixed] Add visual indicator that a folder can be dropped on Desktop - #4004. Thanks @agisilaos!",
      "[Improved] Add `Discard All Changes...` to context menu on changed file list - #4197. Thanks @xamm!",
      "[Improved] Improve contrast for button labels in app toolbar - #4219",
      "[Improved] Speed up check for submodules when discarding - #4186. Thanks @kmscode!",
      "[Improved] Make the keychain known issue more clear within Desktop - #4125",
      "[Improved] Continue past the 'diff too large' message and view the diff - #4050",
      "[Improved] Repository association might not have expected prefix - #4090. Thanks @mathieudutour!",
      "[Improved] Add message to gitignore dialog when not on default branch - #3720",
      "[Improved] Hide Desktop-specific forks in Branch List - #4127",
      "[Improved] Disregard accidental whitespace when cloning a repository by URL - #4216",
      "[Improved] Show alert icon in repository list when repository not found on disk - #4254. Thanks @gingerbeardman!",
      "[Improved] Repository list now closes after removing last repository - #4269. Thanks @agisilaos!",
      "[Improved] Move forget password link to after the password dialog to maintain expected tab order - #4283. Thanks @iamnapo!",
      "[Improved] More descriptive text in repository toolbar button when no repositories are tracked - #4268. Thanks @agisilaos!"
    ],
    "1.1.1-test2": ["[Improved] Electron 1.8.3 upgrade (again)"],
    "1.1.1-test1": [
      "[Improved] Forcing a focus on the window after the OAuth dance is done"
    ],
    "1.1.1-beta1": [],
    "1.1.0": [
      "[New] Check out pull requests from collaborators or forks from within Desktop",
      "[New] View the commit status of the branch when it has an open pull request",
      "[Added] Add RubyMine support for macOS - #3883. Thanks @gssbzn!",
      "[Added] Add TextMate support for macOS - #3910. Thanks @caiofbpa!",
      "[Added] Syntax highlighting for Elixir files - #3774. Thanks @joaovitoras!",
      "[Fixed] Update layout of branch blankslate image - #4011",
      "[Fixed] Expanded avatar stack in commit summary gets cut off - #3884",
      "[Fixed] Clear repository filter when switching tabs - #3787. Thanks @reyronald!",
      "[Fixed] Avoid crash when unable to launch shell - #3954",
      "[Fixed] Ensure renames are detected when viewing commit diffs - #3673",
      "[Fixed] Fetch default remote if it differs from the current - #4056",
      "[Fixed] Handle Git errors when .gitmodules are malformed - #3912",
      "[Fixed] Handle error when \"where\" is not on PATH - #3882 #3825",
      "[Fixed] Ignore action assumes CRLF when core.autocrlf is unset - #3514",
      "[Fixed] Prevent duplicate entries in co-author autocomplete list - #3887",
      "[Fixed] Renames not detected when viewing commit diffs - #3673",
      "[Fixed] Support legacy usernames as co-authors - #3897",
      "[Improved] Update branch button text from \"New\" to \"New Branch\" - #4032",
      "[Improved] Add fuzzy search in the repository, branch, PR, and clone FilterLists - #911. Thanks @j-f1!",
      "[Improved] Tidy up commit summary and description layout in commit list - #3922. Thanks @willnode!",
      "[Improved] Use smaller default size when rendering Gravatar avatars - #3911",
      "[Improved] Show fetch progress when initializing remote for fork - #3953",
      "[Improved] Remove references to Hubot from the user setup page - #4015. Thanks @j-f1!",
      "[Improved] Error handling around ENOENT - #3954",
      "[Improved] Clear repository filter text when switching tabs - #3787. Thanks @reyronald!",
      "[Improved] Allow window to accept single click on focus - #3843",
      "[Improved] Disable drag-and-drop interaction when a popup is in the foreground - #3996"
    ],
    "1.1.0-beta3": [
      "[Fixed] Fetch default remote if it differs from the current - #4056"
    ],
    "1.1.0-beta2": [
      "[Improved] Update embedded Git to improve error handling when using stdin - #4058"
    ],
    "1.1.0-beta1": [
      "[Improved] Add 'Branch' to 'New' branch button - #4032",
      "[Improved] Remove references to Hubot from the user setup page - #4015. Thanks @j-f1!"
    ],
    "1.0.14-beta5": [
      "[Fixed] Improve detection of pull requests associated with current branch - #3991",
      "[Fixed] Disable drag-and-drop interaction when a popup is in the foreground - #3996",
      "[Fixed] Branch blank slate image out of position - #4011"
    ],
    "1.0.14-beta4": [
      "[New] Syntax highlighting for Elixir files - #3774. Thanks @joaovitoras!",
      "[Fixed] Crash when unable to launch shell - #3954",
      "[Fixed] Support legacy usernames as co-authors - #3897",
      "[Improved] Enable fuzzy search in the repository, branch, PR, and clone FilterLists - #911. Thanks @j-f1!",
      "[Improved] Tidy up commit summary and description layout in commit list - #3922. Thanks @willnode!"
    ],
    "1.0.14-test1": ["[Improved] Electron 1.8.2 upgrade"],
    "1.0.14-beta3": [
      "[Added] Add TextMate support for macOS - #3910. Thanks @caiofbpa!",
      "[Fixed] Handle Git errors when .gitmodules are malformed - #3912",
      "[Fixed] Clear repository filter when switching tabs - #3787. Thanks @reyronald!",
      "[Fixed] Prevent duplicate entries in co-author autocomplete list - #3887",
      "[Improved] Show progress when initializing remote for fork - #3953"
    ],
    "1.0.14-beta2": [
      "[Added] Add RubyMine support for macOS - #3883. Thanks @gssbzn!",
      "[Fixed] Allow window to accept single click on focus - #3843",
      "[Fixed] Expanded avatar list hidden behind commit details - #3884",
      "[Fixed] Renames not detected when viewing commit diffs - #3673",
      "[Fixed] Ignore action assumes CRLF when core.autocrlf is unset - #3514",
      "[Improved] Use smaller default size when rendering Gravatar avatars - #3911"
    ],
    "1.0.14-beta1": ["[New] Commit together with co-authors - #3879"],
    "1.0.13": [
      "[New] Commit together with co-authors - #3879",
      "[New] PhpStorm is now a supported external editor on macOS - #3749. Thanks @hubgit!",
      "[Improved] Update embedded Git to 2.16.1 - #3617 #3828 #3871",
      "[Improved] Blank slate view is now more responsive when zoomed - #3777",
      "[Improved] Documentation fix for Open in Shell resource - #3799. Thanks @saschanaz!",
      "[Improved] Improved error handling for Linux - #3732",
      "[Improved] Allow links in unexpanded summary to be clickable - #3719. Thanks @koenpunt!",
      "[Fixed] Update Electron to 1.7.11 to address security issue - #3846",
      "[Fixed] Allow double dashes in branch name - #3599. Thanks @JQuinnie!",
      "[Fixed] Sort the organization list - #3657. Thanks @j-f1!",
      "[Fixed] Check out PRs from a fork - #3395",
      "[Fixed] Confirm deleting branch when it has an open PR - #3615",
      "[Fixed] Defer user/email validation in Preferences - #3722",
      "[Fixed] Checkout progress did not include branch name - #3780",
      "[Fixed] Don't block branch switching when in detached HEAD - #3807",
      "[Fixed] Handle discarding submodule changes properly - #3647",
      "[Fixed] Show tooltip with additional info about the build status - #3134",
      "[Fixed] Update placeholders to support Linux distributions - #3150",
      "[Fixed] Refresh local commit list when switching tabs - #3698"
    ],
    "1.0.13-test1": [
      "[Improved] Update embedded Git to 2.16.1 - #3617 #3828 #3871",
      "[Fixed] Update Electron to 1.7.11 to address security issue - #3846",
      "[Fixed] Allows double dashes in branch name - #3599. Thanks @JQuinnie!",
      "[Fixed] Pull Request store may not have status defined - #3869",
      "[Fixed] Render the Pull Request badge when no commit statuses found - #3608"
    ],
    "1.0.13-beta1": [
      "[New] PhpStorm is now a supported external editor on macOS - #3749. Thanks @hubgit!",
      "[Improved] Blank slate view is now more responsive when zoomed - #3777",
      "[Improved] Documentation fix for Open in Shell resource - #3799. Thanks @saschanaz!",
      "[Improved] Improved error handling for Linux - #3732",
      "[Improved] Allow links in unexpanded summary to be clickable - #3719. Thanks @koenpunt!",
      "[Fixed] Sort the organization list - #3657. Thanks @j-f1!",
      "[Fixed] Check out PRs from a fork - #3395",
      "[Fixed] Confirm deleting branch when it has an open PR - #3615",
      "[Fixed] Defer user/email validation in Preferences - #3722",
      "[Fixed] Checkout progress did not include branch name - #3780",
      "[Fixed] Don't block branch switching when in detached HEAD - #3807",
      "[Fixed] Handle discarding submodule changes properly - #3647",
      "[Fixed] Show tooltip with additional info about the build status - #3134",
      "[Fixed] Update placeholders to support Linux distributions - #3150",
      "[Fixed] Refresh local commit list when switching tabs - #3698"
    ],
    "1.0.12": [
      "[New] Syntax highlighting for Rust files - #3666. Thanks @subnomo!",
      "[New] Syntax highlighting for Clojure cljc, cljs, and edn files - #3610. Thanks @mtkp!",
      "[Improved] Prevent creating a branch in the middle of a merge - #3733",
      "[Improved] Truncate long repo names in panes and modals to fit into a single line - #3598. Thanks @http-request!",
      "[Improved] Keyboard navigation support in pull request list - #3607",
      "[Fixed] Inconsistent caret behavior in text boxes when using certain keyboard layouts - #3354",
      "[Fixed] Only render the organizations list when it has orgs - #1414",
      "[Fixed] Checkout now handles situations where a ref exists on multiple remotes - #3281",
      "[Fixed] Retain accounts on desktop when losing connectivity - #3641",
      "[Fixed] Missing argument in FullScreenInfo that could prevent app from launching - #3727. Thanks @OiYouYeahYou!"
    ],
    "1.0.12-beta1": [
      "[New] Syntax highlighting for Rust files - #3666. Thanks @subnomo!",
      "[New] Syntax highlighting for Clojure cljc, cljs, and edn files - #3610. Thanks @mtkp!",
      "[Improved] Prevent creating a branch in the middle of a merge - #3733",
      "[Improved] Truncate long repo names in panes and modals to fit into a single line - #3598. Thanks @http-request!",
      "[Improved] Keyboard navigation support in pull request list - #3607",
      "[Fixed] Inconsistent caret behavior in text boxes when using certain keyboard layouts - #3354",
      "[Fixed] Only render the organizations list when it has orgs - #1414",
      "[Fixed] Checkout now handles situations where a ref exists on multiple remotes - #3281",
      "[Fixed] Retain accounts on desktop when losing connectivity - #3641",
      "[Fixed] Missing argument in FullScreenInfo that could prevent app from launching - #3727. Thanks @OiYouYeahYou!"
    ],
    "1.0.12-beta0": [
      "[New] Highlight substring matches in the \"Branches\" and \"Repositories\" list when filtering - #910. Thanks @JordanMussi!",
      "[New] Add preview for ico files - #3531. Thanks @serhiivinichuk!",
      "[New] Fallback to Gravatar for loading avatars - #821",
      "[New] Provide syntax highlighting for Visual Studio project files - #3552. Thanks @saul!",
      "[New] Provide syntax highlighting for F# fsx and fsi files - #3544. Thanks @saul!",
      "[New] Provide syntax highlighting for Kotlin files - #3555. Thanks @ziggy42!",
      "[New] Provide syntax highlighting for Clojure - #3523. Thanks @mtkp!",
      "[Improved] Toggle the \"Repository List\" from the menu - #2638. Thanks @JordanMussi!",
      "[Improved] Prevent saving of disallowed character strings for your name and email  - #3204",
      "[Improved] Error messages now appear at the top of the \"Create a New Repository\" dialog - #3571. Thanks @http-request!",
      "[Improved] \"Repository List\" header is now \"Github.com\" for consistency - #3567. Thanks @iFun!",
      "[Improved] Rename the \"Install Update\" button to \"Quit and Install Update\" - #3494. Thanks @say25!",
      "[Fixed] Fix ordering of commit history when your branch and tracking branch have both changed  - #2737",
      "[Fixed] Prevent creating a branch that starts with a period - #3013. Thanks @JordanMussi!",
      "[Fixed] Branch names are properly encoded when creating a pull request - #3509",
      "[Fixed] Re-enable all the menu items after closing a popup - #3533",
      "[Fixed] Removes option to delete remote branch after it's been deleted - #2964. Thanks @JordanMussi!",
      "[Fixed] Windows: Detects available editors and shells now works even when the group policy blocks write registry access - #3105 #3405",
      "[Fixed] Windows: Menu items are no longer truncated - #3547",
      "[Fixed] Windows: Prevent disabled menu items from being accessed - #3391 #1521",
      "[Fixed] Preserve the selected pull request when a manual fetch is done - #3524",
      "[Fixed] Update pull request badge after switching branches or pull requests - #3454",
      "[Fixed] Restore keyboard arrow navigation for pull request list - #3499"
    ],
    "1.0.11": [
      "[New] Highlight substring matches in the \"Branches\" and \"Repositories\" list when filtering - #910. Thanks @JordanMussi!",
      "[New] Add preview for ico files - #3531. Thanks @serhiivinichuk!",
      "[New] Fallback to Gravatar for loading avatars - #821",
      "[New] Provide syntax highlighting for Visual Studio project files - #3552. Thanks @saul!",
      "[New] Provide syntax highlighting for F# fsx and fsi files - #3544. Thanks @saul!",
      "[New] Provide syntax highlighting for Kotlin files - #3555. Thanks @ziggy42!",
      "[New] Provide syntax highlighting for Clojure - #3523. Thanks @mtkp!",
      "[Improved] Toggle the \"Repository List\" from the menu - #2638. Thanks @JordanMussi!",
      "[Improved] Prevent saving of disallowed character strings for your name and email  - #3204",
      "[Improved] Error messages now appear at the top of the \"Create a New Repository\" dialog - #3571. Thanks @http-request!",
      "[Improved] \"Repository List\" header is now \"Github.com\" for consistency - #3567. Thanks @iFun!",
      "[Improved] Rename the \"Install Update\" button to \"Quit and Install Update\" - #3494. Thanks @say25!",
      "[Fixed] Fix ordering of commit history when your branch and tracking branch have both changed  - #2737",
      "[Fixed] Prevent creating a branch that starts with a period - #3013. Thanks @JordanMussi!",
      "[Fixed] Branch names are properly encoded when creating a pull request - #3509",
      "[Fixed] Re-enable all the menu items after closing a popup - #3533",
      "[Fixed] Removes option to delete remote branch after it's been deleted - #2964. Thanks @JordanMussi!",
      "[Fixed] Windows: Detects available editors and shells now works even when the group policy blocks write registry access - #3105 #3405",
      "[Fixed] Windows: Menu items are no longer truncated - #3547",
      "[Fixed] Windows: Prevent disabled menu items from being accessed - #3391 #1521"
    ],
    "1.0.11-test0": [
      "[Improved] now with a new major version of electron-packager"
    ],
    "1.0.11-beta0": [
      "[Improved] Refresh the pull requests list after fetching - #3503",
      "[Improved] Rename the \"Install Update\" button to \"Quit and Install Update\" - #3494. Thanks @say25!",
      "[Fixed] URL encode branch names when creating a pull request - #3509",
      "[Fixed] Windows: detecting available editors and shells now works even when the group policy blocks write registry access - #3105 #3405"
    ],
    "1.0.10": [
      "[New] ColdFusion Builder is now a supported external editor - #3336 #3321. Thanks @AtomicCons!",
      "[New] VSCode Insiders build is now a supported external editor - #3441. Thanks @say25!",
      "[New] BBEdit is now a supported external editor - #3467. Thanks @NiklasBr!",
      "[New] Hyper is now a supported shell on Windows too - #3455. Thanks @JordanMussi!",
      "[New] Swift is now syntax highlighted - #3305. Thanks @agisilaos!",
      "[New] Vue.js is now syntax highlighted - #3368. Thanks @wanecek!",
      "[New] CoffeeScript is now syntax highlighted - #3356. Thanks @agisilaos!",
      "[New] Cypher is now syntax highlighted - #3440. Thanks @say25!",
      "[New] .hpp is now syntax highlighted as C++ - #3420. Thanks @say25!",
      "[New] ML-like languages are now syntax highlighted - #3401. Thanks @say25!",
      "[New] Objective-C is now syntax highlighted - #3355. Thanks @koenpunt!",
      "[New] SQL is now syntax highlighted - #3389. Thanks @say25!",
      "[Improved] Better message on the 'Publish Branch' button when HEAD is unborn - #3344. Thanks @Venkat5694!",
      "[Improved] Better error message when trying to push to an archived repository - #3084. Thanks @agisilaos!",
      "[Improved] Avoid excessive background fetching when switching repositories - #3329",
      "[Improved] Ignore menu events sent when a modal is shown - #3308",
      "[Fixed] Parse changed files whose paths include a newline - #3271",
      "[Fixed] Parse file type changes - #3334",
      "[Fixed] Windows: 'Open without Git' would present the dialog again instead of actually opening a shell without git - #3290",
      "[Fixed] Avoid text selection when dragging resizable dividers - #3268",
      "[Fixed] Windows: Removed the title attribute on the Windows buttons so that they no longer leave their tooltips hanging around - #3348. Thanks @j-f1!",
      "[Fixed] Windows: Detect VS Code when installed to non-standard locations - #3304",
      "[Fixed] Hitting Return would select the first item in a filter list when the filter text was empty - #3447",
      "[Fixed] Add some missing keyboard shortcuts - #3327. Thanks @say25!",
      "[Fixed] Handle \"304 Not Modified\" responses - #3399",
      "[Fixed] Don't overwrite an existing .gitattributes when creating a new repository - #3419. Thanks @strafe!"
    ],
    "1.0.10-beta3": [
      "[New] Change \"Create Pull Request\" to \"Show Pull Request\" when there is already a pull request open for the branch - #2524",
      "[New] VSCode Insiders build is now a supported external editor - #3441. Thanks @say25!",
      "[New] BBEdit is now a supported external editor - #3467. Thanks @NiklasBr!",
      "[New] Hyper is now a supported shell - #3455. Thanks @JordanMussi!",
      "[New] Cypher is now syntax highlighted - #3440. Thanks @say25!",
      "[New] .hpp is now syntax highlighted as C++ - #3420. Thanks @say25!",
      "[New] ML-like languages are now syntax highlighted - #3401. Thanks @say25!",
      "[Improved] Use the same colors in pull request dropdown as we use on GitHub.com - #3451",
      "[Improved] Fancy pull request loading animations - #2868",
      "[Improved] Avoid excessive background fetching when switching repositories - #3329",
      "[Improved] Refresh the pull request list when the Push/Pull/Fetch button is clicked - #3448",
      "[Improved] Ignore menu events sent when a modal is shown - #3308",
      "[Fixed] Hitting Return would select the first item in a filter list when the filter text was empty - #3447",
      "[Fixed] Add some missing keyboard shortcuts - #3327. Thanks @say25!",
      "[Fixed] Handle \"304 Not Modified\" responses - #3399",
      "[Fixed] Don't overwrite an existing .gitattributes when creating a new repository - #3419. Thanks @strafe!"
    ],
    "1.0.10-beta2": [
      "[New] SQL is now syntax highlighted! - #3389. Thanks @say25!",
      "[Fixed] Windows: Detect VS Code when installed to non-standard locations - #3304"
    ],
    "1.0.10-beta1": [
      "[New] Vue.js code is now syntax highlighted! - #3368. Thanks @wanecek!",
      "[New] CoffeeScript is now syntax highlighted! - #3356. Thanks @agisilaos!",
      "[New] Highlight .m as Objective-C - #3355. Thanks @koenpunt!",
      "[Improved] Use smarter middle truncation for branch names - #3357",
      "[Fixed] Windows: Removed the title attribute on the Windows buttons so that they no longer leave their tooltips hanging around - #3348. Thanks @j-f1!"
    ],
    "1.0.10-beta0": [
      "[New] ColdFusion Builder is now available as an option for External Editor - #3336 #3321. Thanks @AtomicCons!",
      "[New] Swift code is now syntax highlighted - #3305. Thanks @agisilaos!",
      "[Improved] Better message on the 'Publish Branch' button when HEAD is unborn - #3344. Thanks @Venkat5694!",
      "[Improved] Better error message when trying to push to an archived repository - #3084. Thanks @agisilaos!",
      "[Fixed] Parse changed files whose paths include a newline - #3271",
      "[Fixed] Parse file type changes - #3334",
      "[Fixed] Windows: 'Open without Git' would present the dialog again instead of actually opening a shell without git - #3290",
      "[Fixed] Avoid text selection when dragging resizable dividers - #3268"
    ],
    "1.0.9": [
      "[New] ColdFusion Builder is now available as an option for External Editor - #3336 #3321. Thanks @AtomicCons!",
      "[New] Swift code is now syntax highlighted - #3305. Thanks @agisilaos!",
      "[Improved] Better message on the 'Publish Branch' button when HEAD is unborn - #3344. Thanks @Venkat5694!",
      "[Improved] Better error message when trying to push to an archived repository - #3084. Thanks @agisilaos!",
      "[Fixed] Parse changed files whose paths include a newline - #3271",
      "[Fixed] Parse file type changes - #3334",
      "[Fixed] Windows: 'Open without Git' would present the dialog again instead of actually opening a shell without git - #3290",
      "[Fixed] Avoid text selection when dragging resizable dividers - #3268"
    ],
    "1.0.9-beta1": [
      "[New] ColdFusion Builder is now available as an option for External Editor - #3336 #3321. Thanks @AtomicCons!",
      "[New] Swift code is now syntax highlighted - #3305. Thanks @agisilaos!",
      "[Improved] Better message on the 'Publish Branch' button when HEAD is unborn - #3344. Thanks @Venkat5694!",
      "[Improved] Better error message when trying to push to an archived repository - #3084. Thanks @agisilaos!",
      "[Fixed] Parse changed files whose paths include a newline - #3271",
      "[Fixed] Parse file type changes - #3334",
      "[Fixed] Windows: 'Open without Git' would present the dialog again instead of actually opening a shell without git - #3290",
      "[Fixed] Avoid text selection when dragging resizable dividers - #3268"
    ],
    "1.0.9-beta0": [
      "[Fixed] Crash when rendering diffs for certain types of files - #3249",
      "[Fixed] Continually being prompted to add the upstream remote, even when it already exists - #3252"
    ],
    "1.0.8": [
      "[Fixed] Crash when rendering diffs for certain types of files - #3249",
      "[Fixed] Continually being prompted to add the upstream remote, even when it already exists - #3252"
    ],
    "1.0.8-beta0": [
      "[New] Syntax highlighted diffs - #3101",
      "[New] Add upstream to forked repositories - #2364",
      "[Fixed] Only reset scale of title bar on macOS - #3193",
      "[Fixed] Filter symbolic refs in the branch list - #3196",
      "[Fixed] Address path issue with invoking Git Bash - #3186",
      "[Fixed] Update embedded Git to support repository hooks and better error messages - #3067 #3079",
      "[Fixed] Provide credentials to LFS repositories when performing checkout - #3167",
      "[Fixed] Assorted changelog typos - #3174 #3184 #3207. Thanks @strafe, @alanaasmaa and @jt2k!"
    ],
    "1.0.7": [
      "[New] Syntax highlighted diffs - #3101",
      "[New] Add upstream to forked repositories - #2364",
      "[Fixed] Only reset scale of title bar on macOS - #3193",
      "[Fixed] Filter symbolic refs in the branch list - #3196",
      "[Fixed] Address path issue with invoking Git Bash - #3186",
      "[Fixed] Update embedded Git to support repository hooks and better error messages - #3067 #3079",
      "[Fixed] Provide credentials to LFS repositories when performing checkout - #3167",
      "[Fixed] Assorted changelog typos - #3174 #3184 #3207. Thanks @strafe, @alanaasmaa and @jt2k!"
    ],
    "1.0.7-beta0": [
      "[Fixed] The Branches list wouldn't display the branches for non-GitHub repositories - #3169",
      "[Fixed] Pushing or pulling could error when the temp directory was unavailable - #3046"
    ],
    "1.0.6": [
      "[Fixed] The Branches list wouldn't display the branches for non-GitHub repositories - #3169",
      "[Fixed] Pushing or pulling could error when the temp directory was unavailable - #3046"
    ],
    "1.0.5": [
      "[New] The command line interface now provides some helpful help! - #2372. Thanks @j-f1!",
      "[New] Create new branches from the Branches foldout - #2784",
      "[New] Add support for VSCode Insiders - #3012 #3062. Thanks @MSathieu!",
      "[New] Linux: Add Atom and Sublime Text support - #3133. Thanks @ziggy42!",
      "[New] Linux: Tilix support - #3117. Thanks @ziggy42!",
      "[New] Linux: Add Visual Studio Code support - #3122. Thanks @ziggy42!",
      "[Improved] Report errors when a problem occurs storing tokens - #3159",
      "[Improved] Bump to Git 2.14.3 - #3146",
      "[Improved] Don't try to display diffs that could cause the app to hang - #2596",
      "[Fixed] Handle local user accounts with URL-hostile characters - #3107",
      "[Fixed] Cloning a repository which uses Git LFS would leave all the files appearing modified - #3146",
      "[Fixed] Signing in in the Welcome flow could hang - #2769",
      "[Fixed] Properly replace old Git LFS configuration values - #2984"
    ],
    "1.0.5-beta1": [
      "[New] Create new branches from the Branches foldout - #2784",
      "[New] Add support for VSCode Insiders - #3012 #3062. Thanks @MSathieu!",
      "[New] Linux: Add Atom and Sublime Text support - #3133. Thanks @ziggy42!",
      "[New] Linux: Tilix support - #3117. Thanks @ziggy42!",
      "[New] Linux: Add Visual Studio Code support - #3122. Thanks @ziggy42!",
      "[Improved] Report errors when a problem occurs storing tokens - #3159",
      "[Improved] Bump to Git 2.14.3 - #3146",
      "[Improved] Don't try to display diffs that could cause the app to hang - #2596",
      "[Fixed] Handle local user accounts with URL-hostile characters - #3107",
      "[Fixed] Cloning a repository which uses Git LFS would leave all the files appearing modified - #3146",
      "[Fixed] Signing in in the Welcome flow could hang - #2769",
      "[Fixed] Properly replace old Git LFS configuration values - #2984"
    ],
    "1.0.5-test1": [],
    "1.0.5-test0": [],
    "1.0.5-beta0": [
      "[New] The command line interface now provides some helpful help! - #2372. Thanks @j-f1!"
    ],
    "1.0.4": [
      "[New] Report Git LFS progress when cloning, pushing, pulling, or reverting - #2226",
      "[Improved] Increased diff contrast and and line gutter selection - #2586 #2181",
      "[Improved] Clarify why publishing a branch is disabled in various scenarios - #2773",
      "[Improved] Improved error message when installing the command Line tool fails - #2979. Thanks @agisilaos!",
      "[Improved] Format the branch name in \"Create Branch\" like we format branch names elsewhere - #2977. Thanks @j-f1!",
      "[Fixed] Avatars not updating after signing in - #2911",
      "[Fixed] Lots of bugs if there was a file named \"HEAD\" in the repository - #3009 #2721 #2938",
      "[Fixed] Handle duplicate config values when saving user.name and user.email - #2945",
      "[Fixed] The \"Create without pushing\" button when creating a new pull request wouldn't actually do anything - #2917"
    ],
    "1.0.4-beta1": [
      "[New] Report Git LFS progress when cloning, pushing, pulling, or reverting - #2226",
      "[Improved] Increased diff contrast and and line gutter selection - #2586 #2181",
      "[Improved] Clarify why publishing a branch is disabled in various scenarios - #2773",
      "[Improved] Improved error message when installing the command Line tool fails - #2979. Thanks @agisilaos!",
      "[Improved] Format the branch name in \"Create Branch\" like we format branch names elsewhere - #2977. Thanks @j-f1!",
      "[Fixed] Avatars not updating after signing in - #2911",
      "[Fixed] Lots of bugs if there was a file named \"HEAD\" in the repository - #3009 #2721 #2938",
      "[Fixed] Handle duplicate config values when saving user.name and user.email - #2945",
      "[Fixed] The \"Create without pushing\" button when creating a new pull request wouldn't actually do anything - #2917 #2917"
    ],
    "1.0.4-beta0": [
      "[Improved] Increase the contrast of the modified file status octicons - #2914",
      "[Fixed] Showing changed files in Finder/Explorer would open the file - #2909",
      "[Fixed] macOS: Fix app icon on High Sierra - #2915",
      "[Fixed] Cloning an empty repository would fail - #2897 #2906",
      "[Fixed] Catch logging exceptions - #2910"
    ],
    "1.0.3": [
      "[Improved] Increase the contrast of the modified file status octicons - #2914",
      "[Fixed] Showing changed files in Finder/Explorer would open the file - #2909",
      "[Fixed] macOS: Fix app icon on High Sierra - #2915",
      "[Fixed] Cloning an empty repository would fail - #2897 #2906",
      "[Fixed] Catch logging exceptions - #2910"
    ],
    "1.0.2": [
      "[Improved] Better message for GitHub Enterprise users when there is a network error - #2574. Thanks @agisilaos!",
      "[Improved] Clone error message now suggests networking might be involved - #2872. Thanks @agisilaos!",
      "[Improved] Include push/pull progress information in the push/pull button tooltip - #2879",
      "[Improved] Allow publishing a brand new, empty repository - #2773",
      "[Improved] Make file paths in lists selectable - #2801. Thanks @artivilla!",
      "[Fixed] Disable LFS hook creation when cloning - #2809",
      "[Fixed] Use the new URL for the \"Show User Guides\" menu item - #2792. Thanks @db6edr!",
      "[Fixed] Make the SHA selectable when viewing commit details - #1154",
      "[Fixed] Windows: Make `github` CLI work in Git Bash - #2712",
      "[Fixed] Use the initial path provided when creating a new repository - #2883",
      "[Fixed] Windows: Avoid long path limits when discarding changes - #2833",
      "[Fixed] Files would get deleted when undoing the first commit - #2764",
      "[Fixed] Find the repository root before adding it - #2832",
      "[Fixed] Display warning about an existing folder before cloning - #2777 #2830",
      "[Fixed] Show contents of directory when showing a repository from Show in Explorer/Finder instead of showing the parent - #2798"
    ],
    "1.0.2-beta1": [
      "[Improved] Clone error message now suggests networking might be involved - #2872. Thanks @agisilaos!",
      "[Improved] Include push/pull progress information in the push/pull button tooltip - #2879",
      "[Improved] Allow publishing a brand new, empty repository - #2773",
      "[Improved] Make file paths in lists selectable - #2801. Thanks @artivilla!",
      "[Fixed] Use the initial path provided when creating a new repository - #2883",
      "[Fixed] Windows: Avoid long path limits when discarding changes - #2833",
      "[Fixed] Files would get deleted when undoing the first commit - #2764",
      "[Fixed] Find the repository root before adding it - #2832",
      "[Fixed] Display warning about an existing folder before cloning - #2777 #2830",
      "[Fixed] Show contents of directory when showing a repository from Show in Explorer/Finder instead of showing the parent - #2798"
    ],
    "1.0.2-beta0": [
      "[Improved] Message for GitHub Enterprise users when there is a network error - #2574. Thanks @agisilaos!",
      "[Fixed] Disable LFS hook creation when cloning - #2809",
      "[Fixed] Use the new URL for the \"Show User Guides\" menu item - #2792. Thanks @db6edr!",
      "[Fixed] Make the SHA selectable when viewing commit details - #1154",
      "[Fixed] Windows: Make `github` CLI work in Git Bash - #2712"
    ],
    "1.0.1": [
      "[Improved] Message for GitHub Enterprise users when there is a network error - #2574. Thanks @agisilaos!",
      "[Fixed] Disable LFS hook creation when cloning - #2809",
      "[Fixed] Use the new URL for the \"Show User Guides\" menu item - #2792. Thanks @db6edr!",
      "[Fixed] Make the SHA selectable when viewing commit details - #1154",
      "[Fixed] Windows: Make `github` CLI work in Git Bash - #2712"
    ],
    "1.0.1-beta0": [
      "[Fixed] Use the loading/disabled state while publishing - #1995",
      "[Fixed] Lock down menu item states for unborn repositories - #2744 #2573",
      "[Fixed] Windows: Detecting the available shells and editors when using a language other than English - #2735"
    ],
    "1.0.0": [
      "[Fixed] Use the loading/disabled state while publishing - #1995",
      "[Fixed] Lock down menu item states for unborn repositories - #2744 #2573",
      "[Fixed] Windows: Detecting the available shells and editors when using a language other than English - #2735"
    ],
    "1.0.0-beta3": [
      "[New] Allow users to create repositories with descriptions - #2719. Thanks @davidcelis!",
      "[New] Use `lfs clone` for faster cloning of LFS repositories - #2679",
      "[Improved] Prompt to override existing LFS filters - #2693",
      "[Fixed] Don't install LFS hooks when checking if a repo uses LFS - #2732",
      "[Fixed] Ensure nothing is staged as part of undoing the first commit - #2656",
      "[Fixed] \"Clone with Desktop\" wouldn't include the repository name in the path - #2704"
    ],
    "0.9.1": [
      "[New] Allow users to create repositories with descriptions - #2719. Thanks @davidcelis!",
      "[New] Use `lfs clone` for faster cloning of LFS repositories - #2679",
      "[Improved] Prompt to override existing LFS filters - #2693",
      "[Fixed] Don't install LFS hooks when checking if a repo uses LFS - #2732",
      "[Fixed] Ensure nothing is staged as part of undoing the first commit - #2656",
      "[Fixed] \"Clone with Desktop\" wouldn't include the repository name in the path - #2704"
    ],
    "1.0.0-beta2": [
      "[New] Allow users to create repositories with descriptions - #2719. Thanks @davidcelis!",
      "[New] Use `lfs clone` for faster cloning of LFS repositories - #2679",
      "[Improved] Prompt to override existing LFS filters - #2693",
      "[Fixed] Don't install LFS hooks when checking if a repo uses LFS - #2732",
      "[Fixed] Ensure nothing is staged as part of undoing the first commit - #2656",
      "[Fixed] \"Clone with Desktop\" wouldn't include the repository name in the path - #2704"
    ],
    "0.9.0": [
      "[New] Allow users to create repositories with descriptions - #2719. Thanks @davidcelis!",
      "[New] Use `lfs clone` for faster cloning of LFS repositories - #2679",
      "[Improved] Prompt to override existing LFS filters - #2693",
      "[Fixed] Don't install LFS hooks when checking if a repo uses LFS - #2732",
      "[Fixed] Ensure nothing is staged as part of undoing the first commit - #2656",
      "[Fixed] \"Clone with Desktop\" wouldn't include the repository name in the path - #2704"
    ],
    "0.8.2": [
      "[New] Ask to install LFS filters when an LFS repository is added - #2227",
      "[New] Clone GitHub repositories tab - #57",
      "[New] Option to opt-out of confirming discarding changes - #2681",
      "[Fixed] Long commit summary truncation - #1742",
      "[Fixed] Ensure the repository list is always enabled - #2648",
      "[Fixed] Windows: Detecting the available shells and editors when using a non-ASCII user encoding - #2624",
      "[Fixed] Clicking the \"Cancel\" button on the Publish Branch dialog - #2646",
      "[Fixed] Windows: Don't rely on PATH for knowing where to find chcp - #2678",
      "[Fixed] Relocating a repository now actually does that - #2685",
      "[Fixed] Clicking autocompletes inserts them - #2674",
      "[Fixed] Use shift for shortcut chord instead of alt - #2607",
      "[Fixed] macOS: \"Open in Terminal\" works with repositories with spaces in their path - #2682"
    ],
    "1.0.0-beta1": [
      "[New] Option to to opt-out of confirming discarding changes - #2681",
      "[Fixed] Windows: Don't rely on PATH for knowing where to find chcp - #2678",
      "[Fixed] Relocating a repository now actually does that - #2685",
      "[Fixed] Clicking autocompletes inserts them - #2674",
      "[Fixed] Use shift for shortcut chord instead of alt - #2607",
      "[Fixed] macOS: \"Open in Terminal\" works with repositories with spaces in their path - #2682"
    ],
    "1.0.0-beta0": [
      "[New] Ask to install LFS filters when an LFS repository is added - #2227",
      "[New] Clone GitHub repositories tab - #57",
      "[Fixed] Long commit summary truncation - #1742",
      "[Fixed] Ensure the repository list is always enabled - #2648",
      "[Fixed] Windows: Detecting the available shells and editors when using a non-ASCII user encoding - #2624",
      "[Fixed] Clicking the \"Cancel\" button on the Publish Branch dialog - #2646"
    ],
    "0.8.1": [
      "[New] 'Open in Shell' now supports multiple shells - #2473",
      "[New] Windows: Enable adding self-signed certificates - #2581",
      "[Improved] Enhanced image diffs - #2383",
      "[Improved] Line diffs - #2461",
      "[Improved] Octicons updated - #2495",
      "[Improved] Adds ability to close repository list using shortcut - #2532",
      "[Improved] Switch default buttons in the Publish Branch dialog - #2515",
      "[Improved] Bring back \"Contact Support\" - #1472",
      "[Improved] Persist repository filter text after closing repository list - #2571",
      "[Improved] Redesigned example commit in the Welcome flow - #2141",
      "[Improved] Tidy up initial \"external editor\" experience - #2551",
      "[Fixed] 'Include All' checkbox not in sync with partial selection - #2493",
      "[Fixed] Copied text from diff removed valid characters - #2499",
      "[Fixed] Click-focus on Windows would dismiss dialog - #2488",
      "[Fixed] Branch list not rendered in app - #2531",
      "[Fixed] Git operations checking certificate store - #2520",
      "[Fixed] Properly identify repositories whose remotes have a trailing slash - #2584",
      "[Fixed] Windows: Fix launching the `github` command line tool - #2563",
      "[Fixed] Use the primary email address if it's public - #2244",
      "[Fixed] Local branch not checked out after clone - #2561",
      "[Fixed] Only the most recent 30 issues would autocomplete for GitHub Enterprise repositories - #2541",
      "[Fixed] Missing \"View on GitHub\" menu item for non-Gitub repositories - #2615",
      "[Fixed] New tab opened when pressing \"]\" for certain keyboard layouts - #2607",
      "[Fixed] Windows: Crash when exiting full screen - #1502",
      "[Fixed] Windows: Detecting the available shells and editors when using a non-ASCII user encoding - #2624",
      "[Fixed] Ensure the repository list is always accessible - #2648"
    ],
    "0.8.1-beta4": [
      "[Improved] Persist repository filter text after closing repository list - #2571",
      "[Improved] Redesigned example commit in the Welcome flow - #2141",
      "[Improved] Tidy up initial \"external editor\" experience - #2551",
      "[Fixed] Missing \"View on GitHub\" menu item for non-Gitub repositories - #2615",
      "[Fixed] New tab opened when pressing \"]\" for certain keyboard layouts - #2607",
      "[Fixed] Windows: Crash when exiting full screen - #1502"
    ],
    "0.8.1-beta3": [
      "[New] Windows: Enable adding self-signed certificates - #2581",
      "[Improved] Adds ability to close repository list using shortcut - #2532",
      "[Improved] Switch default buttons in the Publish Branch dialog - #2515",
      "[Improved] Bring back \"Contact Support\" - #1472",
      "[Fixed] Properly identify repositories whose remotes have a trailing slash - #2584",
      "[Fixed] Windows: Fix launching the `github` command line tool - #2563",
      "[Fixed] Use the primary email address if it's public - #2244",
      "[Fixed] Local branch not checked out after clone - #2561",
      "[Fixed] Only the most recent 30 issues would autocomplete for GitHub Enterprise repositories - #2541"
    ],
    "0.8.1-beta2": [
      "[Fixed] Branch list not rendered in app - #2531",
      "[Fixed] Git operations checking certificate store - #2520"
    ],
    "0.8.1-beta1": [
      "[New] 'Open in Shell' now supports multiple shells - #2473",
      "[Improved] Enhanced image diffs - #2383",
      "[Improved] Line diffs - #2461",
      "[Improved] Octicons updated - #2495",
      "[Fixed] 'Include All' checkbox not in sync with partial selection - #2493",
      "[Fixed] Copied text from diff removed valid characters - #2499",
      "[Fixed] Click-focus on Windows would dismiss dialog - #2488"
    ],
    "0.8.1-beta0": [],
    "0.8.0": [
      "[New] Added commit context menu - #2434",
      "[New] Added 'Open in External Editor' - #2009",
      "[New] Can choose whether a branch should be deleted on the remote as well as locally - #2136",
      "[New] Support authenticating with non-GitHub servers - #852",
      "[New] Added the ability to revert a commit - #752",
      "[New] Added a keyboard shortcut for opening the repository in the shell - #2138",
      "[Improved] Copied diff text no longer includes the line changetype markers - #1499",
      "[Improved] Fetch if a push fails because they need to pull first - #2431",
      "[Improved] Discard changes performance - #1889",
      "[Fixed] Show 'Add Repository' dialog when repository is dragged onto the app - #2442",
      "[Fixed] Dialog component did not remove event handler - #2469",
      "[Fixed] Open in External Editor context menu - #2475",
      "[Fixed] Update to Git 2.14.1 to fix security vulnerability - #2432",
      "[Fixed] Recent branches disappearing after renaming a branch - #2426",
      "[Fixed] Changing the default branch on GitHub.com is now reflected in the app - #1489",
      "[Fixed] Swap around some callouts for no repositories - #2447",
      "[Fixed] Darker unfocused selection color - #1669",
      "[Fixed] Increase the max sidebar width - #1588",
      "[Fixed] Don't say \"Publish this branch to GitHub\" for non-GitHub repositories - #1498",
      "[Fixed] macOS: Protocol schemes not getting registered - #2429",
      "[Fixed] Patches which contain the \"no newline\" marker would fail to apply - #2123",
      "[Fixed] Close the autocompletion popover when it loses focus - #2358",
      "[Fixed] Clear the selected org when switching Publish Repository tabs - #2386",
      "[Fixed] 'Create Without Pushing' button throwing an exception while opening a pull request - #2368",
      "[Fixed] Windows: Don't removing the running app out from under itself when there are updates pending - #2373",
      "[Fixed] Windows: Respect `core.autocrlf` and `core.safeclrf` when modifying the .gitignore - #1535",
      "[Fixed] Windows: Fix opening the app from the command line - #2396"
    ],
    "0.7.3-beta5": [],
    "0.7.3-beta4": [],
    "0.7.3-beta3": [],
    "0.7.3-beta2": [],
    "0.7.3-beta1": [],
    "0.7.3-beta0": [],
    "0.7.2": ["[Fixed] Issues with auto-updating to 0.7.1."],
    "0.7.2-beta0": [],
    "0.7.1": [
      "[Improved] Redesigned error and warning dialogs to be clearer - #2277",
      "[Improved] Create Pull Request dialog shows more feedback while it's working - #2265",
      "[Improved] Version text is now copiable - #1935",
      "[Fixed] Preserve existing GitHub API information when API requests fail - #2282",
      "[Fixed] Pass through error messages as received from the API - #2279",
      "[Fixed] The Pull and Create Pull Request menu items had the same shortcut - #2274",
      "[Fixed] Launching the `github` command line tool from a Fish shell - #2299",
      "[Fixed] Help menu items now work - #2314",
      "[Fixed] Windows: `github` command line tool not installing after updating - #2312",
      "[Fixed] Caret position jumping around while changing the path for adding a local repository - #2222",
      "[Fixed] Error dialogs being closed too easily - #2211",
      "[Fixed] Windows: Non-ASCII credentials were mangled - #189"
    ],
    "0.7.1-beta5": [
      "[Improved] Redesigned error and warning dialogs to be clearer - #2277",
      "[Improved] Create Pull Request dialog shows more feedback while it's working - #2265",
      "[Fixed] Preserve existing GitHub API information when API requests fail - #2282",
      "[Fixed] Pass through error messages as received from the API - #2279",
      "[Fixed] The Pull and Create Pull Request menu items had the same shortcut - #2274",
      "[Fixed] Launching the `github` command line tool from a Fish shell - #2299",
      "[Fixed] Help menu items now work - #2314",
      "[Fixed] Windows: `github` command line tool not installing after updating - #2312",
      "[Fixed] Caret position jumping around while changing the path for adding a local repository - #2222",
      "[Fixed] Error dialogs being closed too easily - #2211",
      "[Fixed] Windows: Non-ASCII credentials were mangled - #189"
    ],
    "0.7.1-beta4": [],
    "0.7.1-beta3": [],
    "0.7.1-beta2": [],
    "0.7.1-beta1": [],
    "0.7.1-beta0": [
      "[Improved] Redesigned error and warning dialogs to be clearer - #2277",
      "[Fixed] Preserve existing GitHub API information when API requests fail - #2282",
      "[Fixed] Pass through error messages as received from the API - #2279",
      "[Fixed] The Pull and Create Pull Request menu items had the same shortcut - #2274",
      "[Fixed] Launching the `github` command line tool from a Fish shell - #2299"
    ],
    "0.7.0": [
      "[New] Added the Branch > Create Pull Request menu item - #2135",
      "[New] Added the `github` command line tool - #696",
      "[Improved] Better error message when publishing a repository fails - #2089",
      "[Improved] Windows: Don't recreate the desktop shortcut if it's been deleted - #1759",
      "[Fixed] Cloning a repository's wiki - #1624",
      "[Fixed] Don't call GitHub Enterprise GitHub.com - #2094",
      "[Fixed] Don't push after publishing a new repository if the branch is unborn - #2086",
      "[Fixed] Don't close dialogs when clicking the title bar - #2056",
      "[Fixed] Windows: Clicking 'Show in Explorer' doesn't bring Explorer to the front - #2127",
      "[Fixed] Windows: Opening links doesn't bring the browser to the front - #1945",
      "[Fixed] macOS: Closing the window wouldn't exit fullscreen -  #1901",
      "[Fixed] Scale blankslate images so they look nicer on high resolution displays - #1946",
      "[Fixed] Windows: Installer not completing or getting stuck in a loop - #1875 #1863",
      "[Fixed] Move the 'Forgot Password' link to fix the tab order of the sign in view - #2200"
    ],
    "0.6.3-beta7": [],
    "0.6.3-beta6": [],
    "0.6.3-beta5": [],
    "0.6.3-beta4": [],
    "0.6.3-beta3": [],
    "0.6.3-beta2": [],
    "0.6.3-beta1": [],
    "0.6.3-beta0": [],
    "0.6.2": [
      "[New] Link to User Guides from the Help menu - #1963",
      "[New] Added the 'Open in External Editor' contextual menu item to changed files - #2023",
      "[New] Added the 'Show' and 'Open Command Prompt' contextual menu items to repositories - #1554",
      "[New] Windows: Support self-signed or untrusted certificates - #671",
      "[New] Copy the SHA to the clipboard when clicked - #1501",
      "[Improved] Provide the option of initializing a new repository when adding a directory that isn't already one - #969",
      "[Improved] Link to the working directory when there are no changes - #1871",
      "[Improved] Hitting Enter when selecting a base branch creates the new branch - #1780",
      "[Improved] Prefix repository names with their owner if they are ambiguous - #1848",
      "[Fixed] Sort and filter licenses like GitHub.com - #1987",
      "[Fixed] Long branch names not getting truncated in the Rename Branch dialog - #1891",
      "[Fixed] Prune old log files - #1540",
      "[Fixed] Ensure the local path is valid before trying to create a new repository - #1487",
      "[Fixed] Support cloning repository wikis - #1624",
      "[Fixed] Disable the Select All checkbox when there are no changes - #1389",
      "[Fixed] Changed docx files wouldn't show anything in the diff panel - #1990",
      "[Fixed] Disable the Merge button when there are no commits to merge - #1359",
      "[Fixed] Username/password authentication not working for GitHub Enterprise - #2064",
      "[Fixed] Better error messages when an API call fails - #2017",
      "[Fixed] Create the 'logs' directory if it doesn't exist - #1550",
      "[Fixed] Enable the 'Remove' menu item for missing repositories - #1776"
    ],
    "0.6.1": [
      "[Fixed] Properly log stats opt in/out - #1949",
      "[Fixed] Source maps for exceptions in the main process - #1957",
      "[Fixed] Styling of the exception dialog - #1956",
      "[Fixed] Handle ambiguous references - #1947",
      "[Fixed] Handle non-ASCII text in diffs - #1970",
      "[Fixed] Uncaught exception when hitting the arrow keys after showing autocompletions - #1971",
      "[Fixed] Clear the organizations list when publishing a new repository and switching between tabs - #1969",
      "[Fixed] Push properly when a tracking branch has a different name from the local branch - #1967",
      "[Improved] Warn when line endings will change - #1906"
    ],
    "0.6.0": [
      "[Fixed] Issue autocompletion not working for older issues - #1814",
      "[Fixed] GitHub repository association not working for repositories with some remote URL formats - #1826 #1679",
      "[Fixed] Don't try to delete a remote branch that no longer exists - #1829",
      "[Fixed] Tokens created by development builds would be used in production builds but wouldn't work - #1727",
      "[Fixed] Submodules can now be added - #708",
      "[Fixed] Properly handle the case where a file is added to the index but removed from the working tree - #1310",
      "[Fixed] Use a local image for the default avatar - #1621",
      "[Fixed] Make the file path in diffs selectable - #1768",
      "[Improved] More logging! - #1823",
      "[Improved] Better error message when trying to add something that's not a repository - #1747",
      "[Improved] Copy the shell environment into the app's environment - #1796",
      "[Improved] Updated to Git 2.13.0 - #1897",
      "[Improved] Add 'Reveal' to the contextual menu for changed files - #1566",
      "[Improved] Better handling of large diffs - #1818 #1524",
      "[Improved] App launch time - #1900"
    ],
    "0.5.9": [
      "[New] Added Zoom In and Zoom Out - #1217",
      "[Fixed] Various errors when on an unborn branch - #1450",
      "[Fixed] Disable push/pull menu items when there is no remote - #1448",
      "[Fixed] Better error message when the GitHub Enterprise version is too old - #1628",
      "[Fixed] Error parsing non-JSON responses - #1505 #1522",
      "[Fixed] Updated the 'Install Git' help documentation link - #1797",
      "[Fixed] Disable menu items while in the Welcome flow - #1529",
      "[Fixed] Windows: Fall back to HOME if Document cannot be found - #1825",
      "[Improved] Close the window when an exception occurs - #1562",
      "[Improved] Always use merge when pulling - #1627",
      "[Improved] Move the 'New Branch' menu item into the Branch menu - #1757",
      "[Improved] Remove Repository's default button is now Cancel - #1751",
      "[Improved] Only fetch the default remote - #1435",
      "[Improved] Faster commits with many files - #1405",
      "[Improved] Measure startup time more reliably - #1798",
      "[Improved] Prefer the GitHub repository name instead of the name on disk - #664"
    ],
    "0.5.8": [
      "[Fixed] Switching tabs in Preferences/Settings or Repository Settings would close the dialog - #1724",
      "[Improved] Standardized colors which improves contrast and readability - #1713"
    ],
    "0.5.7": [
      "[Fixed] Windows: Handle protocol events which launch the app - #1582",
      "[Fixed] Opting out of stats reporting in the Welcome flow - #1698",
      "[Fixed] Commit description text being too light - #1695",
      "[Fixed] Exception on startup if the app was activated too quickly - #1564",
      "[Improved] Default directory for cloning now - #1663",
      "[Improved] Accessibility support - #1289",
      "[Improved] Lovely blank slate illustrations - #1708"
    ],
    "0.5.6": [
      "[Fixed] macOS: The buttons in the Untrusted Server dialog not doing anything - #1622",
      "[Fixed] Better warning in Rename Branch when the branch will be created with a different name than was entered - #1480",
      "[Fixed] Provide a tooltip for commit summaries in the History list - #1483",
      "[Fixed] Prevent the Update Available banner from getting squished - #1632",
      "[Fixed] Title bar not responding to double-clicks - #1590 #1655",
      "[Improved] Discard All Changes is now accessible by right-clicking the file column header - #1635"
    ],
    "0.5.5": [
      "[Fixed] Save the default path after creating a new repository - #1486",
      "[Fixed] Only let the user launch the browser once for the OAuth flow - #1427",
      "[Fixed] Don't linkify invalid URLs - #1456",
      "[Fixed] Excessive padding in the Merge Branch dialog - #1577",
      "[Fixed] Octicon pixel alignment issues - #1584",
      "[Fixed] Windows: Invoking some menu items would break the window's snapped state - #1603",
      "[Fixed] macOS: Errors authenticating while pushing - #1514",
      "[Fixed] Don't linkify links in the History list or in Undo - #1548 #1608 #1474",
      "[Fixed] Diffs not working when certain git config values were set - #1559"
    ],
    "0.5.4": [
      "[Fixed] The release notes URL pointed to the wrong page - #1503",
      "[Fixed] Only create the `logs` directory if it doesn't already exist - #1510",
      "[Fixed] Uncaught exception creating a new repository if you aren't a member of any orgs - #1507",
      "[Fixed] Only report the first uncaught exception - #1517",
      "[Fixed] Include the name of the default branch in the New Branch dialog - #1449",
      "[Fixed] Uncaught exception if a network error occurred while loading user email addresses - #1522 #1508",
      "[Fixed] Uncaught exception while performing a contextual menu action - #1532",
      "[Improved] Move all error logging to the main process - #1473",
      "[Improved] Stats reporting reliability - #1561"
    ],
    "0.5.3": [
      "[Fixed] Display of large image diffs - #1494",
      "[Fixed] Discard Changes spacing - #1495"
    ],
    "0.5.2": [
      "[Fixed] Display errors that happen while publishing a repository - #1396",
      "[Fixed] Menu items not updating - #1462",
      "[Fixed] Always select the first changed file - #1306",
      "[Fixed] macOS: Use Title Case consistently - #1477 #1481",
      "[Fixed] Create Branch padding - #1479",
      "[Fixed] Bottom padding in commit descriptions - #1345",
      "[Improved] Dialog polish - #1451",
      "[Improved] Store logs in a logs directory - #1370",
      "[Improved] New Welcome illustrations - #1471",
      "[Improved] Request confirmation before removing a repository - #1233",
      "[Improved] Windows icon polish - #1457"
    ],
    "0.5.1": [
      "[New] Windows: A nice little gif while installing the app - #1440",
      "[Fixed] Disable pinch zoom - #1431",
      "[Fixed] Don't show carriage return indicators in diffs - #1444",
      "[Fixed] History wouldn't update after switching branches - #1446",
      "[Improved] Include more information in exception reports - #1429",
      "[Improved] Updated Terms and Conditions - #1438",
      "[Improved] Sub-pixel anti-aliasing in some lists - #1452",
      "[Improved] Windows: A new application identifier, less likely to collide with other apps - #1441"
    ],
    "0.5.0": [
      "[Added] Menu item for showing the app logs - #1349",
      "[Fixed] Don't let the two-factor authentication dialog be submitted while it's empty - #1386",
      "[Fixed] Undo Commit showing the wrong commit - #1373",
      "[Fixed] Windows: Update the icon used for the installer - #1410",
      "[Fixed] Undoing the first commit - #1401",
      "[Fixed] A second window would be opened during the OAuth dance - #1382",
      "[Fixed] Don't include the comment from the default merge commit message - #1367",
      "[Fixed] Show progress while committing - #923",
      "[Fixed] Windows: Merge Branch sizing would be wrong on high DPI monitors - #1210",
      "[Fixed] Windows: Resize the app from the top left corner - #1424",
      "[Fixed] Changing the destination path for cloning a repository now appends the repository's name - #1408",
      "[Fixed] The blank slate view could be visible briefly when the app launched - #1398",
      "[Improved] Performance updating menu items - #1321",
      "[Improved] Windows: Dim the title bar when the app loses focus - #1189"
    ],
    "0.0.39": ["[Fixed] An uncaught exception when adding a user - #1394"],
    "0.0.38": [
      "[New] Shiny new icon! - #1221",
      "[New] More helpful blank slate view - #871",
      "[Fixed] Don't allow Undo while pushing/pulling/fetching - #1047",
      "[Fixed] Updating the default branch on GitHub wouldn't be reflected in the app - #1028 #1314",
      "[Fixed] Long repository names would overflow their container - #1331",
      "[Fixed] Removed development menu items in production builds - #1031 #1251 #1323 #1340",
      "[Fixed] Create Branch no longer changes as it's animating closed - #1304",
      "[Fixed] Windows: Cut / Copy / Paste menu items not working - #1379",
      "[Improved] Show a better error message when the user tries to authenticate with a personal access token - #1313",
      "[Improved] Link to the repository New Issue page from the Help menu - #1349",
      "[Improved] Clone in Desktop opens the Clone dialog - #918"
    ],
    "0.0.37": [
      "[Fixed] Better display of the 'no newline at end of file' indicator - #1253",
      "[Fixed] macOS: Destructive dialogs now use the expected button order - #1315",
      "[Fixed] Display of submodule paths - #785",
      "[Fixed] Incomplete stats submission - #1337",
      "[Improved] Redesigned welcome flow - #1254",
      "[Improved] App launch time - #1225",
      "[Improved] Handle uncaught exceptions - #1106"
    ],
    "0.0.36": [
      "[Fixed] Bugs around associating an email address with a GitHub user - #975",
      "[Fixed] Use the correct reference name for an unborn branch - #1283",
      "[Fixed] Better diffs for renamed files - #980",
      "[Fixed] Typo in Create Branch - #1303",
      "[Fixed] Don't allow whitespace-only branch names - #1288",
      "[Improved] Focus ring polish - #1287",
      "[Improved] Less intrusive update notifications - #1136",
      "[Improved] Faster launch time on Windows - #1309",
      "[Improved] Faster git information refreshing - #1305",
      "[Improved] More consistent use of sentence case on Windows - #1316",
      "[Improved] Autocomplete polish - #1241"
    ],
    "0.0.35": [
      "[New] Show push/pull/fetch progress - #1238",
      "[Fixed] macOS: Add the Zoom menu item - #1260",
      "[Fixed] macOS: Don't show the titlebar while full screened - #1247",
      "[Fixed] Windows: Updates would make the app unresponsive - #1269",
      "[Fixed] Windows: Keyboard navigation in menus - #1293",
      "[Fixed] Windows: Repositories list item not working - #1293",
      "[Fixed] Auto updater errors not being propagated properly - #1266",
      "[Fixed] Only show the current branch tooltip on the branches button - #1275",
      "[Fixed] Double path truncation - #1270",
      "[Fixed] Sometimes toggling a file's checkbox would get undone - #1248",
      "[Fixed] Uncaught exception when internet connectivity was lost - #1048",
      "[Fixed] Cloned repositories wouldn't be associated with their GitHub repository - #1285",
      "[Improved] Better performance on large repositories - #1281",
      "[Improved] Commit summary is now expandable when the summary is long - #519",
      "[Improved] The SHA in historical commits is now selectable - #1154",
      "[Improved] The Create Branch dialog was polished and refined - #1137"
    ],
    "0.0.34": [
      "[New] macOS: Users can choose whether to accept untrusted certificates - #671",
      "[New] Windows: Users are prompted to install git when opening a shell if it is not installed - #813",
      "[New] Checkout progress is shown if branch switching takes a while - #1208",
      "[New] Commit summary and description are automatically populated for merge conflicts - #1228",
      "[Fixed] Cloning repositories while not signed in - #1163",
      "[Fixed] Merge commits are now created as merge commits - #1216",
      "[Fixed] Display of diffs with /r newline - #1234",
      "[Fixed] Windows: Maximized windows are no longer positioned slightly off screen - #1202",
      "[Fixed] JSON parse errors - #1243",
      "[Fixed] GitHub Enterprise repositories were not associated with the proper Enterprise repository - #1242",
      "[Fixed] Timestamps in the Branches list would wrap - #1255",
      "[Fixed] Merges created from pulling wouldn't use the right git author - #1262",
      "[Improved] Check for update errors are suppressed if they happen in the background - #1104, #1195",
      "[Improved] The shortcut to show the repositories list is now command or control-T - #1220",
      "[Improved] Command or control-W now closes open dialogs - #949",
      "[Improved] Less memory usage while parsing large diffs - #1235"
    ],
    "0.0.33": ["[Fixed] Update Now wouldn't update now - #1209"],
    "0.0.32": [
      "[New] You can now disable stats reporting from Preferences > Advanced - #1120",
      "[New] Acknowledgements are now available from About - #810",
      "[New] Open pull requests from dot com in the app - #808",
      "[Fixed] Don't show background fetch errors - #875",
      "[Fixed] No more surprise and delight - #620",
      "[Fixed] Can't discard renamed files - #1177",
      "[Fixed] Logging out of one account would log out of all accounts - #1192",
      "[Fixed] Renamed files truncation - #695",
      "[Fixed] Git on Windows now integrates with the system certificate store - #706",
      "[Fixed] Cloning with an account/repoository shortcut would always fail - #1150",
      "[Fixed] OS version reporting - #1130",
      "[Fixed] Publish a new repository would always fail - #1046",
      "[Fixed] Authentication would fail for the first repository after logging in - #1118",
      "[Fixed] Don't flood the user with errors if a repository disappears on disk - #1132",
      "[Improved] The Merge dialog uses the Branches list instead of a drop down menu - #749",
      "[Improved] Lots of design polish - #1188, #1183, #1170, #1184, #1181, #1179, #1142, #1125"
    ],
    "0.0.31": [
      "[New] Prompt user to login when authentication error occurs - #903",
      "[New] Windows application has a new app menu, replaces previous hamburger menu - #991",
      "[New] Refreshed colours to align with GitHub website scheme -  #1077",
      "[New] Custom about dialog on all platforms - #1102",
      "[Fixed] Improved error handling when probing for a GitHub Enterprise server - #1026",
      "[Fixed] User can cancel 2FA flow - #1057",
      "[Fixed] Tidy up current set of menu items - #1063",
      "[Fixed] Manually focus the window when a URL action has been received - #1072",
      "[Fixed] Disable middle-click event to prevent new windows being launched - #1074",
      "[Fixed] Pre-fill the account name in the Welcome wizard, not login - #1078",
      "[Fixed] Diffs wouldn't work if an external diff program was configured - #1123",
      "[Improved] Lots of design polish work - #1113, #1099, #1094, #1077"
    ],
    "0.0.30": [
      "[Fixed] Crash when invoking menu item due to incorrect method signature - #1041"
    ],
    "0.0.29": [
      "[New] Commit summary and description fields now display issues and mentions as links for GitHub repositories - #941",
      "[New] Show placeholder when the repository cannot be found on disk - #946",
      "[New] New Repository actions moved out of popover and into new menu - #1018",
      "[Fixed] Display a helpful error message when an unverified user signs into GitHub Desktop - #1010",
      "[Fixed] Fix kerning issue when access keys displayed - #1033",
      "[Fixed] Protected branches show a descriptive error when the push is rejected - #1036",
      "[Fixed] 'Open in shell' on Windows opens to repository location - #1037"
    ],
    "0.0.28": ["[Fixed] Bumping release notes to test deployments again"],
    "0.0.27": [
      "[Fixed] 2FA dialog when authenticating has information for SMS authentication - #1009",
      "[Fixed] Autocomplete for users handles accounts containing `-` - #1008"
    ],
    "0.0.26": [
      "[Fixed] Address deployment issue by properly documenting release notes"
    ],
    "0.0.25": [
      "[Added] Autocomplete displays user matches - #942",
      "[Fixed] Handle Enter key in repository and branch list when no matches exist - #995",
      "[Fixed] 'Add Repository' button displays in dropdown when repository list empty - #984",
      "[Fixed] Correct icon displayed for non-GitHub repository - #964 #955",
      "[Fixed] Enter key when inside dialog submits form - #956",
      "[Fixed] Updated URL handler entry on macOS - #945",
      "[Fixed] Commit button is disabled while commit in progress - #940",
      "[Fixed] Handle index state change when gitginore change is discarded - #935",
      "[Fixed] 'Create New Branch' view squashes branch list when expanded - #927",
      "[Fixed] Application creates repository path if it doesn't exist on disk - #925",
      "[Improved] Preferences sign-in flow updated to standalone dialogs - #961"
    ],
    "0.0.24": ["Changed a thing", "Added another thing"]
  }
}<|MERGE_RESOLUTION|>--- conflicted
+++ resolved
@@ -1,8 +1,6 @@
 {
   "releases": {
-<<<<<<< HEAD
     "3.0.4-beta1": ["[Improved] Upgrade embedded Git to 2.35.4"],
-=======
     "3.0.3": [
       "[Added] Add Aptana Studio support - #14669. Thanks @tsvetilian-ty!",
       "[Fixed] Fix crash when user's locale is unsupported by the spellchecker - #14817. Thanks @tsvetilian-ty!",
@@ -12,7 +10,6 @@
       "[Improved] Allow copying paths when multiple files are selected - #14638. Thanks @tsvetilian-ty!",
       "[Improved] Add support for SSH password prompts when accessing repositories - #14676"
     ],
->>>>>>> 6b56d212
     "3.0.3-beta1": [
       "[Added] Add Aptana Studio support - #14669. Thanks @tsvetilian-ty!",
       "[Fixed] Fix crash when user's locale is unsupported by the spellchecker - #14817. Thanks @tsvetilian-ty!",
