--- conflicted
+++ resolved
@@ -256,18 +256,14 @@
 uniquely identify themselves, for example `com.github.GitHubClient` is the
 identifier for GitHub Desktop.
 
-<<<<<<< HEAD
-With this bundle identifier, the GitHub Desktop can obtain the install location
-of the app.
+To find the bundle identifier for an application, using `PhpStorm` as an example, 
+run `defaults read /Applications/PhpStorm.app/Contents/Info CFBundleIdentifier`.
+
+With this bundle identifier, GitHub Desktop can obtain the install location of
+the app.
 
 The `bundleIdentifiers` attribute lists all the bundle identifiers that can
 refer to the editor:
-=======
-To find the bundle identifier for an application, using `PhpStorm` as an example, 
-run `defaults read /Applications/PhpStorm.app/Contents/Info CFBundleIdentifier`.
-
-The `getBundleIdentifier()` method is the lookup method for this value:
->>>>>>> 2acc0dd1
 
 ```ts
 {
