--- conflicted
+++ resolved
@@ -15,11 +15,7 @@
 }
 
 export function getBundleID() {
-<<<<<<< HEAD
-  return bundleID
-=======
   return process.env.NODE_ENV === 'development'
-    ? `${appPackage.bundleID}Dev`
-    : appPackage.bundleID
->>>>>>> cf603e84
+    ? `${bundleID}Dev`
+    : bundleID
 }