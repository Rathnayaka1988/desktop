'use strict'

const path = require('path')
const Fs = require('fs')
const HtmlWebpackPlugin = require('html-webpack-plugin')
const CleanWebpackPlugin = require('clean-webpack-plugin')
const webpack = require('webpack')
const merge = require('webpack-merge')

const devClientId = '3a723b10ac5575cc5bb9'
const devClientSecret = '22c34d87789a365981ed921352a7b9a8c3f69d54'

const environment = process.env.NODE_ENV || 'development'

/**
 * Attempt to dereference the given ref without requiring a Git environment
 * to be present. Note that this method will not be able to dereference packed
 * refs but should suffice for simple refs like 'HEAD'.
 *
 * Will throw an error for unborn HEAD.
 *
 * @param {string} gitDir The path to the Git repository's .git directory
 * @param {string} ref    A qualified git ref such as 'HEAD' or 'refs/heads/master'
 */
function revParse(gitDir, ref) {
  const refPath = path.join(gitDir, ref)
  const refContents = Fs.readFileSync(refPath)
  const refRe = /^([a-f0-9]{40})|(?:ref: (refs\/.*))$/m
  const refMatch = refRe.exec(refContents)

  if (!refMatch) {
    throw new Error(
      `Could not de-reference HEAD to SHA, invalid ref in ${refPath}: ${refContents}`
    )
  }

  return refMatch[1] || revParse(gitDir, refMatch[2])
}

const replacements = {
  __OAUTH_CLIENT_ID__: JSON.stringify(
    process.env.DESKTOP_OAUTH_CLIENT_ID || devClientId
  ),
  __OAUTH_SECRET__: JSON.stringify(
    process.env.DESKTOP_OAUTH_CLIENT_SECRET || devClientSecret
  ),
  __DARWIN__: process.platform === 'darwin',
  __WIN32__: process.platform === 'win32',
  __DEV__: environment === 'development',
  __RELEASE_ENV__: JSON.stringify(environment),
  __SHA__: JSON.stringify(revParse(path.resolve(__dirname, '../.git'), 'HEAD')),
  'process.platform': JSON.stringify(process.platform),
  'process.env.NODE_ENV': JSON.stringify(environment),
  'process.env.TEST_ENV': JSON.stringify(process.env.TEST_ENV),
}

const outputDir = 'out'

const commonConfig = {
  externals: ['7zip'],
  output: {
    filename: '[name].js',
    path: path.resolve(__dirname, '..', outputDir),
    libraryTarget: 'commonjs2',
  },
  module: {
    rules: [
      {
        test: /\.tsx?$/,
        include: path.resolve(__dirname, 'src'),
        use: [
          {
            loader: 'awesome-typescript-loader',
            options: {
              useBabel: true,
              useCache: true,
            },
          },
        ],
        exclude: /node_modules/,
      },
      {
        test: /\.node$/,
        use: [
          { loader: 'node-native-loader', options: { name: '[name].[ext]' } },
        ],
      },
    ],
  },
  plugins: [
    new CleanWebpackPlugin([outputDir], { verbose: false }),
    // This saves us a bunch of bytes by pruning locales (which we don't use)
    // from moment.
    new webpack.IgnorePlugin(/^\.\/locale$/, /moment$/),
    new webpack.NoEmitOnErrorsPlugin(),
  ],
  resolve: {
    extensions: ['.js', '.ts', '.tsx'],
    modules: [path.resolve(__dirname, 'node_modules/')],
  },
  node: {
    __dirname: false,
    __filename: false,
  },
}

const mainConfig = merge({}, commonConfig, {
  entry: { main: path.resolve(__dirname, 'src/main-process/main') },
  target: 'electron-main',
  plugins: [
    new webpack.DefinePlugin(
      Object.assign({}, replacements, {
        __PROCESS_KIND__: JSON.stringify('main'),
      })
    ),
  ],
})

const rendererConfig = merge({}, commonConfig, {
  entry: { renderer: path.resolve(__dirname, 'src/ui/index') },
  target: 'electron-renderer',
  module: {
    rules: [
      {
        test: /\.(jpe?g|png|gif|ico)$/,
        use: ['file?name=[path][name].[ext]'],
      },
    ],
  },
  plugins: [
    new HtmlWebpackPlugin({
      template: path.join(__dirname, 'static', 'index.html'),
      chunks: ['renderer'],
    }),
    new webpack.DefinePlugin(
      Object.assign({}, replacements, {
        __PROCESS_KIND__: JSON.stringify('ui'),
      })
    ),
  ],
})

const sharedConfig = merge({}, commonConfig, {
  entry: { shared: path.resolve(__dirname, 'src/shared-process/index') },
  target: 'electron-renderer',
  plugins: [
    new HtmlWebpackPlugin({
      template: path.join(__dirname, 'static', 'error.html'),
      // without this we overwrite index.html
      filename: 'error.html',
      // we don't need any scripts to run on this page
      excludeChunks: ['main', 'renderer', 'shared', 'ask-pass'],
    }),
    new HtmlWebpackPlugin({
      filename: 'shared.html',
      chunks: ['shared'],
    }),
    new webpack.DefinePlugin(
      Object.assign({}, replacements, {
        __PROCESS_KIND__: JSON.stringify('shared'),
      })
    ),
  ],
})

const askPassConfig = merge({}, commonConfig, {
  entry: { 'ask-pass': path.resolve(__dirname, 'src/ask-pass/main') },
  target: 'node',
  plugins: [
<<<<<<< HEAD
    new webpack.DefinePlugin(Object.assign({ }, replacements, { '__PROCESS_KIND__': JSON.stringify('askpass') })),
  ]
=======
    new webpack.DefinePlugin(
      Object.assign({}, replacements, {
        __PROCESS_KIND__: JSON.stringify('askpass'),
      })
    ),
  ],
>>>>>>> 1c1e5d5a
})

const crashConfig = merge({}, commonConfig, {
  entry: { crash: path.resolve(__dirname, 'src/crash/index') },
  target: 'electron-renderer',
  plugins: [
    new HtmlWebpackPlugin({
      title: 'GitHub Desktop',
      filename: 'crash.html',
      chunks: ['crash'],
    }),
    new webpack.DefinePlugin(
      Object.assign({}, replacements, {
        __PROCESS_KIND__: JSON.stringify('crash'),
      })
    ),
  ],
})

const cliConfig = merge({}, commonConfig, {
  entry: { 'cli': path.resolve(__dirname, 'src/cli/main') },
  target: 'node',
  plugins: [
    new webpack.DefinePlugin(Object.assign({ }, replacements, { '__PROCESS_KIND__': JSON.stringify('cli') })),
  ]
})

module.exports = {
  main: mainConfig,
  shared: sharedConfig,
  renderer: rendererConfig,
  askPass: askPassConfig,
  crash: crashConfig,
  cli: cliConfig,
  replacements: replacements,
  externals: commonConfig.externals,
}<|MERGE_RESOLUTION|>--- conflicted
+++ resolved
@@ -167,17 +167,12 @@
   entry: { 'ask-pass': path.resolve(__dirname, 'src/ask-pass/main') },
   target: 'node',
   plugins: [
-<<<<<<< HEAD
-    new webpack.DefinePlugin(Object.assign({ }, replacements, { '__PROCESS_KIND__': JSON.stringify('askpass') })),
-  ]
-=======
     new webpack.DefinePlugin(
       Object.assign({}, replacements, {
         __PROCESS_KIND__: JSON.stringify('askpass'),
       })
     ),
   ],
->>>>>>> 1c1e5d5a
 })
 
 const crashConfig = merge({}, commonConfig, {
@@ -198,11 +193,15 @@
 })
 
 const cliConfig = merge({}, commonConfig, {
-  entry: { 'cli': path.resolve(__dirname, 'src/cli/main') },
+  entry: { cli: path.resolve(__dirname, 'src/cli/main') },
   target: 'node',
   plugins: [
-    new webpack.DefinePlugin(Object.assign({ }, replacements, { '__PROCESS_KIND__': JSON.stringify('cli') })),
-  ]
+    new webpack.DefinePlugin(
+      Object.assign({}, replacements, {
+        __PROCESS_KIND__: JSON.stringify('cli'),
+      })
+    ),
+  ],
 })
 
 module.exports = {
