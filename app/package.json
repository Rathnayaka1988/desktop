--- conflicted
+++ resolved
@@ -3,11 +3,7 @@
   "productName": "GitHub Desktop",
   "bundleID": "com.github.GitHubClient",
   "companyName": "GitHub, Inc.",
-<<<<<<< HEAD
-  "version": "1.1.2-test3",
-=======
   "version": "1.1.2-beta3",
->>>>>>> f20d5c3b
   "main": "./main.js",
   "repository": {
     "type": "git",
