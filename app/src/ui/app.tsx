import * as React from 'react'
import * as crypto from 'crypto'
import { TransitionGroup, CSSTransition } from 'react-transition-group'
import {
  IAppState,
  RepositorySectionTab,
  FoldoutType,
  SelectionType,
  HistoryTabMode,
} from '../lib/app-state'
import { Dispatcher } from './dispatcher'
import { AppStore, GitHubUserStore, IssuesStore } from '../lib/stores'
import { assertNever } from '../lib/fatal-error'
import { shell } from '../lib/app-shell'
import { updateStore, UpdateStatus } from './lib/update-store'
import { RetryAction } from '../models/retry-actions'
import { shouldRenderApplicationMenu } from './lib/features'
import { matchExistingRepository } from '../lib/repository-matching'
import { getDotComAPIEndpoint } from '../lib/api'
import { getVersion, getName } from './lib/app-proxy'
import { getOS } from '../lib/get-os'
import { validatedRepositoryPath } from '../lib/stores/helpers/validated-repository-path'
import { MenuEvent } from '../main-process/menu'
import {
  Repository,
  getGitHubHtmlUrl,
  getNonForkGitHubRepository,
  isRepositoryWithGitHubRepository,
} from '../models/repository'
import { Branch } from '../models/branch'
import { PreferencesTab } from '../models/preferences'
import { findItemByAccessKey, itemIsSelectable } from '../models/app-menu'
import { Account } from '../models/account'
import { TipState } from '../models/tip'
import { CloneRepositoryTab } from '../models/clone-repository-tab'
import { CloningRepository } from '../models/cloning-repository'

import { TitleBar, ZoomInfo, FullScreenInfo } from './window'

import { RepositoriesList } from './repositories-list'
import { RepositoryView } from './repository'
import { RenameBranch } from './rename-branch'
import { DeleteBranch, DeleteRemoteBranch } from './delete-branch'
import { CloningRepositoryView } from './cloning-repository'
import {
  Toolbar,
  ToolbarDropdown,
  DropdownState,
  PushPullButton,
  BranchDropdown,
  RevertProgress,
} from './toolbar'
import { iconForRepository, OcticonSymbolType } from './octicons'
import * as OcticonSymbol from './octicons/octicons.generated'
import {
  showCertificateTrustDialog,
  sendReady,
<<<<<<< HEAD
  showContextualMenu,
=======
  isInApplicationFolder,
  selectAllWindowContents,
>>>>>>> 5973a2f2
} from './main-process-proxy'
import { DiscardChanges } from './discard-changes'
import { Welcome } from './welcome'
import { AppMenuBar } from './app-menu'
import { UpdateAvailable, renderBanner } from './banners'
import { Preferences } from './preferences'
import { RepositorySettings } from './repository-settings'
import { AppError } from './app-error'
import { MissingRepository } from './missing-repository'
import { AddExistingRepository, CreateRepository } from './add-repository'
import { CloneRepository } from './clone-repository'
import { CreateBranch } from './create-branch'
import { SignIn } from './sign-in'
import { InstallGit } from './install-git'
import { EditorError } from './editor'
import { About } from './about'
import { Publish } from './publish-repository'
import { Acknowledgements } from './acknowledgements'
import { UntrustedCertificate } from './untrusted-certificate'
import { NoRepositoriesView } from './no-repositories'
import { ConfirmRemoveRepository } from './remove-repository'
import { TermsAndConditions } from './terms-and-conditions'
import { PushBranchCommits } from './branches'
import { CLIInstalled } from './cli-installed'
import { GenericGitAuthentication } from './generic-git-auth'
import { ShellError } from './shell'
import { InitializeLFS, AttributeMismatch } from './lfs'
import { UpstreamAlreadyExists } from './upstream-already-exists'
import { ReleaseNotes } from './release-notes'
import { DeletePullRequest } from './delete-branch/delete-pull-request-dialog'
import { CommitConflictsWarning } from './merge-conflicts'
import { AppTheme } from './app-theme'
import { ApplicationTheme } from './lib/application-theme'
import { RepositoryStateCache } from '../lib/stores/repository-state-cache'
import { PopupType, Popup } from '../models/popup'
import { OversizedFiles } from './changes/oversized-files-warning'
import { PushNeedsPullWarning } from './push-needs-pull'
import { isCurrentBranchForcePush } from '../lib/rebase'
import { Banner, BannerType } from '../models/banner'
import { StashAndSwitchBranch } from './stash-changes/stash-and-switch-branch-dialog'
import { OverwriteStash } from './stash-changes/overwrite-stashed-changes-dialog'
import { ConfirmDiscardStashDialog } from './stashing/confirm-discard-stash'
import { CreateTutorialRepositoryDialog } from './no-repositories/create-tutorial-repository-dialog'
import { ConfirmExitTutorial } from './tutorial'
import { TutorialStep, isValidTutorialStep } from '../models/tutorial-step'
import { WorkflowPushRejectedDialog } from './workflow-push-rejected/workflow-push-rejected'
import { SAMLReauthRequiredDialog } from './saml-reauth-required/saml-reauth-required'
import { CreateForkDialog } from './forks/create-fork-dialog'
import { findDefaultUpstreamBranch } from '../lib/branch'
import {
  GitHubRepository,
  hasWritePermission,
} from '../models/github-repository'
import { CreateTag } from './create-tag'
import { DeleteTag } from './delete-tag'
import { ChooseForkSettings } from './choose-fork-settings'
import { DiscardSelection } from './discard-changes/discard-selection-dialog'
import { LocalChangesOverwrittenDialog } from './local-changes-overwritten/local-changes-overwritten-dialog'
import memoizeOne from 'memoize-one'
import { AheadBehindStore } from '../lib/stores/ahead-behind-store'
import { getAccountForRepository } from '../lib/get-account-for-repository'
import { CommitOneLine } from '../models/commit'
import { CommitDragElement } from './drag-elements/commit-drag-element'
import classNames from 'classnames'
import { MoveToApplicationsFolder } from './move-to-applications-folder'
import { ChangeRepositoryAlias } from './change-repository-alias/change-repository-alias-dialog'
import { ThankYou } from './thank-you'
import {
  getUserContributions,
  hasUserAlreadyBeenCheckedOrThanked,
  updateLastThankYou,
} from '../lib/thank-you'
import { ReleaseNote } from '../models/release-notes'
import { CommitMessageDialog } from './commit-message/commit-message-dialog'
import { buildAutocompletionProviders } from './autocompletion'
import { DragType, DropTargetSelector } from '../models/drag-drop'
import { enableSquashing } from '../lib/feature-flag'
import { dragAndDropManager } from '../lib/drag-and-drop-manager'
import { MultiCommitOperation } from './multi-commit-operation/multi-commit-operation'
import { WarnLocalChangesBeforeUndo } from './undo/warn-local-changes-before-undo'
import { WarningBeforeReset } from './reset/warning-before-reset'
import { InvalidatedToken } from './invalidated-token/invalidated-token'
import { MultiCommitOperationKind } from '../models/multi-commit-operation'
import { AddSSHHost } from './ssh/add-ssh-host'
import { SSHKeyPassphrase } from './ssh/ssh-key-passphrase'
import { getMultiCommitOperationChooseBranchStep } from '../lib/multi-commit-operation'
import { ConfirmForcePush } from './rebase/confirm-force-push'
import { PullRequestChecksFailed } from './notifications/pull-request-checks-failed'
import { CICheckRunRerunDialog } from './check-runs/ci-check-run-rerun-dialog'
import { WarnForcePushDialog } from './multi-commit-operation/dialog/warn-force-push-dialog'
import { clamp } from '../lib/clamp'
import { generateRepositoryListContextMenu } from './repositories-list/repository-list-item-context-menu'
import * as ipcRenderer from '../lib/ipc-renderer'
import { showNotification } from '../lib/stores/helpers/show-notification'

const MinuteInMilliseconds = 1000 * 60
const HourInMilliseconds = MinuteInMilliseconds * 60

/**
 * Check for updates every 4 hours
 */
const UpdateCheckInterval = 4 * HourInMilliseconds

/**
 * Send usage stats every 4 hours
 */
const SendStatsInterval = 4 * HourInMilliseconds

interface IAppProps {
  readonly dispatcher: Dispatcher
  readonly repositoryStateManager: RepositoryStateCache
  readonly appStore: AppStore
  readonly issuesStore: IssuesStore
  readonly gitHubUserStore: GitHubUserStore
  readonly aheadBehindStore: AheadBehindStore
  readonly startTime: number
}

export const dialogTransitionTimeout = {
  enter: 250,
  exit: 100,
}

export const bannerTransitionTimeout = { enter: 500, exit: 400 }

/**
 * The time to delay (in ms) from when we've loaded the initial state to showing
 * the window. This is try to give Chromium enough time to flush our latest DOM
 * changes. See https://github.com/desktop/desktop/issues/1398.
 */
const ReadyDelay = 100
export class App extends React.Component<IAppProps, IAppState> {
  private loading = true

  /**
   * Used on non-macOS platforms to support the Alt key behavior for
   * the custom application menu. See the event handlers for window
   * keyup and keydown.
   */
  private lastKeyPressed: string | null = null

  private updateIntervalHandle?: number

  private repositoryViewRef = React.createRef<RepositoryView>()

  /**
   * Gets a value indicating whether or not we're currently showing a
   * modal dialog such as the preferences, or an error dialog.
   */
  private get isShowingModal() {
    return this.state.currentPopup !== null || this.state.errors.length > 0
  }

  /**
   * Returns a memoized instance of onPopupDismissed() bound to the
   * passed popupType, so it can be used in render() without creating
   * multiple instances when the component gets re-rendered.
   */
  private getOnPopupDismissedFn = memoizeOne((popupType: PopupType) => {
    return () => this.onPopupDismissed(popupType)
  })

  public constructor(props: IAppProps) {
    super(props)

    props.dispatcher.loadInitialState().then(() => {
      this.loading = false
      this.forceUpdate()

      requestIdleCallback(
        () => {
          const now = performance.now()
          sendReady(now - props.startTime)

          requestIdleCallback(() => {
            this.performDeferredLaunchActions()
          })
        },
        { timeout: ReadyDelay }
      )
    })

    this.state = props.appStore.getState()
    props.appStore.onDidUpdate(state => {
      this.setState(state)
    })

    props.appStore.onDidError(error => {
      props.dispatcher.postError(error)
    })

    ipcRenderer.on('menu-event', (_, name) => this.onMenuEvent(name))

    updateStore.onDidChange(state => {
      const status = state.status

      if (
        !(
          __RELEASE_CHANNEL__ === 'development' ||
          __RELEASE_CHANNEL__ === 'test'
        ) &&
        status === UpdateStatus.UpdateReady
      ) {
        this.props.dispatcher.setUpdateBannerVisibility(true)
      }
    })

    updateStore.onError(error => {
      log.error(`Error checking for updates`, error)

      this.props.dispatcher.postError(error)
    })

    ipcRenderer.on('launch-timing-stats', (_, stats) => {
      console.info(`App ready time: ${stats.mainReadyTime}ms`)
      console.info(`Load time: ${stats.loadTime}ms`)
      console.info(`Renderer ready time: ${stats.rendererReadyTime}ms`)

      this.props.dispatcher.recordLaunchStats(stats)
    })

    ipcRenderer.on('certificate-error', (_, certificate, error, url) => {
      this.props.dispatcher.showPopup({
        type: PopupType.UntrustedCertificate,
        certificate,
        url,
      })
    })

    dragAndDropManager.onDragEnded(this.onDragEnd)
  }

  public componentWillUnmount() {
    window.clearInterval(this.updateIntervalHandle)
  }

  private async performDeferredLaunchActions() {
    // Loading emoji is super important but maybe less important that loading
    // the app. So defer it until we have some breathing space.
    this.props.appStore.loadEmoji()

    this.props.dispatcher.reportStats()
    setInterval(() => this.props.dispatcher.reportStats(), SendStatsInterval)

    this.props.dispatcher.installGlobalLFSFilters(false)

    setInterval(() => this.checkForUpdates(true), UpdateCheckInterval)
    this.checkForUpdates(true)

    log.info(`launching: ${getVersion()} (${getOS()})`)
    log.info(`execPath: '${process.execPath}'`)

    // Only show the popup in beta/production releases and mac machines
    if (
      __DEV__ === false &&
      this.state.askToMoveToApplicationsFolderSetting &&
      __DARWIN__ &&
      (await isInApplicationFolder()) === false
    ) {
      this.showPopup({ type: PopupType.MoveToApplicationsFolder })
    }

    this.checkIfThankYouIsInOrder()
  }

  private onMenuEvent(name: MenuEvent): any {
    // Don't react to menu events when an error dialog is shown.
    if (this.state.errors.length) {
      return
    }

    switch (name) {
      case 'push':
        return this.push()
      case 'force-push':
        return this.push({ forceWithLease: true })
      case 'pull':
        return this.pull()
      case 'show-changes':
        return this.showChanges()
      case 'show-history':
        return this.showHistory()
      case 'choose-repository':
        return this.chooseRepository()
      case 'add-local-repository':
        return this.showAddLocalRepo()
      case 'create-branch':
        return this.showCreateBranch()
      case 'show-branches':
        return this.showBranches()
      case 'remove-repository':
        return this.removeRepository(this.getRepository())
      case 'create-repository':
        return this.showCreateRepository()
      case 'rename-branch':
        return this.renameBranch()
      case 'delete-branch':
        return this.deleteBranch()
      case 'discard-all-changes':
        return this.discardAllChanges()
      case 'stash-all-changes':
        return this.stashAllChanges()
      case 'show-preferences':
        return this.props.dispatcher.showPopup({ type: PopupType.Preferences })
      case 'open-working-directory':
        return this.openCurrentRepositoryWorkingDirectory()
      case 'update-branch':
        this.props.dispatcher.recordMenuInitiatedUpdate()
        return this.updateBranch()
      case 'compare-to-branch':
        return this.showHistory(true)
      case 'merge-branch':
        this.props.dispatcher.recordMenuInitiatedMerge()
        return this.mergeBranch()
      case 'squash-and-merge-branch':
        this.props.dispatcher.recordMenuInitiatedMerge(true)
        return this.mergeBranch(true)
      case 'rebase-branch':
        this.props.dispatcher.recordMenuInitiatedRebase()
        return this.showRebaseDialog()
      case 'show-repository-settings':
        return this.showRepositorySettings()
      case 'view-repository-on-github':
        return this.viewRepositoryOnGitHub()
      case 'compare-on-github':
        return this.compareBranchOnDotcom()
      case 'create-issue-in-repository-on-github':
        return this.openIssueCreationOnGitHub()
      case 'open-in-shell':
        return this.openCurrentRepositoryInShell()
      case 'clone-repository':
        return this.showCloneRepo()
      case 'show-about':
        return this.showAbout()
      case 'boomtown':
        return this.boomtown()
      case 'go-to-commit-message':
        return this.goToCommitMessage()
      case 'open-pull-request':
        return this.openPullRequest()
      case 'install-cli':
        return this.props.dispatcher.installCLI()
      case 'open-external-editor':
        return this.openCurrentRepositoryInExternalEditor()
      case 'select-all':
        return this.selectAll()
      case 'show-release-notes-popup':
        return this.showFakeReleaseNotesPopup()
      case 'show-stashed-changes':
        return this.showStashedChanges()
      case 'hide-stashed-changes':
        return this.hideStashedChanges()
      case 'test-show-notification':
        return this.testShowNotification()
      case 'test-prune-branches':
        return this.testPruneBranches()
      case 'find-text':
        return this.findText()
      default:
        return assertNever(name, `Unknown menu event name: ${name}`)
    }
  }

  /**
   * Show a release notes popup for a fake release, intended only to
   * make it easier to verify changes to the popup. Has no meaning
   * about a new release being available.
   */
  private showFakeReleaseNotesPopup() {
    if (__DEV__) {
      this.props.dispatcher.showPopup({
        type: PopupType.ReleaseNotes,
        newRelease: {
          latestVersion: '42.7.99',
          datePublished: 'Awesomeber 71, 2025',
          pretext:
            'There is something so different here that we wanted to include some pretext for it',
          enhancements: [
            {
              kind: 'new',
              message: 'An awesome new feature!',
            },
            {
              kind: 'improved',
              message: 'This is so much better',
            },
            {
              kind: 'improved',
              message:
                'Testing links to profile pages by a mention to @shiftkey',
            },
          ],
          bugfixes: [
            {
              kind: 'fixed',
              message: 'Fixed this one thing',
            },
            {
              kind: 'fixed',
              message: 'Fixed this thing over here too',
            },
            {
              kind: 'fixed',
              message:
                'Testing links to issues by calling out #42. Assuming it is fixed by now.',
            },
          ],
          other: [
            {
              kind: 'other',
              message: 'In other news...',
            },
          ],
          thankYous: [
            {
              kind: 'other',
              message: 'In other news... . Thanks @some-body-to-thank!',
            },
          ],
        },
      })
    }
  }

  private testShowNotification() {
    if (!__DEV__) {
      return
    }

    showNotification(
      'Test notification',
      'Click here! This is a test notification',
      () => this.props.dispatcher.showPopup({ type: PopupType.About })
    )
  }

  private testPruneBranches() {
    if (!__DEV__) {
      return
    }

    this.props.appStore._testPruneBranches()
  }

  /**
   * Handler for the 'select-all' menu event, dispatches
   * a custom DOM event originating from the element which
   * currently has keyboard focus. Components have a chance
   * to intercept this event and implement their own 'select
   * all' logic.
   */
  private selectAll() {
    const event = new CustomEvent('select-all', {
      bubbles: true,
      cancelable: true,
    })

    if (
      document.activeElement != null &&
      document.activeElement.dispatchEvent(event)
    ) {
      selectAllWindowContents()
    }
  }

  /**
   * Handler for the 'find-text' menu event, dispatches
   * a custom DOM event originating from the element which
   * currently has keyboard focus (or the document if no element
   * has focus). Components have a chance to intercept this
   * event and implement their own 'find-text' logic. One
   * example of this custom event is the text diff which
   * will trigger a search dialog when seeing this event.
   */
  private findText() {
    const event = new CustomEvent('find-text', {
      bubbles: true,
      cancelable: true,
    })

    if (document.activeElement != null) {
      document.activeElement.dispatchEvent(event)
    } else {
      document.dispatchEvent(event)
    }
  }

  private boomtown() {
    setImmediate(() => {
      throw new Error('Boomtown!')
    })
  }

  private async goToCommitMessage() {
    await this.showChanges()
    this.props.dispatcher.setCommitMessageFocus(true)
  }

  private checkForUpdates(inBackground: boolean) {
    if (__LINUX__) {
      return
    }

    if (
      __RELEASE_CHANNEL__ === 'development' ||
      __RELEASE_CHANNEL__ === 'test'
    ) {
      return
    }

    updateStore.checkForUpdates(inBackground)
  }

  private getDotComAccount(): Account | null {
    const dotComAccount = this.state.accounts.find(
      a => a.endpoint === getDotComAPIEndpoint()
    )
    return dotComAccount || null
  }

  private getEnterpriseAccount(): Account | null {
    const enterpriseAccount = this.state.accounts.find(
      a => a.endpoint !== getDotComAPIEndpoint()
    )
    return enterpriseAccount || null
  }

  private updateBranch() {
    const { selectedState } = this.state
    if (
      selectedState == null ||
      selectedState.type !== SelectionType.Repository
    ) {
      return
    }

    const { state, repository } = selectedState
    const defaultBranch = state.branchesState.defaultBranch
    if (!defaultBranch) {
      return
    }

    this.props.dispatcher.initializeMergeOperation(
      repository,
      false,
      defaultBranch
    )

    const { mergeStatus } = state.compareState
    this.props.dispatcher.mergeBranch(repository, defaultBranch, mergeStatus)
  }

  private mergeBranch(isSquash: boolean = false) {
    const selectedState = this.state.selectedState
    if (
      selectedState == null ||
      selectedState.type !== SelectionType.Repository
    ) {
      return
    }
    const { repository } = selectedState
    this.props.dispatcher.startMergeBranchOperation(repository, isSquash)
  }

  private compareBranchOnDotcom() {
    const htmlURL = this.getCurrentRepositoryGitHubURL()
    if (!htmlURL) {
      return
    }

    const state = this.state.selectedState
    if (state == null || state.type !== SelectionType.Repository) {
      return
    }

    const branchTip = state.state.branchesState.tip
    if (
      branchTip.kind !== TipState.Valid ||
      !branchTip.branch.upstreamWithoutRemote
    ) {
      return
    }

    const compareURL = `${htmlURL}/compare/${branchTip.branch.upstreamWithoutRemote}`
    this.props.dispatcher.openInBrowser(compareURL)
  }

  private openCurrentRepositoryWorkingDirectory() {
    const state = this.state.selectedState
    if (state == null || state.type !== SelectionType.Repository) {
      return
    }

    this.showRepository(state.repository)
  }

  private renameBranch() {
    const state = this.state.selectedState
    if (state == null || state.type !== SelectionType.Repository) {
      return
    }

    const tip = state.state.branchesState.tip
    if (tip.kind === TipState.Valid) {
      this.props.dispatcher.showPopup({
        type: PopupType.RenameBranch,
        repository: state.repository,
        branch: tip.branch,
      })
    }
  }

  private deleteBranch() {
    const state = this.state.selectedState
    if (state === null || state.type !== SelectionType.Repository) {
      return
    }

    const tip = state.state.branchesState.tip

    if (tip.kind === TipState.Valid) {
      const currentPullRequest = state.state.branchesState.currentPullRequest
      if (currentPullRequest !== null) {
        this.props.dispatcher.showPopup({
          type: PopupType.DeletePullRequest,
          repository: state.repository,
          branch: tip.branch,
          pullRequest: currentPullRequest,
        })
      } else {
        const existsOnRemote = state.state.aheadBehind !== null

        this.props.dispatcher.showPopup({
          type: PopupType.DeleteBranch,
          repository: state.repository,
          branch: tip.branch,
          existsOnRemote: existsOnRemote,
        })
      }
    }
  }

  private discardAllChanges() {
    const state = this.state.selectedState

    if (state == null || state.type !== SelectionType.Repository) {
      return
    }

    const { workingDirectory } = state.state.changesState

    this.props.dispatcher.showPopup({
      type: PopupType.ConfirmDiscardChanges,
      repository: state.repository,
      files: workingDirectory.files,
      showDiscardChangesSetting: false,
      discardingAllChanges: true,
    })
  }

  private stashAllChanges() {
    const repository = this.getRepository()

    if (repository !== null && repository instanceof Repository) {
      this.props.dispatcher.createStashForCurrentBranch(repository)
    }
  }

  private showAddLocalRepo = () => {
    return this.props.dispatcher.showPopup({ type: PopupType.AddRepository })
  }

  private showCreateRepository = () => {
    this.props.dispatcher.showPopup({
      type: PopupType.CreateRepository,
    })
  }

  private showCloneRepo = (cloneUrl?: string) => {
    let initialURL: string | null = null

    if (cloneUrl !== undefined) {
      this.props.dispatcher.changeCloneRepositoriesTab(
        CloneRepositoryTab.Generic
      )
      initialURL = cloneUrl
    }

    return this.props.dispatcher.showPopup({
      type: PopupType.CloneRepository,
      initialURL,
    })
  }

  private showCreateTutorialRepositoryPopup = () => {
    const account = this.getDotComAccount() || this.getEnterpriseAccount()

    if (account === null) {
      return
    }

    this.props.dispatcher.showPopup({
      type: PopupType.CreateTutorialRepository,
      account,
    })
  }

  private onResumeTutorialRepository = () => {
    const tutorialRepository = this.getSelectedTutorialRepository()
    if (!tutorialRepository) {
      return
    }

    this.props.dispatcher.resumeTutorial(tutorialRepository)
  }

  private getSelectedTutorialRepository() {
    const { selectedState } = this.state
    const selectedRepository =
      selectedState && selectedState.type === SelectionType.Repository
        ? selectedState.repository
        : null

    const isTutorialRepository =
      selectedRepository && selectedRepository.isTutorialRepository

    return isTutorialRepository ? selectedRepository : null
  }

  private showAbout() {
    this.props.dispatcher.showPopup({ type: PopupType.About })
  }

  private async showHistory(showBranchList: boolean = false) {
    const state = this.state.selectedState
    if (state == null || state.type !== SelectionType.Repository) {
      return
    }

    await this.props.dispatcher.closeCurrentFoldout()

    await this.props.dispatcher.initializeCompare(state.repository, {
      kind: HistoryTabMode.History,
    })

    await this.props.dispatcher.changeRepositorySection(
      state.repository,
      RepositorySectionTab.History
    )

    await this.props.dispatcher.updateCompareForm(state.repository, {
      filterText: '',
      showBranchList,
    })
  }

  private showChanges() {
    const state = this.state.selectedState
    if (state == null || state.type !== SelectionType.Repository) {
      return
    }

    this.props.dispatcher.closeCurrentFoldout()
    return this.props.dispatcher.changeRepositorySection(
      state.repository,
      RepositorySectionTab.Changes
    )
  }

  private chooseRepository() {
    if (
      this.state.currentFoldout &&
      this.state.currentFoldout.type === FoldoutType.Repository
    ) {
      return this.props.dispatcher.closeFoldout(FoldoutType.Repository)
    }

    return this.props.dispatcher.showFoldout({
      type: FoldoutType.Repository,
    })
  }

  private showBranches() {
    const state = this.state.selectedState
    if (state == null || state.type !== SelectionType.Repository) {
      return
    }

    if (
      this.state.currentFoldout &&
      this.state.currentFoldout.type === FoldoutType.Branch
    ) {
      return this.props.dispatcher.closeFoldout(FoldoutType.Branch)
    }

    return this.props.dispatcher.showFoldout({ type: FoldoutType.Branch })
  }

  private push(options?: { forceWithLease: boolean }) {
    const state = this.state.selectedState
    if (state == null || state.type !== SelectionType.Repository) {
      return
    }

    if (options && options.forceWithLease) {
      this.props.dispatcher.confirmOrForcePush(state.repository)
    } else {
      this.props.dispatcher.push(state.repository)
    }
  }

  private async pull() {
    const state = this.state.selectedState
    if (state == null || state.type !== SelectionType.Repository) {
      return
    }

    this.props.dispatcher.pull(state.repository)
  }

  private showStashedChanges() {
    const state = this.state.selectedState
    if (state == null || state.type !== SelectionType.Repository) {
      return
    }

    this.props.dispatcher.selectStashedFile(state.repository)
  }

  private hideStashedChanges() {
    const state = this.state.selectedState
    if (state == null || state.type !== SelectionType.Repository) {
      return
    }

    this.props.dispatcher.hideStashedChanges(state.repository)
  }

  public componentDidMount() {
    document.ondragover = e => {
      if (e.dataTransfer != null) {
        if (this.isShowingModal) {
          e.dataTransfer.dropEffect = 'none'
        } else {
          e.dataTransfer.dropEffect = 'copy'
        }
      }

      e.preventDefault()
    }

    document.ondrop = e => {
      e.preventDefault()
    }

    document.body.ondrop = e => {
      if (this.isShowingModal) {
        return
      }
      if (e.dataTransfer != null) {
        const files = e.dataTransfer.files
        this.handleDragAndDrop(files)
      }
      e.preventDefault()
    }

    if (shouldRenderApplicationMenu()) {
      window.addEventListener('keydown', this.onWindowKeyDown)
      window.addEventListener('keyup', this.onWindowKeyUp)
    }
  }

  /**
   * On Windows pressing the Alt key and holding it down should
   * highlight the application menu.
   *
   * This method in conjunction with the onWindowKeyUp sets the
   * appMenuToolbarHighlight state when the Alt key (and only the
   * Alt key) is pressed.
   */
  private onWindowKeyDown = (event: KeyboardEvent) => {
    if (event.defaultPrevented) {
      return
    }

    if (this.isShowingModal) {
      return
    }

    if (shouldRenderApplicationMenu()) {
      if (event.key === 'Shift' && event.altKey) {
        this.props.dispatcher.setAccessKeyHighlightState(false)
      } else if (event.key === 'Alt') {
        if (event.shiftKey) {
          return
        }
        // Immediately close the menu if open and the user hits Alt. This is
        // a Windows convention.
        if (
          this.state.currentFoldout &&
          this.state.currentFoldout.type === FoldoutType.AppMenu
        ) {
          // Only close it the menu when the key is pressed if there's an open
          // menu. If there isn't we should close it when the key is released
          // instead and that's taken care of in the onWindowKeyUp function.
          if (this.state.appMenuState.length > 1) {
            this.props.dispatcher.setAppMenuState(menu => menu.withReset())
            this.props.dispatcher.closeFoldout(FoldoutType.AppMenu)
          }
        }

        this.props.dispatcher.setAccessKeyHighlightState(true)
      } else if (event.altKey && !event.ctrlKey && !event.metaKey) {
        if (this.state.appMenuState.length) {
          const candidates = this.state.appMenuState[0].items
          const menuItemForAccessKey = findItemByAccessKey(
            event.key,
            candidates
          )

          if (menuItemForAccessKey && itemIsSelectable(menuItemForAccessKey)) {
            if (menuItemForAccessKey.type === 'submenuItem') {
              this.props.dispatcher.setAppMenuState(menu =>
                menu
                  .withReset()
                  .withSelectedItem(menuItemForAccessKey)
                  .withOpenedMenu(menuItemForAccessKey, true)
              )

              this.props.dispatcher.showFoldout({
                type: FoldoutType.AppMenu,
                enableAccessKeyNavigation: true,
                openedWithAccessKey: true,
              })
            } else {
              this.props.dispatcher.executeMenuItem(menuItemForAccessKey)
            }

            event.preventDefault()
          }
        }
      } else if (!event.altKey) {
        this.props.dispatcher.setAccessKeyHighlightState(false)
      }
    }

    this.lastKeyPressed = event.key
  }

  /**
   * Open the application menu foldout when the Alt key is pressed.
   *
   * See onWindowKeyDown for more information.
   */
  private onWindowKeyUp = (event: KeyboardEvent) => {
    if (event.defaultPrevented) {
      return
    }

    if (shouldRenderApplicationMenu()) {
      if (event.key === 'Alt') {
        this.props.dispatcher.setAccessKeyHighlightState(false)

        if (this.lastKeyPressed === 'Alt') {
          if (
            this.state.currentFoldout &&
            this.state.currentFoldout.type === FoldoutType.AppMenu
          ) {
            this.props.dispatcher.setAppMenuState(menu => menu.withReset())
            this.props.dispatcher.closeFoldout(FoldoutType.AppMenu)
          } else {
            this.props.dispatcher.showFoldout({
              type: FoldoutType.AppMenu,
              enableAccessKeyNavigation: true,
              openedWithAccessKey: false,
            })
          }
        }
      }
    }
  }

  private async handleDragAndDrop(fileList: FileList) {
    const paths = [...fileList].map(x => x.path)
    const { dispatcher } = this.props

    // If they're bulk adding repositories then just blindly try to add them.
    // But if they just dragged one, use the dialog so that they can initialize
    // it if needed.
    if (paths.length > 1) {
      const addedRepositories = await dispatcher.addRepositories(paths)

      if (addedRepositories.length > 0) {
        dispatcher.recordAddExistingRepository()
        await dispatcher.selectRepository(addedRepositories[0])
      }
    } else if (paths.length === 1) {
      // user may accidentally provide a folder within the repository
      // this ensures we use the repository root, if it is actually a repository
      // otherwise we consider it an untracked repository
      const first = paths[0]
      const path = (await validatedRepositoryPath(first)) ?? first

      const { repositories } = this.state
      const existingRepository = matchExistingRepository(repositories, path)

      if (existingRepository) {
        await dispatcher.selectRepository(existingRepository)
      } else {
        await this.showPopup({ type: PopupType.AddRepository, path })
      }
    }
  }

  private removeRepository = (
    repository: Repository | CloningRepository | null
  ) => {
    if (!repository) {
      return
    }

    if (repository instanceof CloningRepository || repository.missing) {
      this.props.dispatcher.removeRepository(repository, false)
      return
    }

    if (this.state.askForConfirmationOnRepositoryRemoval) {
      this.props.dispatcher.showPopup({
        type: PopupType.RemoveRepository,
        repository,
      })
    } else {
      this.props.dispatcher.removeRepository(repository, false)
    }
  }

  private onConfirmRepoRemoval = async (
    repository: Repository,
    deleteRepoFromDisk: boolean
  ) => {
    await this.props.dispatcher.removeRepository(repository, deleteRepoFromDisk)
  }

  private getRepository(): Repository | CloningRepository | null {
    const state = this.state.selectedState
    if (state == null) {
      return null
    }

    return state.repository
  }

  private showRebaseDialog() {
    const repository = this.getRepository()

    if (!repository || repository instanceof CloningRepository) {
      return
    }

    this.props.dispatcher.showRebaseDialog(repository)
  }

  private showRepositorySettings() {
    const repository = this.getRepository()

    if (!repository || repository instanceof CloningRepository) {
      return
    }
    this.props.dispatcher.showPopup({
      type: PopupType.RepositorySettings,
      repository,
    })
  }

  /**
   * Opens a browser to the issue creation page
   * of the current GitHub repository.
   */
  private openIssueCreationOnGitHub() {
    const repository = this.getRepository()
    // this will likely never be null since we disable the
    // issue creation menu item for non-GitHub repositories
    if (repository instanceof Repository) {
      this.props.dispatcher.openIssueCreationPage(repository)
    }
  }

  private viewRepositoryOnGitHub() {
    const repository = this.getRepository()

    this.viewOnGitHub(repository)
  }

  /** Returns the URL to the current repository if hosted on GitHub */
  private getCurrentRepositoryGitHubURL() {
    const repository = this.getRepository()

    if (
      !repository ||
      repository instanceof CloningRepository ||
      !repository.gitHubRepository
    ) {
      return null
    }

    return repository.gitHubRepository.htmlURL
  }

  private openCurrentRepositoryInShell = () => {
    const repository = this.getRepository()
    if (!repository) {
      return
    }

    this.openInShell(repository)
  }

  private openCurrentRepositoryInExternalEditor() {
    const repository = this.getRepository()
    if (!repository) {
      return
    }

    this.openInExternalEditor(repository)
  }

  /**
   * Conditionally renders a menu bar. The menu bar is currently only rendered
   * on Windows.
   */
  private renderAppMenuBar() {
    // We only render the app menu bar on Windows
    if (!__WIN32__) {
      return null
    }

    // Have we received an app menu from the main process yet?
    if (!this.state.appMenuState.length) {
      return null
    }

    // Don't render the menu bar during the welcome flow
    if (this.state.showWelcomeFlow) {
      return null
    }

    const currentFoldout = this.state.currentFoldout

    // AppMenuBar requires us to pass a strongly typed AppMenuFoldout state or
    // null if the AppMenu foldout is not currently active.
    const foldoutState =
      currentFoldout && currentFoldout.type === FoldoutType.AppMenu
        ? currentFoldout
        : null

    return (
      <AppMenuBar
        appMenu={this.state.appMenuState}
        dispatcher={this.props.dispatcher}
        highlightAppMenuAccessKeys={this.state.highlightAccessKeys}
        foldoutState={foldoutState}
        onLostFocus={this.onMenuBarLostFocus}
      />
    )
  }

  private onMenuBarLostFocus = () => {
    // Note: This event is emitted in an animation frame separate from
    // that of the AppStore. See onLostFocusWithin inside of the AppMenuBar
    // for more details. This means that it's possible that the current
    // app state in this component's state might be out of date so take
    // caution when considering app state in this method.
    this.props.dispatcher.closeFoldout(FoldoutType.AppMenu)
    this.props.dispatcher.setAppMenuState(menu => menu.withReset())
  }

  private renderTitlebar() {
    const inFullScreen = this.state.windowState === 'full-screen'

    const menuBarActive =
      this.state.currentFoldout &&
      this.state.currentFoldout.type === FoldoutType.AppMenu

    // When we're in full-screen mode on Windows we only need to render
    // the title bar when the menu bar is active. On other platforms we
    // never render the title bar while in full-screen mode.
    if (inFullScreen) {
      if (!__WIN32__ || !menuBarActive) {
        return null
      }
    }

    const showAppIcon = __WIN32__ && !this.state.showWelcomeFlow
    const inWelcomeFlow = this.state.showWelcomeFlow
    const inNoRepositoriesView = this.inNoRepositoriesViewState()

    // The light title bar style should only be used while we're in
    // the welcome flow as well as the no-repositories blank slate
    // on macOS. The latter case has to do with the application menu
    // being part of the title bar on Windows. We need to render
    // the app menu in the no-repositories blank slate on Windows but
    // the menu doesn't support the light style at the moment so we're
    // forcing it to use the dark style.
    const titleBarStyle =
      inWelcomeFlow || (__DARWIN__ && inNoRepositoriesView) ? 'light' : 'dark'

    return (
      <TitleBar
        showAppIcon={showAppIcon}
        titleBarStyle={titleBarStyle}
        windowState={this.state.windowState}
        windowZoomFactor={this.state.windowZoomFactor}
      >
        {this.renderAppMenuBar()}
      </TitleBar>
    )
  }

  private onPopupDismissed = (popupType: PopupType) => {
    return this.props.dispatcher.closePopup(popupType)
  }

  private onContinueWithUntrustedCertificate = (
    certificate: Electron.Certificate
  ) => {
    showCertificateTrustDialog(
      certificate,
      'Could not securely connect to the server, because its certificate is not trusted. Attackers might be trying to steal your information.\n\nTo connect unsafely, which may put your data at risk, you can “Always trust” the certificate and try again.'
    )
  }

  private onUpdateAvailableDismissed = () =>
    this.props.dispatcher.setUpdateBannerVisibility(false)

  private currentPopupContent(): JSX.Element | null {
    // Hide any dialogs while we're displaying an error
    if (this.state.errors.length) {
      return null
    }

    const popup = this.state.currentPopup

    if (!popup) {
      return null
    }

    const onPopupDismissedFn = this.getOnPopupDismissedFn(popup.type)

    switch (popup.type) {
      case PopupType.RenameBranch:
        const stash =
          this.state.selectedState !== null &&
          this.state.selectedState.type === SelectionType.Repository
            ? this.state.selectedState.state.changesState.stashEntry
            : null
        return (
          <RenameBranch
            key="rename-branch"
            dispatcher={this.props.dispatcher}
            repository={popup.repository}
            branch={popup.branch}
            stash={stash}
            onDismissed={onPopupDismissedFn}
          />
        )
      case PopupType.DeleteBranch:
        return (
          <DeleteBranch
            key="delete-branch"
            dispatcher={this.props.dispatcher}
            repository={popup.repository}
            branch={popup.branch}
            existsOnRemote={popup.existsOnRemote}
            onDismissed={onPopupDismissedFn}
            onDeleted={this.onBranchDeleted}
          />
        )
      case PopupType.DeleteRemoteBranch:
        return (
          <DeleteRemoteBranch
            key="delete-remote-branch"
            dispatcher={this.props.dispatcher}
            repository={popup.repository}
            branch={popup.branch}
            onDismissed={onPopupDismissedFn}
            onDeleted={this.onBranchDeleted}
          />
        )
      case PopupType.ConfirmDiscardChanges:
        const showSetting =
          popup.showDiscardChangesSetting === undefined
            ? true
            : popup.showDiscardChangesSetting
        const discardingAllChanges =
          popup.discardingAllChanges === undefined
            ? false
            : popup.discardingAllChanges

        return (
          <DiscardChanges
            key="discard-changes"
            repository={popup.repository}
            dispatcher={this.props.dispatcher}
            files={popup.files}
            confirmDiscardChanges={
              this.state.askForConfirmationOnDiscardChanges
            }
            showDiscardChangesSetting={showSetting}
            discardingAllChanges={discardingAllChanges}
            onDismissed={onPopupDismissedFn}
            onConfirmDiscardChangesChanged={this.onConfirmDiscardChangesChanged}
          />
        )
      case PopupType.ConfirmDiscardSelection:
        return (
          <DiscardSelection
            key="discard-selection"
            repository={popup.repository}
            dispatcher={this.props.dispatcher}
            file={popup.file}
            diff={popup.diff}
            selection={popup.selection}
            onDismissed={onPopupDismissedFn}
          />
        )
      case PopupType.Preferences:
        let repository = this.getRepository()

        if (repository instanceof CloningRepository) {
          repository = null
        }

        return (
          <Preferences
            key="preferences"
            initialSelectedTab={popup.initialSelectedTab}
            dispatcher={this.props.dispatcher}
            dotComAccount={this.getDotComAccount()}
            confirmRepositoryRemoval={
              this.state.askForConfirmationOnRepositoryRemoval
            }
            confirmDiscardChanges={
              this.state.askForConfirmationOnDiscardChanges
            }
            confirmForcePush={this.state.askForConfirmationOnForcePush}
            uncommittedChangesStrategy={this.state.uncommittedChangesStrategy}
            selectedExternalEditor={this.state.selectedExternalEditor}
            useWindowsOpenSSH={this.state.useWindowsOpenSSH}
            notificationsEnabled={this.state.notificationsEnabled}
            optOutOfUsageTracking={this.state.optOutOfUsageTracking}
            enterpriseAccount={this.getEnterpriseAccount()}
            repository={repository}
            onDismissed={onPopupDismissedFn}
            selectedShell={this.state.selectedShell}
            selectedTheme={this.state.selectedTheme}
            customTheme={this.state.customTheme}
            repositoryIndicatorsEnabled={this.state.repositoryIndicatorsEnabled}
          />
        )
      case PopupType.RepositorySettings: {
        const repository = popup.repository
        const state = this.props.repositoryStateManager.get(repository)
        const repositoryAccount = getAccountForRepository(
          this.state.accounts,
          repository
        )

        return (
          <RepositorySettings
            key={`repository-settings-${repository.hash}`}
            initialSelectedTab={popup.initialSelectedTab}
            remote={state.remote}
            dispatcher={this.props.dispatcher}
            repository={repository}
            repositoryAccount={repositoryAccount}
            onDismissed={onPopupDismissedFn}
          />
        )
      }
      case PopupType.SignIn:
        return (
          <SignIn
            key="sign-in"
            signInState={this.state.signInState}
            dispatcher={this.props.dispatcher}
            onDismissed={onPopupDismissedFn}
          />
        )
      case PopupType.AddRepository:
        return (
          <AddExistingRepository
            key="add-existing-repository"
            onDismissed={onPopupDismissedFn}
            dispatcher={this.props.dispatcher}
            path={popup.path}
          />
        )
      case PopupType.CreateRepository:
        return (
          <CreateRepository
            key="create-repository"
            onDismissed={onPopupDismissedFn}
            dispatcher={this.props.dispatcher}
            initialPath={popup.path}
          />
        )
      case PopupType.CloneRepository:
        return (
          <CloneRepository
            key="clone-repository"
            dotComAccount={this.getDotComAccount()}
            enterpriseAccount={this.getEnterpriseAccount()}
            initialURL={popup.initialURL}
            onDismissed={onPopupDismissedFn}
            dispatcher={this.props.dispatcher}
            selectedTab={this.state.selectedCloneRepositoryTab}
            onTabSelected={this.onCloneRepositoriesTabSelected}
            apiRepositories={this.state.apiRepositories}
            onRefreshRepositories={this.onRefreshRepositories}
          />
        )
      case PopupType.CreateBranch: {
        const state = this.props.repositoryStateManager.get(popup.repository)
        const branchesState = state.branchesState
        const repository = popup.repository

        if (branchesState.tip.kind === TipState.Unknown) {
          onPopupDismissedFn()
          return null
        }

        let upstreamGhRepo: GitHubRepository | null = null
        let upstreamDefaultBranch: Branch | null = null

        if (isRepositoryWithGitHubRepository(repository)) {
          upstreamGhRepo = getNonForkGitHubRepository(repository)
          upstreamDefaultBranch = findDefaultUpstreamBranch(
            repository,
            branchesState.allBranches
          )
        }

        return (
          <CreateBranch
            key="create-branch"
            tip={branchesState.tip}
            defaultBranch={branchesState.defaultBranch}
            upstreamDefaultBranch={upstreamDefaultBranch}
            allBranches={branchesState.allBranches}
            repository={repository}
            targetCommit={popup.targetCommit}
            upstreamGitHubRepository={upstreamGhRepo}
            onBranchCreatedFromCommit={this.onBranchCreatedFromCommit}
            onDismissed={onPopupDismissedFn}
            dispatcher={this.props.dispatcher}
            initialName={popup.initialName || ''}
          />
        )
      }
      case PopupType.InstallGit:
        return (
          <InstallGit
            key="install-git"
            onDismissed={onPopupDismissedFn}
            onOpenShell={this.onOpenShellIgnoreWarning}
            path={popup.path}
          />
        )
      case PopupType.About:
        const version = __DEV__ ? __SHA__.substr(0, 10) : getVersion()

        return (
          <About
            key="about"
            onDismissed={onPopupDismissedFn}
            applicationName={getName()}
            applicationVersion={version}
            applicationArchitecture={process.arch}
            onCheckForUpdates={this.onCheckForUpdates}
            onShowAcknowledgements={this.showAcknowledgements}
            onShowTermsAndConditions={this.showTermsAndConditions}
          />
        )
      case PopupType.PublishRepository:
        return (
          <Publish
            key="publish"
            dispatcher={this.props.dispatcher}
            repository={popup.repository}
            accounts={this.state.accounts}
            onDismissed={onPopupDismissedFn}
          />
        )
      case PopupType.UntrustedCertificate:
        return (
          <UntrustedCertificate
            key="untrusted-certificate"
            certificate={popup.certificate}
            url={popup.url}
            onDismissed={onPopupDismissedFn}
            onContinue={this.onContinueWithUntrustedCertificate}
          />
        )
      case PopupType.Acknowledgements:
        return (
          <Acknowledgements
            key="acknowledgements"
            onDismissed={onPopupDismissedFn}
            applicationVersion={getVersion()}
          />
        )
      case PopupType.RemoveRepository:
        return (
          <ConfirmRemoveRepository
            key="confirm-remove-repository"
            repository={popup.repository}
            onConfirmation={this.onConfirmRepoRemoval}
            onDismissed={onPopupDismissedFn}
          />
        )
      case PopupType.TermsAndConditions:
        return (
          <TermsAndConditions
            key="terms-and-conditions"
            onDismissed={onPopupDismissedFn}
          />
        )
      case PopupType.PushBranchCommits:
        return (
          <PushBranchCommits
            key="push-branch-commits"
            dispatcher={this.props.dispatcher}
            repository={popup.repository}
            branch={popup.branch}
            unPushedCommits={popup.unPushedCommits}
            onConfirm={this.openCreatePullRequestInBrowser}
            onDismissed={onPopupDismissedFn}
          />
        )
      case PopupType.CLIInstalled:
        return (
          <CLIInstalled key="cli-installed" onDismissed={onPopupDismissedFn} />
        )
      case PopupType.GenericGitAuthentication:
        return (
          <GenericGitAuthentication
            key="generic-git-authentication"
            hostname={popup.hostname}
            onDismiss={onPopupDismissedFn}
            onSave={this.onSaveCredentials}
            retryAction={popup.retryAction}
          />
        )
      case PopupType.ExternalEditorFailed:
        const openPreferences = popup.openPreferences
        const suggestDefaultEditor = popup.suggestDefaultEditor

        return (
          <EditorError
            key="editor-error"
            message={popup.message}
            onDismissed={onPopupDismissedFn}
            showPreferencesDialog={this.onShowAdvancedPreferences}
            viewPreferences={openPreferences}
            suggestDefaultEditor={suggestDefaultEditor}
          />
        )
      case PopupType.OpenShellFailed:
        return (
          <ShellError
            key="shell-error"
            message={popup.message}
            onDismissed={onPopupDismissedFn}
            showPreferencesDialog={this.onShowAdvancedPreferences}
          />
        )
      case PopupType.InitializeLFS:
        return (
          <InitializeLFS
            key="initialize-lfs"
            repositories={popup.repositories}
            onDismissed={onPopupDismissedFn}
            onInitialize={this.initializeLFS}
          />
        )
      case PopupType.LFSAttributeMismatch:
        return (
          <AttributeMismatch
            key="lsf-attribute-mismatch"
            onDismissed={onPopupDismissedFn}
            onUpdateExistingFilters={this.updateExistingLFSFilters}
          />
        )
      case PopupType.UpstreamAlreadyExists:
        return (
          <UpstreamAlreadyExists
            key="upstream-already-exists"
            repository={popup.repository}
            existingRemote={popup.existingRemote}
            onDismissed={onPopupDismissedFn}
            onUpdate={this.onUpdateExistingUpstreamRemote}
            onIgnore={this.onIgnoreExistingUpstreamRemote}
          />
        )
      case PopupType.ReleaseNotes:
        return (
          <ReleaseNotes
            key="release-notes"
            emoji={this.state.emoji}
            newRelease={popup.newRelease}
            onDismissed={onPopupDismissedFn}
          />
        )
      case PopupType.DeletePullRequest:
        return (
          <DeletePullRequest
            key="delete-pull-request"
            dispatcher={this.props.dispatcher}
            repository={popup.repository}
            branch={popup.branch}
            onDismissed={onPopupDismissedFn}
            pullRequest={popup.pullRequest}
          />
        )
      case PopupType.OversizedFiles:
        return (
          <OversizedFiles
            key="oversized-files"
            oversizedFiles={popup.oversizedFiles}
            onDismissed={onPopupDismissedFn}
            dispatcher={this.props.dispatcher}
            context={popup.context}
            repository={popup.repository}
          />
        )
      case PopupType.CommitConflictsWarning:
        return (
          <CommitConflictsWarning
            key="commit-conflicts-warning"
            dispatcher={this.props.dispatcher}
            files={popup.files}
            repository={popup.repository}
            context={popup.context}
            onDismissed={onPopupDismissedFn}
          />
        )
      case PopupType.PushNeedsPull:
        return (
          <PushNeedsPullWarning
            key="push-needs-pull"
            dispatcher={this.props.dispatcher}
            repository={popup.repository}
            onDismissed={onPopupDismissedFn}
          />
        )
      case PopupType.ConfirmForcePush: {
        const { askForConfirmationOnForcePush } = this.state

        return (
          <ConfirmForcePush
            key="confirm-force-push"
            dispatcher={this.props.dispatcher}
            repository={popup.repository}
            upstreamBranch={popup.upstreamBranch}
            askForConfirmationOnForcePush={askForConfirmationOnForcePush}
            onDismissed={onPopupDismissedFn}
          />
        )
      }
      case PopupType.StashAndSwitchBranch: {
        const { repository, branchToCheckout } = popup
        const {
          branchesState,
          changesState,
        } = this.props.repositoryStateManager.get(repository)
        const { tip } = branchesState

        if (tip.kind !== TipState.Valid) {
          return null
        }

        const currentBranch = tip.branch
        const hasAssociatedStash = changesState.stashEntry !== null

        return (
          <StashAndSwitchBranch
            key="stash-and-switch-branch"
            dispatcher={this.props.dispatcher}
            repository={popup.repository}
            currentBranch={currentBranch}
            branchToCheckout={branchToCheckout}
            hasAssociatedStash={hasAssociatedStash}
            onDismissed={onPopupDismissedFn}
          />
        )
      }
      case PopupType.ConfirmOverwriteStash: {
        const { repository, branchToCheckout: branchToCheckout } = popup
        return (
          <OverwriteStash
            key="overwrite-stash"
            dispatcher={this.props.dispatcher}
            repository={repository}
            branchToCheckout={branchToCheckout}
            onDismissed={onPopupDismissedFn}
          />
        )
      }
      case PopupType.ConfirmDiscardStash: {
        const { repository, stash } = popup

        return (
          <ConfirmDiscardStashDialog
            key="confirm-discard-stash-dialog"
            dispatcher={this.props.dispatcher}
            repository={repository}
            stash={stash}
            onDismissed={onPopupDismissedFn}
          />
        )
      }
      case PopupType.CreateTutorialRepository: {
        return (
          <CreateTutorialRepositoryDialog
            key="create-tutorial-repository-dialog"
            account={popup.account}
            progress={popup.progress}
            onDismissed={onPopupDismissedFn}
            onCreateTutorialRepository={this.onCreateTutorialRepository}
          />
        )
      }
      case PopupType.ConfirmExitTutorial: {
        return (
          <ConfirmExitTutorial
            key="confirm-exit-tutorial"
            onDismissed={onPopupDismissedFn}
            onContinue={this.onExitTutorialToHomeScreen}
          />
        )
      }
      case PopupType.PushRejectedDueToMissingWorkflowScope:
        return (
          <WorkflowPushRejectedDialog
            onDismissed={onPopupDismissedFn}
            rejectedPath={popup.rejectedPath}
            dispatcher={this.props.dispatcher}
            repository={popup.repository}
          />
        )
      case PopupType.SAMLReauthRequired:
        return (
          <SAMLReauthRequiredDialog
            onDismissed={onPopupDismissedFn}
            organizationName={popup.organizationName}
            endpoint={popup.endpoint}
            retryAction={popup.retryAction}
            dispatcher={this.props.dispatcher}
          />
        )
      case PopupType.CreateFork:
        return (
          <CreateForkDialog
            onDismissed={onPopupDismissedFn}
            dispatcher={this.props.dispatcher}
            repository={popup.repository}
            account={popup.account}
          />
        )
      case PopupType.CreateTag: {
        return (
          <CreateTag
            key="create-tag"
            repository={popup.repository}
            onDismissed={onPopupDismissedFn}
            dispatcher={this.props.dispatcher}
            targetCommitSha={popup.targetCommitSha}
            initialName={popup.initialName}
            localTags={popup.localTags}
          />
        )
      }
      case PopupType.DeleteTag: {
        return (
          <DeleteTag
            key="delete-tag"
            repository={popup.repository}
            onDismissed={onPopupDismissedFn}
            dispatcher={this.props.dispatcher}
            tagName={popup.tagName}
          />
        )
      }
      case PopupType.ChooseForkSettings: {
        return (
          <ChooseForkSettings
            repository={popup.repository}
            onDismissed={onPopupDismissedFn}
            dispatcher={this.props.dispatcher}
          />
        )
      }
      case PopupType.LocalChangesOverwritten:
        const selectedState = this.state.selectedState

        const existingStash =
          selectedState !== null &&
          selectedState.type === SelectionType.Repository
            ? selectedState.state.changesState.stashEntry
            : null

        return (
          <LocalChangesOverwrittenDialog
            repository={popup.repository}
            dispatcher={this.props.dispatcher}
            hasExistingStash={existingStash !== null}
            retryAction={popup.retryAction}
            onDismissed={onPopupDismissedFn}
            files={popup.files}
          />
        )
      case PopupType.MoveToApplicationsFolder: {
        return (
          <MoveToApplicationsFolder
            dispatcher={this.props.dispatcher}
            onDismissed={onPopupDismissedFn}
          />
        )
      }
      case PopupType.ChangeRepositoryAlias: {
        return (
          <ChangeRepositoryAlias
            dispatcher={this.props.dispatcher}
            repository={popup.repository}
            onDismissed={onPopupDismissedFn}
          />
        )
      }
      case PopupType.ThankYou:
        return (
          <ThankYou
            key="thank-you"
            emoji={this.state.emoji}
            userContributions={popup.userContributions}
            friendlyName={popup.friendlyName}
            latestVersion={popup.latestVersion}
            onDismissed={onPopupDismissedFn}
          />
        )
      case PopupType.CommitMessage:
        const repositoryState = this.props.repositoryStateManager.get(
          popup.repository
        )

        const { tip } = repositoryState.branchesState
        const currentBranchName: string | null =
          tip.kind === TipState.Valid ? tip.branch.name : null

        const hasWritePermissionForRepository =
          popup.repository.gitHubRepository === null ||
          hasWritePermission(popup.repository.gitHubRepository)

        const autocompletionProviders = buildAutocompletionProviders(
          popup.repository,
          this.props.dispatcher,
          this.state.emoji,
          this.props.issuesStore,
          this.props.gitHubUserStore,
          this.state.accounts
        )

        return (
          <CommitMessageDialog
            key="commit-message"
            autocompletionProviders={autocompletionProviders}
            branch={currentBranchName}
            coAuthors={popup.coAuthors}
            commitAuthor={repositoryState.commitAuthor}
            commitMessage={popup.commitMessage}
            commitSpellcheckEnabled={this.state.commitSpellcheckEnabled}
            dialogButtonText={popup.dialogButtonText}
            dialogTitle={popup.dialogTitle}
            dispatcher={this.props.dispatcher}
            prepopulateCommitSummary={popup.prepopulateCommitSummary}
            repository={popup.repository}
            showBranchProtected={
              repositoryState.changesState.currentBranchProtected
            }
            showCoAuthoredBy={popup.showCoAuthoredBy}
            showNoWriteAccess={!hasWritePermissionForRepository}
            onDismissed={onPopupDismissedFn}
            onSubmitCommitMessage={popup.onSubmitCommitMessage}
          />
        )
      case PopupType.MultiCommitOperation: {
        const { selectedState, emoji } = this.state

        if (
          selectedState === null ||
          selectedState.type !== SelectionType.Repository
        ) {
          return null
        }

        const { changesState, multiCommitOperationState } = selectedState.state
        const { workingDirectory, conflictState } = changesState
        if (multiCommitOperationState === null) {
          log.warn(
            '[App] invalid state encountered - multi commit flow should not be active when step is null'
          )
          return null
        }

        return (
          <MultiCommitOperation
            key="multi-commit-operation"
            repository={popup.repository}
            dispatcher={this.props.dispatcher}
            state={multiCommitOperationState}
            conflictState={conflictState}
            emoji={emoji}
            workingDirectory={workingDirectory}
            askForConfirmationOnForcePush={
              this.state.askForConfirmationOnForcePush
            }
            openFileInExternalEditor={this.openFileInExternalEditor}
            resolvedExternalEditor={this.state.resolvedExternalEditor}
            openRepositoryInShell={this.openCurrentRepositoryInShell}
          />
        )
      }
      case PopupType.WarnLocalChangesBeforeUndo: {
        const { repository, commit, isWorkingDirectoryClean } = popup
        return (
          <WarnLocalChangesBeforeUndo
            key="warn-local-changes-before-undo"
            dispatcher={this.props.dispatcher}
            repository={repository}
            commit={commit}
            isWorkingDirectoryClean={isWorkingDirectoryClean}
            onDismissed={onPopupDismissedFn}
          />
        )
      }
      case PopupType.WarningBeforeReset: {
        const { repository, commit } = popup
        return (
          <WarningBeforeReset
            key="warning-before-reset"
            dispatcher={this.props.dispatcher}
            repository={repository}
            commit={commit}
            onDismissed={onPopupDismissedFn}
          />
        )
      }
      case PopupType.InvalidatedToken: {
        return (
          <InvalidatedToken
            key="invalidated-token"
            dispatcher={this.props.dispatcher}
            account={popup.account}
            onDismissed={onPopupDismissedFn}
          />
        )
      }
      case PopupType.AddSSHHost: {
        return (
          <AddSSHHost
            key="add-ssh-host"
            host={popup.host}
            ip={popup.ip}
            keyType={popup.keyType}
            fingerprint={popup.fingerprint}
            onSubmit={popup.onSubmit}
            onDismissed={onPopupDismissedFn}
          />
        )
      }
      case PopupType.SSHKeyPassphrase: {
        return (
          <SSHKeyPassphrase
            key="ssh-key-passphrase"
            keyPath={popup.keyPath}
            onSubmit={popup.onSubmit}
            onDismissed={onPopupDismissedFn}
          />
        )
      }
      case PopupType.PullRequestChecksFailed: {
        return (
          <PullRequestChecksFailed
            key="pull-request-checks-failed"
            dispatcher={this.props.dispatcher}
            shouldChangeRepository={popup.needsSelectRepository}
            repository={popup.repository}
            pullRequest={popup.pullRequest}
            commitMessage={popup.commitMessage}
            commitSha={popup.commitSha}
            checks={popup.checks}
            accounts={this.state.accounts}
            onSubmit={onPopupDismissedFn}
            onDismissed={onPopupDismissedFn}
          />
        )
      }
      case PopupType.CICheckRunRerun: {
        return (
          <CICheckRunRerunDialog
            key="rerun-check-runs"
            checkRuns={popup.checkRuns}
            dispatcher={this.props.dispatcher}
            repository={popup.repository}
            prRef={popup.prRef}
            onDismissed={onPopupDismissedFn}
          />
        )
      }
      case PopupType.WarnForcePush: {
        const { askForConfirmationOnForcePush } = this.state
        return (
          <WarnForcePushDialog
            key="warn-force-push"
            dispatcher={this.props.dispatcher}
            operation={popup.operation}
            askForConfirmationOnForcePush={askForConfirmationOnForcePush}
            onBegin={this.getWarnForcePushDialogOnBegin(
              popup.onBegin,
              onPopupDismissedFn
            )}
            onDismissed={onPopupDismissedFn}
          />
        )
      }
      default:
        return assertNever(popup, `Unknown popup type: ${popup}`)
    }
  }

  private getWarnForcePushDialogOnBegin(
    onBegin: () => void,
    onPopupDismissedFn: () => void
  ) {
    return () => {
      onBegin()
      onPopupDismissedFn()
    }
  }

  private onExitTutorialToHomeScreen = () => {
    const tutorialRepository = this.getSelectedTutorialRepository()
    if (!tutorialRepository) {
      return false
    }

    this.props.dispatcher.pauseTutorial(tutorialRepository)
    return true
  }

  private onCreateTutorialRepository = (account: Account) => {
    this.props.dispatcher.createTutorialRepository(account)
  }

  private onUpdateExistingUpstreamRemote = (repository: Repository) => {
    this.props.dispatcher.updateExistingUpstreamRemote(repository)
  }

  private onIgnoreExistingUpstreamRemote = (repository: Repository) => {
    this.props.dispatcher.ignoreExistingUpstreamRemote(repository)
  }

  private updateExistingLFSFilters = () => {
    this.props.dispatcher.installGlobalLFSFilters(true)
  }

  private initializeLFS = (repositories: ReadonlyArray<Repository>) => {
    this.props.dispatcher.installLFSHooks(repositories)
  }

  private onCloneRepositoriesTabSelected = (tab: CloneRepositoryTab) => {
    this.props.dispatcher.changeCloneRepositoriesTab(tab)
  }

  private onRefreshRepositories = (account: Account) => {
    this.props.dispatcher.refreshApiRepositories(account)
  }

  private onShowAdvancedPreferences = () => {
    this.props.dispatcher.showPopup({
      type: PopupType.Preferences,
      initialSelectedTab: PreferencesTab.Advanced,
    })
  }

  private onBranchCreatedFromCommit = () => {
    const repositoryView = this.repositoryViewRef.current
    if (repositoryView !== null) {
      repositoryView.scrollCompareListToTop()
    }
  }

  private onOpenShellIgnoreWarning = (path: string) => {
    this.props.dispatcher.openShell(path, true)
  }

  private onSaveCredentials = async (
    hostname: string,
    username: string,
    password: string,
    retryAction: RetryAction
  ) => {
    await this.props.dispatcher.saveGenericGitCredentials(
      hostname,
      username,
      password
    )

    this.props.dispatcher.performRetry(retryAction)
  }

  private onCheckForUpdates = () => this.checkForUpdates(false)

  private showAcknowledgements = () => {
    this.props.dispatcher.showPopup({ type: PopupType.Acknowledgements })
  }

  private showTermsAndConditions = () => {
    this.props.dispatcher.showPopup({ type: PopupType.TermsAndConditions })
  }

  private renderPopup() {
    const popupContent = this.currentPopupContent()

    return (
      <TransitionGroup>
        {popupContent && (
          <CSSTransition classNames="modal" timeout={dialogTransitionTimeout}>
            {popupContent}
          </CSSTransition>
        )}
      </TransitionGroup>
    )
  }

  private renderDragElement() {
    return <div id="dragElement">{this.renderCurrentDragElement()}</div>
  }

  /**
   * Render the current drag element based on it's type. Used in conjunction
   * with the `Draggable` component.
   */
  private renderCurrentDragElement(): JSX.Element | null {
    const { currentDragElement, emoji } = this.state
    if (currentDragElement === null) {
      return null
    }

    const { gitHubRepository, commit, selectedCommits } = currentDragElement
    switch (currentDragElement.type) {
      case DragType.Commit:
        return (
          <CommitDragElement
            gitHubRepository={gitHubRepository}
            commit={commit}
            selectedCommits={selectedCommits}
            emoji={emoji}
          />
        )
      default:
        return assertNever(
          currentDragElement.type,
          `Unknown drag element type: ${currentDragElement}`
        )
    }
  }

  private renderZoomInfo() {
    return <ZoomInfo windowZoomFactor={this.state.windowZoomFactor} />
  }

  private renderFullScreenInfo() {
    return <FullScreenInfo windowState={this.state.windowState} />
  }

  private clearError = (error: Error) => this.props.dispatcher.clearError(error)

  private onConfirmDiscardChangesChanged = (value: boolean) => {
    this.props.dispatcher.setConfirmDiscardChangesSetting(value)
  }

  private renderAppError() {
    return (
      <AppError
        errors={this.state.errors}
        onClearError={this.clearError}
        onShowPopup={this.showPopup}
        onRetryAction={this.onRetryAction}
      />
    )
  }

  private onRetryAction = (retryAction: RetryAction) => {
    this.props.dispatcher.performRetry(retryAction)
  }

  private showPopup = (popup: Popup) => {
    this.props.dispatcher.showPopup(popup)
  }

  private getDesktopAppContentsClassNames = (): string => {
    const { currentDragElement } = this.state
    const isCommitBeingDragged =
      currentDragElement !== null && currentDragElement.type === DragType.Commit
    return classNames({
      'commit-being-dragged': isCommitBeingDragged,
      // 'squashing-enabled' is due to feature flagging. If feature flag is
      // removed, we can just delete this line with adjustment to the css file
      'squashing-enabled': isCommitBeingDragged && enableSquashing(),
    })
  }

  private renderApp() {
    return (
      <div
        id="desktop-app-contents"
        className={this.getDesktopAppContentsClassNames()}
      >
        {this.renderToolbar()}
        {this.renderBanner()}
        {this.renderRepository()}
        {this.renderPopup()}
        {this.renderAppError()}
        {this.renderDragElement()}
      </div>
    )
  }

  private renderRepositoryList = (): JSX.Element => {
    const selectedRepository = this.state.selectedState
      ? this.state.selectedState.repository
      : null
    const externalEditorLabel = this.state.selectedExternalEditor
      ? this.state.selectedExternalEditor
      : undefined
    const shellLabel = this.state.selectedShell
    const filterText = this.state.repositoryFilterText
    return (
      <RepositoriesList
        filterText={filterText}
        onFilterTextChanged={this.onRepositoryFilterTextChanged}
        selectedRepository={selectedRepository}
        onSelectionChanged={this.onSelectionChanged}
        repositories={this.state.repositories}
        recentRepositories={this.state.recentRepositories}
        localRepositoryStateLookup={this.state.localRepositoryStateLookup}
        askForConfirmationOnRemoveRepository={
          this.state.askForConfirmationOnRepositoryRemoval
        }
        onRemoveRepository={this.removeRepository}
        onViewOnGitHub={this.viewOnGitHub}
        onOpenInShell={this.openInShell}
        onShowRepository={this.showRepository}
        onOpenInExternalEditor={this.openInExternalEditor}
        externalEditorLabel={externalEditorLabel}
        shellLabel={shellLabel}
        dispatcher={this.props.dispatcher}
      />
    )
  }

  private viewOnGitHub = (
    repository: Repository | CloningRepository | null
  ) => {
    if (!(repository instanceof Repository)) {
      return
    }

    const url = getGitHubHtmlUrl(repository)

    if (url) {
      this.props.dispatcher.openInBrowser(url)
    }
  }

  private openInShell = (repository: Repository | CloningRepository) => {
    if (!(repository instanceof Repository)) {
      return
    }

    this.props.dispatcher.openShell(repository.path)
  }

  private openFileInExternalEditor = (fullPath: string) => {
    this.props.dispatcher.openInExternalEditor(fullPath)
  }

  private openInExternalEditor = (
    repository: Repository | CloningRepository
  ) => {
    if (!(repository instanceof Repository)) {
      return
    }

    this.props.dispatcher.openInExternalEditor(repository.path)
  }

  private showRepository = (repository: Repository | CloningRepository) => {
    if (!(repository instanceof Repository)) {
      return
    }

    shell.showFolderContents(repository.path)
  }

  private onRepositoryDropdownStateChanged = (newState: DropdownState) => {
    if (newState === 'open') {
      this.props.dispatcher.showFoldout({ type: FoldoutType.Repository })
    } else {
      this.props.dispatcher.closeFoldout(FoldoutType.Repository)
    }
  }

  private onExitTutorial = () => {
    if (
      this.state.repositories.length === 1 &&
      isValidTutorialStep(this.state.currentOnboardingTutorialStep)
    ) {
      // If the only repository present is the tutorial repo,
      // prompt for confirmation and exit to the BlankSlateView
      this.props.dispatcher.showPopup({
        type: PopupType.ConfirmExitTutorial,
      })
    } else {
      // Otherwise pop open repositories panel
      this.onRepositoryDropdownStateChanged('open')
    }
  }

  private renderRepositoryToolbarButton() {
    const selection = this.state.selectedState

    const repository = selection ? selection.repository : null

    let icon: OcticonSymbolType
    let title: string
    if (repository) {
      const alias = repository instanceof Repository ? repository.alias : null
      icon = iconForRepository(repository)
      title = alias ?? repository.name
    } else if (this.state.repositories.length > 0) {
      icon = OcticonSymbol.repo
      title = __DARWIN__ ? 'Select a Repository' : 'Select a repository'
    } else {
      icon = OcticonSymbol.repo
      title = __DARWIN__ ? 'No Repositories' : 'No repositories'
    }

    const isOpen =
      this.state.currentFoldout &&
      this.state.currentFoldout.type === FoldoutType.Repository

    const currentState: DropdownState = isOpen ? 'open' : 'closed'

    const tooltip = repository && !isOpen ? repository.path : undefined

    const foldoutWidth = clamp(this.state.sidebarWidth)

    const foldoutStyle: React.CSSProperties = {
      position: 'absolute',
      marginLeft: 0,
      width: foldoutWidth,
      minWidth: foldoutWidth,
      height: '100%',
      top: 0,
    }

    return (
      <ToolbarDropdown
        icon={icon}
        title={title}
        description={__DARWIN__ ? 'Current Repository' : 'Current repository'}
        tooltip={tooltip}
        foldoutStyle={foldoutStyle}
        onContextMenu={this.onRepositoryToolbarButtonContextMenu}
        onDropdownStateChanged={this.onRepositoryDropdownStateChanged}
        dropdownContentRenderer={this.renderRepositoryList}
        dropdownState={currentState}
      />
    )
  }

  private onRepositoryToolbarButtonContextMenu = () => {
    const repository = this.state.selectedState?.repository
    if (repository === undefined) {
      return
    }

    const externalEditorLabel = this.state.selectedExternalEditor ?? undefined

    const onChangeRepositoryAlias = (repository: Repository) => {
      this.props.dispatcher.showPopup({
        type: PopupType.ChangeRepositoryAlias,
        repository,
      })
    }

    const onRemoveRepositoryAlias = (repository: Repository) => {
      this.props.dispatcher.changeRepositoryAlias(repository, null)
    }

    const items = generateRepositoryListContextMenu({
      onRemoveRepository: this.removeRepository,
      onShowRepository: this.showRepository,
      onOpenInShell: this.openInShell,
      onOpenInExternalEditor: this.openInExternalEditor,
      askForConfirmationOnRemoveRepository: this.state
        .askForConfirmationOnRepositoryRemoval,
      externalEditorLabel: externalEditorLabel,
      onChangeRepositoryAlias: onChangeRepositoryAlias,
      onRemoveRepositoryAlias: onRemoveRepositoryAlias,
      onViewOnGitHub: this.viewOnGitHub,
      repository: repository,
      shellLabel: this.state.selectedShell,
    })

    showContextualMenu(items)
  }

  private renderPushPullToolbarButton() {
    const selection = this.state.selectedState
    if (!selection || selection.type !== SelectionType.Repository) {
      return null
    }

    const state = selection.state
    const revertProgress = state.revertProgress
    if (revertProgress) {
      return <RevertProgress progress={revertProgress} />
    }

    let remoteName = state.remote ? state.remote.name : null
    const progress = state.pushPullFetchProgress

    const { conflictState } = state.changesState

    const rebaseInProgress =
      conflictState !== null && conflictState.kind === 'rebase'

    const { aheadBehind, branchesState } = state
    const { pullWithRebase, tip } = branchesState

    if (tip.kind === TipState.Valid && tip.branch.upstreamRemoteName !== null) {
      remoteName = tip.branch.upstreamRemoteName
    }

    const isForcePush = isCurrentBranchForcePush(branchesState, aheadBehind)

    return (
      <PushPullButton
        dispatcher={this.props.dispatcher}
        repository={selection.repository}
        aheadBehind={state.aheadBehind}
        numTagsToPush={state.tagsToPush !== null ? state.tagsToPush.length : 0}
        remoteName={remoteName}
        lastFetched={state.lastFetched}
        networkActionInProgress={state.isPushPullFetchInProgress}
        progress={progress}
        tipState={tip.kind}
        pullWithRebase={pullWithRebase}
        rebaseInProgress={rebaseInProgress}
        isForcePush={isForcePush}
        shouldNudge={
          this.state.currentOnboardingTutorialStep === TutorialStep.PushBranch
        }
      />
    )
  }

  private showCreateBranch = () => {
    const selection = this.state.selectedState

    // NB: This should never happen but in the case someone
    // manages to delete the last repository while the drop down is
    // open we'll just bail here.
    if (!selection || selection.type !== SelectionType.Repository) {
      return
    }

    // We explicitly disable the menu item in this scenario so this
    // should never happen.
    if (selection.state.branchesState.tip.kind === TipState.Unknown) {
      return
    }

    const repository = selection.repository

    return this.props.dispatcher.showPopup({
      type: PopupType.CreateBranch,
      repository,
    })
  }

  private openPullRequest = () => {
    const state = this.state.selectedState

    if (state == null || state.type !== SelectionType.Repository) {
      return
    }

    const currentPullRequest = state.state.branchesState.currentPullRequest
    const dispatcher = this.props.dispatcher

    if (currentPullRequest == null) {
      dispatcher.createPullRequest(state.repository)
      dispatcher.recordCreatePullRequest()
    } else {
      dispatcher.showPullRequest(state.repository)
    }
  }

  private openCreatePullRequestInBrowser = (
    repository: Repository,
    branch: Branch
  ) => {
    this.props.dispatcher.openCreatePullRequestInBrowser(repository, branch)
  }

  private onBranchDropdownStateChanged = (newState: DropdownState) => {
    if (newState === 'open') {
      this.props.dispatcher.showFoldout({ type: FoldoutType.Branch })
    } else {
      this.props.dispatcher.closeFoldout(FoldoutType.Branch)
    }
  }

  private renderBranchToolbarButton(): JSX.Element | null {
    const selection = this.state.selectedState

    if (selection == null || selection.type !== SelectionType.Repository) {
      return null
    }

    const currentFoldout = this.state.currentFoldout

    const isOpen =
      currentFoldout !== null && currentFoldout.type === FoldoutType.Branch

    const repository = selection.repository
    const { branchesState } = selection.state

    return (
      <BranchDropdown
        dispatcher={this.props.dispatcher}
        isOpen={isOpen}
        onDropDownStateChanged={this.onBranchDropdownStateChanged}
        repository={repository}
        repositoryState={selection.state}
        selectedTab={this.state.selectedBranchesTab}
        pullRequests={branchesState.openPullRequests}
        currentPullRequest={branchesState.currentPullRequest}
        isLoadingPullRequests={branchesState.isLoadingPullRequests}
        shouldNudge={
          this.state.currentOnboardingTutorialStep === TutorialStep.CreateBranch
        }
        showCIStatusPopover={this.state.showCIStatusPopover}
        emoji={this.state.emoji}
      />
    )
  }

  // we currently only render one banner at a time
  private renderBanner(): JSX.Element | null {
    // The inset light title bar style without the toolbar
    // can't support banners at the moment. So for the
    // no-repositories blank slate we'll have to live without
    // them.
    if (this.inNoRepositoriesViewState()) {
      return null
    }

    let banner = null
    if (this.state.currentBanner !== null) {
      banner = renderBanner(
        this.state.currentBanner,
        this.props.dispatcher,
        this.onBannerDismissed
      )
    } else if (this.state.isUpdateAvailableBannerVisible) {
      banner = this.renderUpdateBanner()
    }
    return (
      <TransitionGroup>
        {banner && (
          <CSSTransition classNames="banner" timeout={bannerTransitionTimeout}>
            {banner}
          </CSSTransition>
        )}
      </TransitionGroup>
    )
  }

  private renderUpdateBanner() {
    return (
      <UpdateAvailable
        dispatcher={this.props.dispatcher}
        newRelease={updateStore.state.newRelease}
        onDismissed={this.onUpdateAvailableDismissed}
        key={'update-available'}
      />
    )
  }

  private onBannerDismissed = () => {
    this.props.dispatcher.clearBanner()
  }

  private renderToolbar() {
    /**
     * No toolbar if we're in the blank slate view.
     */
    if (this.inNoRepositoriesViewState()) {
      return null
    }

    const width = clamp(this.state.sidebarWidth)

    return (
      <Toolbar id="desktop-app-toolbar">
        <div className="sidebar-section" style={{ width }}>
          {this.renderRepositoryToolbarButton()}
        </div>
        {this.renderBranchToolbarButton()}
        {this.renderPushPullToolbarButton()}
      </Toolbar>
    )
  }

  private renderRepository() {
    const state = this.state
    if (this.inNoRepositoriesViewState()) {
      return (
        <NoRepositoriesView
          dotComAccount={this.getDotComAccount()}
          enterpriseAccount={this.getEnterpriseAccount()}
          onCreate={this.showCreateRepository}
          onClone={this.showCloneRepo}
          onAdd={this.showAddLocalRepo}
          onCreateTutorialRepository={this.showCreateTutorialRepositoryPopup}
          onResumeTutorialRepository={this.onResumeTutorialRepository}
          tutorialPaused={this.isTutorialPaused()}
          apiRepositories={state.apiRepositories}
          onRefreshRepositories={this.onRefreshRepositories}
        />
      )
    }

    const selectedState = state.selectedState
    if (!selectedState) {
      return <NoRepositorySelected />
    }

    if (selectedState.type === SelectionType.Repository) {
      const externalEditorLabel = state.selectedExternalEditor
        ? state.selectedExternalEditor
        : undefined

      return (
        <RepositoryView
          ref={this.repositoryViewRef}
          // When switching repositories we want to remount the RepositoryView
          // component to reset the scroll positions.
          key={selectedState.repository.hash}
          repository={selectedState.repository}
          state={selectedState.state}
          dispatcher={this.props.dispatcher}
          emoji={state.emoji}
          sidebarWidth={state.sidebarWidth}
          commitSummaryWidth={state.commitSummaryWidth}
          stashedFilesWidth={state.stashedFilesWidth}
          issuesStore={this.props.issuesStore}
          gitHubUserStore={this.props.gitHubUserStore}
          onViewCommitOnGitHub={this.onViewCommitOnGitHub}
          imageDiffType={state.imageDiffType}
          hideWhitespaceInChangesDiff={state.hideWhitespaceInChangesDiff}
          hideWhitespaceInHistoryDiff={state.hideWhitespaceInHistoryDiff}
          showSideBySideDiff={state.showSideBySideDiff}
          focusCommitMessage={state.focusCommitMessage}
          askForConfirmationOnDiscardChanges={
            state.askForConfirmationOnDiscardChanges
          }
          accounts={state.accounts}
          externalEditorLabel={externalEditorLabel}
          resolvedExternalEditor={state.resolvedExternalEditor}
          onOpenInExternalEditor={this.openFileInExternalEditor}
          appMenu={state.appMenuState[0]}
          currentTutorialStep={state.currentOnboardingTutorialStep}
          onExitTutorial={this.onExitTutorial}
          isShowingModal={this.isShowingModal}
          isShowingFoldout={this.state.currentFoldout !== null}
          aheadBehindStore={this.props.aheadBehindStore}
          commitSpellcheckEnabled={this.state.commitSpellcheckEnabled}
          onCherryPick={this.startCherryPickWithoutBranch}
          dragAndDropIntroTypesShown={this.state.dragAndDropIntroTypesShown}
        />
      )
    } else if (selectedState.type === SelectionType.CloningRepository) {
      return (
        <CloningRepositoryView
          repository={selectedState.repository}
          progress={selectedState.progress}
        />
      )
    } else if (selectedState.type === SelectionType.MissingRepository) {
      return (
        <MissingRepository
          repository={selectedState.repository}
          dispatcher={this.props.dispatcher}
        />
      )
    } else {
      return assertNever(selectedState, `Unknown state: ${selectedState}`)
    }
  }

  private renderWelcomeFlow() {
    return (
      <Welcome
        dispatcher={this.props.dispatcher}
        optOut={this.state.optOutOfUsageTracking}
        accounts={this.state.accounts}
        signInState={this.state.signInState}
      />
    )
  }

  public render() {
    if (this.loading) {
      return null
    }

    const className = this.state.appIsFocused ? 'focused' : 'blurred'

    const currentTheme = this.state.showWelcomeFlow
      ? ApplicationTheme.Light
      : this.state.currentTheme

    return (
      <div id="desktop-app-chrome" className={className}>
        <AppTheme
          theme={currentTheme}
          customTheme={this.state.customTheme}
          useCustomTheme={
            this.state.selectedTheme === ApplicationTheme.HighContrast
          }
        />
        {this.renderTitlebar()}
        {this.state.showWelcomeFlow
          ? this.renderWelcomeFlow()
          : this.renderApp()}
        {this.renderZoomInfo()}
        {this.renderFullScreenInfo()}
      </div>
    )
  }

  private onRepositoryFilterTextChanged = (text: string) => {
    this.props.dispatcher.setRepositoryFilterText(text)
  }

  private onSelectionChanged = (repository: Repository | CloningRepository) => {
    this.props.dispatcher.selectRepository(repository)
    this.props.dispatcher.closeFoldout(FoldoutType.Repository)
  }

  private onViewCommitOnGitHub = async (SHA: string, filePath?: string) => {
    const repository = this.getRepository()

    if (
      !repository ||
      repository instanceof CloningRepository ||
      !repository.gitHubRepository
    ) {
      return
    }

    const baseURL = repository.gitHubRepository.htmlURL

    let fileSuffix = ''
    if (filePath != null) {
      const fileHash = crypto
        .createHash('sha256')
        .update(filePath)
        .digest('hex')
      fileSuffix = '#diff-' + fileHash
    }

    if (baseURL) {
      this.props.dispatcher.openInBrowser(
        `${baseURL}/commit/${SHA}${fileSuffix}`
      )
    }
  }

  private onBranchDeleted = (repository: Repository) => {
    // In the event a user is in the middle of a compare
    // we need to exit out of the compare state after the
    // branch has been deleted. Calling executeCompare allows
    // us to do just that.
    this.props.dispatcher.executeCompare(repository, {
      kind: HistoryTabMode.History,
    })
  }

  private inNoRepositoriesViewState() {
    return this.state.repositories.length === 0 || this.isTutorialPaused()
  }

  private isTutorialPaused() {
    return this.state.currentOnboardingTutorialStep === TutorialStep.Paused
  }

  /**
   * When starting cherry pick from context menu, we need to initialize the
   * cherry pick state flow step with the ChooseTargetBranch as opposed
   * to drag and drop which will start at the ShowProgress step.
   *
   * Step initialization must be done before and outside of the
   * `currentPopupContent` method because it is a rendering method that is
   * re-run on every update. It will just keep showing the step initialized
   * there otherwise - not allowing for other flow steps.
   */
  private startCherryPickWithoutBranch = (
    repository: Repository,
    commits: ReadonlyArray<CommitOneLine>
  ) => {
    const repositoryState = this.props.repositoryStateManager.get(repository)

    const { tip } = repositoryState.branchesState
    let currentBranch: Branch | null = null

    if (tip.kind === TipState.Valid) {
      currentBranch = tip.branch
    } else {
      throw new Error(
        'Tip is not in a valid state, which is required to start the cherry-pick flow'
      )
    }

    this.props.dispatcher.initializeMultiCommitOperation(
      repository,
      {
        kind: MultiCommitOperationKind.CherryPick,
        sourceBranch: currentBranch,
        branchCreated: false,
        commits,
      },
      tip.branch,
      commits,
      tip.branch.tip.sha
    )

    const initialStep = getMultiCommitOperationChooseBranchStep(repositoryState)

    this.props.dispatcher.setMultiCommitOperationStep(repository, initialStep)
    this.props.dispatcher.recordCherryPickViaContextMenu()

    this.showPopup({
      type: PopupType.MultiCommitOperation,
      repository,
    })
  }

  /**
   * Check if the user signed into their dotCom account has been tagged in
   * our release notes or if they already have received a thank you card.
   *
   * Notes: A user signed into a GHE account should not be contributing to
   * Desktop as that account should be used for GHE repos. Tho, technically it
   * is possible through commit misattribution and we are intentionally ignoring
   * this scenario as it would be expected any misattributed commit would not
   * be able to be detected.
   */
  private async checkIfThankYouIsInOrder(): Promise<void> {
    const dotComAccount = this.getDotComAccount()
    if (dotComAccount === null) {
      // The user is not signed in or is a GHE user who should not have any.
      return
    }

    const { lastThankYou } = this.state
    const { login } = dotComAccount
    if (hasUserAlreadyBeenCheckedOrThanked(lastThankYou, login, getVersion())) {
      return
    }

    const isOnlyLastRelease =
      lastThankYou !== undefined && lastThankYou.checkedUsers.includes(login)
    const userContributions = await getUserContributions(
      isOnlyLastRelease,
      login
    )
    if (userContributions === null) {
      // This will prevent unnecessary release note retrieval on every time the
      // app is opened for a non-contributor.
      updateLastThankYou(
        this.props.dispatcher,
        lastThankYou,
        login,
        getVersion()
      )
      return
    }

    // If this is the first time user has seen the card, we want to thank them
    // for all previous versions. Thus, only specify current version if they
    // have been thanked before.
    const displayVersion = isOnlyLastRelease ? getVersion() : null
    const banner: Banner = {
      type: BannerType.OpenThankYouCard,
      // Grab emoji's by reference because we could still be loading emoji's
      emoji: this.state.emoji,
      onOpenCard: () =>
        this.openThankYouCard(userContributions, displayVersion),
      onThrowCardAway: () => {
        updateLastThankYou(
          this.props.dispatcher,
          lastThankYou,
          login,
          getVersion()
        )
      },
    }
    this.props.dispatcher.setBanner(banner)
  }

  private openThankYouCard = (
    userContributions: ReadonlyArray<ReleaseNote>,
    latestVersion: string | null = null
  ) => {
    const dotComAccount = this.getDotComAccount()

    if (dotComAccount === null) {
      // The user is not signed in or is a GHE user who should not have any.
      return
    }
    const { friendlyName } = dotComAccount

    this.props.dispatcher.showPopup({
      type: PopupType.ThankYou,
      userContributions,
      friendlyName,
      latestVersion,
    })
  }

  private onDragEnd = (dropTargetSelector: DropTargetSelector | undefined) => {
    this.props.dispatcher.closeFoldout(FoldoutType.Branch)
    if (dropTargetSelector === undefined) {
      this.props.dispatcher.recordDragStartedAndCanceled()
    }
  }
}

function NoRepositorySelected() {
  return <div className="panel blankslate">No repository selected</div>
}<|MERGE_RESOLUTION|>--- conflicted
+++ resolved
@@ -55,12 +55,9 @@
 import {
   showCertificateTrustDialog,
   sendReady,
-<<<<<<< HEAD
   showContextualMenu,
-=======
   isInApplicationFolder,
   selectAllWindowContents,
->>>>>>> 5973a2f2
 } from './main-process-proxy'
 import { DiscardChanges } from './discard-changes'
 import { Welcome } from './welcome'
