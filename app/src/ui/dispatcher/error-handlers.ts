import {
  GitError as DugiteError,
  RepositoryDoesNotExistErrorCode,
} from 'dugite'

import { Dispatcher } from '.'
import { ExternalEditorError } from '../../lib/editors/shared'
import { ErrorWithMetadata } from '../../lib/error-with-metadata'
import { AuthenticationErrors } from '../../lib/git/authentication'
import { GitError, isAuthFailureError } from '../../lib/git/core'
import { ShellError } from '../../lib/shells'
import { UpstreamAlreadyExistsError } from '../../lib/stores/upstream-already-exists-error'

import { PopupType } from '../../models/popup'
import {
  Repository,
  isRepositoryWithGitHubRepository,
} from '../../models/repository'
import { getDotComAPIEndpoint } from '../../lib/api'
import { hasWritePermission } from '../../models/github-repository'
import { enableCreateForkFlow } from '../../lib/feature-flag'
import { RetryActionType } from '../../models/retry-actions'
<<<<<<< HEAD
=======
import { parseFilesToBeOverwritten } from '../lib/parse-files-to-be-overwritten'
>>>>>>> 1bb3f793

/** An error which also has a code property. */
interface IErrorWithCode extends Error {
  readonly code: string
}

/**
 * A type-guard method which determines whether the given object is an
 * Error instance with a `code` string property. This type of error
 * is commonly returned by NodeJS process- and file system libraries
 * as well as Dugite.
 *
 * See https://nodejs.org/api/util.html#util_util_getsystemerrorname_err
 */
function isErrorWithCode(error: any): error is IErrorWithCode {
  return error instanceof Error && typeof (error as any).code === 'string'
}

/**
 * Cast the error to an error containing a code if it has a code. Otherwise
 * return null.
 */
function asErrorWithCode(error: Error): IErrorWithCode | null {
  return isErrorWithCode(error) ? error : null
}

/**
 * Cast the error to an error with metadata if possible. Otherwise return null.
 */
function asErrorWithMetadata(error: Error): ErrorWithMetadata | null {
  if (error instanceof ErrorWithMetadata) {
    return error
  } else {
    return null
  }
}

/** Cast the error to a `GitError` if possible. Otherwise return null. */
function asGitError(error: Error): GitError | null {
  if (error instanceof GitError) {
    return error
  } else {
    return null
  }
}

function asEditorError(error: Error): ExternalEditorError | null {
  if (error instanceof ExternalEditorError) {
    return error
  }
  return null
}

/** Handle errors by presenting them. */
export async function defaultErrorHandler(
  error: Error,
  dispatcher: Dispatcher
): Promise<Error | null> {
  const e = asErrorWithMetadata(error) || error
  await dispatcher.presentError(e)

  return null
}

/** Handler for when a repository disappears 😱. */
export async function missingRepositoryHandler(
  error: Error,
  dispatcher: Dispatcher
): Promise<Error | null> {
  const e = asErrorWithMetadata(error)
  if (!e) {
    return error
  }

  const repository = e.metadata.repository
  if (!repository || !(repository instanceof Repository)) {
    return error
  }

  if (repository.missing) {
    return null
  }

  const errorWithCode = asErrorWithCode(e.underlyingError)
  const gitError = asGitError(e.underlyingError)
  const missing =
    (gitError && gitError.result.gitError === DugiteError.NotAGitRepository) ||
    (errorWithCode && errorWithCode.code === RepositoryDoesNotExistErrorCode)

  if (missing) {
    await dispatcher.updateRepositoryMissing(repository, true)
    return null
  }

  return error
}

/** Handle errors that happen as a result of a background task. */
export async function backgroundTaskHandler(
  error: Error,
  dispatcher: Dispatcher
): Promise<Error | null> {
  const e = asErrorWithMetadata(error)
  if (!e) {
    return error
  }

  const metadata = e.metadata
  // Ignore errors from background tasks. We might want more nuance here in the
  // future, but this'll do for now.
  if (metadata.backgroundTask) {
    return null
  } else {
    return error
  }
}

/** Handle git authentication errors in a manner that seems Right And Good. */
export async function gitAuthenticationErrorHandler(
  error: Error,
  dispatcher: Dispatcher
): Promise<Error | null> {
  const e = asErrorWithMetadata(error)
  if (!e) {
    return error
  }

  const gitError = asGitError(e.underlyingError)
  if (!gitError) {
    return error
  }

  const dugiteError = gitError.result.gitError
  if (!dugiteError) {
    return error
  }

  if (!AuthenticationErrors.has(dugiteError)) {
    return error
  }

  const repository = e.metadata.repository
  if (!repository) {
    return error
  }

  // If it's a GitHub repository then it's not some generic git server
  // authentication problem, but more likely a legit permission problem. So let
  // the error continue to bubble up.
  if (repository instanceof Repository && repository.gitHubRepository) {
    return error
  }

  const retry = e.metadata.retryAction
  if (!retry) {
    log.error(`No retry action provided for a git authentication error.`, e)
    return error
  }

  await dispatcher.promptForGenericGitAuthentication(repository, retry)

  return null
}

export async function externalEditorErrorHandler(
  error: Error,
  dispatcher: Dispatcher
): Promise<Error | null> {
  const e = asEditorError(error)
  if (!e) {
    return error
  }

  const { suggestAtom, openPreferences } = e.metadata

  await dispatcher.showPopup({
    type: PopupType.ExternalEditorFailed,
    message: e.message,
    suggestAtom,
    openPreferences,
  })

  return null
}

export async function openShellErrorHandler(
  error: Error,
  dispatcher: Dispatcher
): Promise<Error | null> {
  if (!(error instanceof ShellError)) {
    return error
  }

  await dispatcher.showPopup({
    type: PopupType.OpenShellFailed,
    message: error.message,
  })

  return null
}

/** Handle errors where they need to pull before pushing. */
export async function pushNeedsPullHandler(
  error: Error,
  dispatcher: Dispatcher
): Promise<Error | null> {
  const e = asErrorWithMetadata(error)
  if (!e) {
    return error
  }

  const gitError = asGitError(e.underlyingError)
  if (!gitError) {
    return error
  }

  const dugiteError = gitError.result.gitError
  if (!dugiteError) {
    return error
  }

  if (dugiteError !== DugiteError.PushNotFastForward) {
    return error
  }

  const repository = e.metadata.repository
  if (!repository) {
    return error
  }

  if (!(repository instanceof Repository)) {
    return error
  }

  dispatcher.showPopup({ type: PopupType.PushNeedsPull, repository })

  return null
}

/**
 * Handler for detecting when a merge conflict is reported to direct the user
 * to a different dialog than the generic Git error dialog.
 */
export async function mergeConflictHandler(
  error: Error,
  dispatcher: Dispatcher
): Promise<Error | null> {
  const e = asErrorWithMetadata(error)
  if (!e) {
    return error
  }

  const gitError = asGitError(e.underlyingError)
  if (!gitError) {
    return error
  }

  const dugiteError = gitError.result.gitError
  if (!dugiteError) {
    return error
  }

  if (dugiteError !== DugiteError.MergeConflicts) {
    return error
  }

  const { repository, gitContext } = e.metadata
  if (repository == null) {
    return error
  }

  if (!(repository instanceof Repository)) {
    return error
  }

  if (gitContext == null) {
    return error
  }

  if (!(gitContext.kind === 'merge' || gitContext.kind === 'pull')) {
    return error
  }

  switch (gitContext.kind) {
    case 'pull':
      dispatcher.mergeConflictDetectedFromPull()
      break
    case 'merge':
      dispatcher.mergeConflictDetectedFromExplicitMerge()
      break
  }

  const { currentBranch, theirBranch } = gitContext

  dispatcher.showPopup({
    type: PopupType.MergeConflicts,
    repository,
    ourBranch: currentBranch,
    theirBranch,
  })

  return null
}

/**
 * Handler for when we attempt to install the global LFS filters and LFS throws
 * an error.
 */
export async function lfsAttributeMismatchHandler(
  error: Error,
  dispatcher: Dispatcher
): Promise<Error | null> {
  const gitError = asGitError(error)
  if (!gitError) {
    return error
  }

  const dugiteError = gitError.result.gitError
  if (!dugiteError) {
    return error
  }

  if (dugiteError !== DugiteError.LFSAttributeDoesNotMatch) {
    return error
  }

  dispatcher.showPopup({ type: PopupType.LFSAttributeMismatch })

  return null
}

/**
 * Handler for when an upstream remote already exists but doesn't actually match
 * the upstream repository.
 */
export async function upstreamAlreadyExistsHandler(
  error: Error,
  dispatcher: Dispatcher
): Promise<Error | null> {
  if (!(error instanceof UpstreamAlreadyExistsError)) {
    return error
  }

  dispatcher.showPopup({
    type: PopupType.UpstreamAlreadyExists,
    repository: error.repository,
    existingRemote: error.existingRemote,
  })

  return null
}

/*
 * Handler for detecting when a merge conflict is reported to direct the user
 * to a different dialog than the generic Git error dialog.
 */
export async function rebaseConflictsHandler(
  error: Error,
  dispatcher: Dispatcher
): Promise<Error | null> {
  const e = asErrorWithMetadata(error)
  if (!e) {
    return error
  }

  const gitError = asGitError(e.underlyingError)
  if (!gitError) {
    return error
  }

  const dugiteError = gitError.result.gitError
  if (!dugiteError) {
    return error
  }

  if (dugiteError !== DugiteError.RebaseConflicts) {
    return error
  }

  const { repository, gitContext } = e.metadata
  if (repository == null) {
    return error
  }

  if (!(repository instanceof Repository)) {
    return error
  }

  if (gitContext == null) {
    return error
  }

  if (gitContext.kind !== 'merge' && gitContext.kind !== 'pull') {
    return error
  }

  const { currentBranch } = gitContext

  dispatcher.launchRebaseFlow(repository, currentBranch)

  return null
}

/**
 * Handler for when we attempt to checkout a branch and there are some files that would
 * be overwritten.
 */
export async function localChangesOverwrittenOnCheckoutHandler(
  error: Error,
  dispatcher: Dispatcher
): Promise<Error | null> {
  const e = asErrorWithMetadata(error)
  if (!e) {
    return error
  }

  const gitError = asGitError(e.underlyingError)
  if (!gitError) {
    return error
  }

  const dugiteError = gitError.result.gitError
  if (!dugiteError) {
    return error
  }

  if (dugiteError !== DugiteError.LocalChangesOverwritten) {
    return error
  }

  const { repository, gitContext } = e.metadata
  if (repository == null) {
    return error
  }

  if (!(repository instanceof Repository)) {
    return error
  }

  // This indicates to us whether the action which triggered the
  // LocalChangesOverwritten was the AppStore _checkoutBranch method.
  // Other actions that might trigger this error such as deleting
  // a branch will not provide this specific gitContext and that's
  // how we know we can safely move the changes to the destination
  // branch.
  if (gitContext === undefined || gitContext.kind !== 'checkout') {
    dispatcher.recordErrorWhenSwitchingBranchesWithUncommmittedChanges()
    return error
  }

  const { branchToCheckout } = gitContext

  await dispatcher.moveChangesToBranchAndCheckout(repository, branchToCheckout)

  return null
}
const rejectedPathRe = /^ ! \[remote rejected\] .*? -> .*? \(refusing to allow an OAuth App to create or update workflow `(.*?)` without `workflow` scope\)/m

/**
 * Attempts to detect whether an error is the result of a failed push
 * due to insufficient OAuth permissions (missing workflow scope)
 */
export async function refusedWorkflowUpdate(
  error: Error,
  dispatcher: Dispatcher
) {
  const e = asErrorWithMetadata(error)
  if (!e) {
    return error
  }

  const gitError = asGitError(e.underlyingError)
  if (!gitError) {
    return error
  }

  const { repository } = e.metadata

  if (!(repository instanceof Repository)) {
    return error
  }

  if (repository.gitHubRepository === null) {
    return error
  }

  // DotCom only for now.
  if (repository.gitHubRepository.endpoint !== getDotComAPIEndpoint()) {
    return error
  }

  const match = rejectedPathRe.exec(error.message)

  if (!match) {
    return error
  }

  dispatcher.showPopup({
    type: PopupType.PushRejectedDueToMissingWorkflowScope,
    rejectedPath: match[1],
    repository,
  })

  return null
}

const samlReauthErrorMessageRe = /`([^']+)' organization has enabled or enforced SAML SSO.*?you must re-authorize/s

/**
 * Attempts to detect whether an error is the result of a failed push
 * due to insufficient OAuth permissions (missing workflow scope)
 */
export async function samlReauthRequired(error: Error, dispatcher: Dispatcher) {
  const e = asErrorWithMetadata(error)
  if (!e) {
    return error
  }

  const gitError = asGitError(e.underlyingError)
  if (!gitError || gitError.result.gitError === null) {
    return error
  }

  if (!isAuthFailureError(gitError.result.gitError)) {
    return error
  }

  const { repository } = e.metadata

  if (!(repository instanceof Repository)) {
    return error
  }

  if (repository.gitHubRepository === null) {
    return error
  }

  const remoteMessage = getRemoteMessage(gitError.result.stderr)
  const match = samlReauthErrorMessageRe.exec(remoteMessage)

  if (!match) {
    return error
  }

  const organizationName = match[1]
  const endpoint = repository.gitHubRepository.endpoint

  dispatcher.showPopup({
    type: PopupType.SAMLReauthRequired,
    organizationName,
    endpoint,
    retryAction: e.metadata.retryAction,
  })

  return null
}

/**
 * Attempts to detect whether an error is the result of a failed push
 * due to insufficient GitHub permissions. (No `write` access.)
 */
export async function insufficientGitHubRepoPermissions(
  error: Error,
  dispatcher: Dispatcher
) {
  // no need to do anything here if we don't want to show
  // the new `CreateForkDialog` UI
  if (!enableCreateForkFlow()) {
    return error
  }

  const e = asErrorWithMetadata(error)
  if (!e) {
    return error
  }

  const gitError = asGitError(e.underlyingError)
  if (!gitError || gitError.result.gitError === null) {
    return error
  }

  if (!isAuthFailureError(gitError.result.gitError)) {
    return error
  }

  const { repository, retryAction } = e.metadata

  if (
    !(repository instanceof Repository) ||
    !isRepositoryWithGitHubRepository(repository)
  ) {
    return error
  }

  if (retryAction === undefined || retryAction.type !== RetryActionType.Push) {
    return error
  }

  if (hasWritePermission(repository.gitHubRepository)) {
    return error
  }

  dispatcher.showCreateForkDialog(repository)

  return null
}

/**
 * Handler for when an action the user attempts cannot be done because there are local
 * changes that would get overwritten.
 */
export async function localChangesOverwrittenHandler(
  error: Error,
  dispatcher: Dispatcher
): Promise<Error | null> {
  const e = asErrorWithMetadata(error)
  if (e === null) {
    return error
  }

  const gitError = asGitError(e.underlyingError)
  if (gitError === null) {
    return error
  }

  const dugiteError = gitError.result.gitError
  if (dugiteError === null) {
    return error
  }

  if (
    dugiteError !== DugiteError.LocalChangesOverwritten &&
    dugiteError !== DugiteError.MergeWithLocalChanges &&
    dugiteError !== DugiteError.RebaseWithLocalChanges
  ) {
    return error
  }

  const { repository } = e.metadata

  if (!(repository instanceof Repository)) {
    return error
  }

  if (e.metadata.retryAction === undefined) {
    return error
  }

  const files = parseFilesToBeOverwritten(gitError.result.stderr)

  dispatcher.showPopup({
    type: PopupType.LocalChangesOverwritten,
    repository,
    retryAction: e.metadata.retryAction,
    files,
  })

  return null
}

/**
 * Extract lines from Git's stderr output starting with the
 * prefix `remote: `. Useful to extract server-specific
 * error messages from network operations (fetch, push, pull,
 * etc).
 */
function getRemoteMessage(stderr: string) {
  const needle = 'remote: '

  return stderr
    .split(/\r?\n/)
    .filter(x => x.startsWith(needle))
    .map(x => x.substr(needle.length))
    .join('\n')
}<|MERGE_RESOLUTION|>--- conflicted
+++ resolved
@@ -20,10 +20,7 @@
 import { hasWritePermission } from '../../models/github-repository'
 import { enableCreateForkFlow } from '../../lib/feature-flag'
 import { RetryActionType } from '../../models/retry-actions'
-<<<<<<< HEAD
-=======
 import { parseFilesToBeOverwritten } from '../lib/parse-files-to-be-overwritten'
->>>>>>> 1bb3f793
 
 /** An error which also has a code property. */
 interface IErrorWithCode extends Error {
