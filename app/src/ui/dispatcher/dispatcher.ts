--- conflicted
+++ resolved
@@ -1957,11 +1957,11 @@
     this.statsStore.recordRebaseConflictsDialogReopened()
   }
 
-<<<<<<< HEAD
   /** Increments the `errorWhenSwitchingBranchesWithUncommmittedChanges` metric */
   public recordErrorWhenSwitchingBranchesWithUncommmittedChanges() {
     return this.statsStore.recordErrorWhenSwitchingBranchesWithUncommmittedChanges()
-=======
+  }
+
   /**
    * Refresh the list of open pull requests for the given repository.
    */
@@ -2029,6 +2029,5 @@
   //** Hide the diff for stashed changes */
   public hideStashedChanges(repository: Repository) {
     return this.appStore._hideStashedChanges(repository)
->>>>>>> e90ab6ae
   }
 }