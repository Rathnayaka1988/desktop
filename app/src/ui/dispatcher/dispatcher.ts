import { remote } from 'electron'
import { Disposable, IDisposable } from 'event-kit'

import {
  IAPIOrganization,
  IAPIPullRequest,
  IAPIFullRepository,
} from '../../lib/api'
import { shell } from '../../lib/app-shell'
import {
  CompareAction,
  Foldout,
  FoldoutType,
  ICompareFormUpdate,
  RepositorySectionTab,
  RebaseConflictState,
  isRebaseConflictState,
  isCherryPickConflictState,
  CherryPickConflictState,
  MultiCommitOperationConflictState,
} from '../../lib/app-state'
import { assertNever, fatalError } from '../../lib/fatal-error'
import {
  setGenericPassword,
  setGenericUsername,
} from '../../lib/generic-git-auth'
import {
  isGitRepository,
  RebaseResult,
  PushOptions,
  getCommitsBetweenCommits,
  getBranches,
} from '../../lib/git'
import { isGitOnPath } from '../../lib/is-git-on-path'
import {
  rejectOAuthRequest,
  requestAuthenticatedUser,
  resolveOAuthRequest,
} from '../../lib/oauth'
import {
  IOpenRepositoryFromURLAction,
  IUnknownAction,
  URLActionType,
} from '../../lib/parse-app-url'
import {
  matchExistingRepository,
  urlsMatch,
} from '../../lib/repository-matching'
import { Shell } from '../../lib/shells'
import { ILaunchStats, StatsStore } from '../../lib/stats'
import { AppStore } from '../../lib/stores/app-store'
import { validatedRepositoryPath } from '../../lib/stores/helpers/validated-repository-path'
import { RepositoryStateCache } from '../../lib/stores/repository-state-cache'
import { getTipSha } from '../../lib/tip'
import {
  initializeNewRebaseFlow,
  initializeRebaseFlowForConflictedRepository,
} from '../../lib/rebase'

import { Account } from '../../models/account'
import { AppMenu, ExecutableMenuItem } from '../../models/app-menu'
import { IAuthor } from '../../models/author'
import { Branch, IAheadBehind } from '../../models/branch'
import { BranchesTab } from '../../models/branches-tab'
import { CloneRepositoryTab } from '../../models/clone-repository-tab'
import { CloningRepository } from '../../models/cloning-repository'
import { Commit, ICommitContext, CommitOneLine } from '../../models/commit'
import { ICommitMessage } from '../../models/commit-message'
import { DiffSelection, ImageDiffType, ITextDiff } from '../../models/diff'
import { FetchType } from '../../models/fetch'
import { GitHubRepository } from '../../models/github-repository'
import { ManualConflictResolution } from '../../models/manual-conflict-resolution'
import { Popup, PopupType } from '../../models/popup'
import { PullRequest } from '../../models/pull-request'
import {
  Repository,
  RepositoryWithGitHubRepository,
  isRepositoryWithGitHubRepository,
  getGitHubHtmlUrl,
  isRepositoryWithForkedGitHubRepository,
  getNonForkGitHubRepository,
} from '../../models/repository'
import { RetryAction, RetryActionType } from '../../models/retry-actions'
import {
  CommittedFileChange,
  WorkingDirectoryFileChange,
  WorkingDirectoryStatus,
} from '../../models/status'
import { TipState, IValidBranch } from '../../models/tip'
import { Banner, BannerType } from '../../models/banner'

import { ApplicationTheme } from '../lib/application-theme'
import { installCLI } from '../lib/install-cli'
import { executeMenuItem } from '../main-process-proxy'
import {
  CommitStatusStore,
  StatusCallBack,
  ICombinedRefCheck,
} from '../../lib/stores/commit-status-store'
import { MergeTreeResult } from '../../models/merge'
import { UncommittedChangesStrategy } from '../../models/uncommitted-changes-strategy'
import { RebaseFlowStep, RebaseStep } from '../../models/rebase-flow-step'
import { IStashEntry } from '../../models/stash-entry'
import { WorkflowPreferences } from '../../models/workflow-preferences'
import { resolveWithin } from '../../lib/path'
import {
  CherryPickFlowStep,
  CherryPickStepKind,
  CreateBranchStep,
} from '../../models/cherry-pick'
import { CherryPickResult } from '../../lib/git/cherry-pick'
import { sleep } from '../../lib/promise'
import { DragElement, DragType } from '../../models/drag-drop'
import { findDefaultUpstreamBranch } from '../../lib/branch'
import { ILastThankYou } from '../../models/last-thank-you'
import { dragAndDropManager } from '../../lib/drag-and-drop-manager'
import {
  MultiCommitOperationDetail,
  MultiCommitOperationKind,
  MultiCommitOperationStep,
  MultiCommitOperationStepKind,
} from '../../models/multi-commit-operation'
import { DragAndDropIntroType } from '../history/drag-and-drop-intro'

/**
 * An error handler function.
 *
 * If the returned {Promise} returns an error, it will be passed to the next
 * error handler. If it returns null, error propagation is halted.
 */
export type ErrorHandler = (
  error: Error,
  dispatcher: Dispatcher
) => Promise<Error | null>

/**
 * The Dispatcher acts as the hub for state. The StateHub if you will. It
 * decouples the consumer of state from where/how it is stored.
 */
export class Dispatcher {
  private readonly errorHandlers = new Array<ErrorHandler>()

  public constructor(
    private readonly appStore: AppStore,
    private readonly repositoryStateManager: RepositoryStateCache,
    private readonly statsStore: StatsStore,
    private readonly commitStatusStore: CommitStatusStore
  ) {}

  /** Load the initial state for the app. */
  public loadInitialState(): Promise<void> {
    return this.appStore.loadInitialState()
  }

  /**
   * Add the repositories at the given paths. If a path isn't a repository, then
   * this will post an error to that affect.
   */
  public addRepositories(
    paths: ReadonlyArray<string>
  ): Promise<ReadonlyArray<Repository>> {
    return this.appStore._addRepositories(paths)
  }

  /**
   * Add a tutorial repository.
   *
   * This method differs from the `addRepositories` method in that it
   * requires that the repository has been created on the remote and
   * set up to track it. Given that tutorial repositories are created
   * from the no-repositories blank slate it shouldn't be possible for
   * another repository with the same path to exist but in case that
   * changes in the future this method will set the tutorial flag on
   * the existing repository at the given path.
   */
  public addTutorialRepository(
    path: string,
    endpoint: string,
    apiRepository: IAPIFullRepository
  ) {
    return this.appStore._addTutorialRepository(path, endpoint, apiRepository)
  }

  /** Resume an already started onboarding tutorial */
  public resumeTutorial(repository: Repository) {
    return this.appStore._resumeTutorial(repository)
  }

  /** Suspend the onboarding tutorial and go to the no repositories blank slate view */
  public pauseTutorial(repository: Repository) {
    return this.appStore._pauseTutorial(repository)
  }

  /**
   * Remove the repositories represented by the given IDs from local storage.
   *
   * When `moveToTrash` is enabled, only the repositories that were successfully
   * deleted on disk are removed from the app. If some failed due to files being
   * open elsewhere, an error is thrown.
   */
  public async removeRepository(
    repository: Repository | CloningRepository,
    moveToTrash: boolean
  ): Promise<void> {
    return this.appStore._removeRepository(repository, moveToTrash)
  }

  /** Update the repository's `missing` flag. */
  public async updateRepositoryMissing(
    repository: Repository,
    missing: boolean
  ): Promise<Repository> {
    return this.appStore._updateRepositoryMissing(repository, missing)
  }

  /** Load the next batch of history for the repository. */
  public loadNextCommitBatch(repository: Repository): Promise<void> {
    return this.appStore._loadNextCommitBatch(repository)
  }

  /** Load the changed files for the current history selection. */
  public loadChangedFilesForCurrentSelection(
    repository: Repository
  ): Promise<void> {
    return this.appStore._loadChangedFilesForCurrentSelection(repository)
  }

  /**
   * Change the selected commit in the history view.
   *
   * @param repository The currently active repository instance
   *
   * @param sha The object id of one of the commits currently
   *            the history list, represented as a SHA-1 hash
   *            digest. This should match exactly that of Commit.Sha
   */
  public changeCommitSelection(
    repository: Repository,
    shas: ReadonlyArray<string>
  ): Promise<void> {
    return this.appStore._changeCommitSelection(repository, shas)
  }

  /**
   * Change the selected changed file in the history view.
   *
   * @param repository The currently active repository instance
   *
   * @param file A FileChange instance among those available in
   *            IHistoryState.changedFiles
   */
  public changeFileSelection(
    repository: Repository,
    file: CommittedFileChange
  ): Promise<void> {
    return this.appStore._changeFileSelection(repository, file)
  }

  /** Set the repository filter text. */
  public setRepositoryFilterText(text: string): Promise<void> {
    return this.appStore._setRepositoryFilterText(text)
  }

  /** Select the repository. */
  public selectRepository(
    repository: Repository | CloningRepository
  ): Promise<Repository | null> {
    return this.appStore._selectRepository(repository)
  }

  /** Change the selected section in the repository. */
  public changeRepositorySection(
    repository: Repository,
    section: RepositorySectionTab
  ): Promise<void> {
    return this.appStore._changeRepositorySection(repository, section)
  }

  /**
   * Changes the selection in the changes view to the working directory and
   * optionally selects one or more files from the working directory.
   *
   *  @param files An array of files to select when showing the working directory.
   *               If undefined this method will preserve the previously selected
   *               files or pick the first changed file if no selection exists.
   */
  public selectWorkingDirectoryFiles(
    repository: Repository,
    selectedFiles?: WorkingDirectoryFileChange[]
  ): Promise<void> {
    return this.appStore._selectWorkingDirectoryFiles(repository, selectedFiles)
  }

  /**
   * Changes the selection in the changes view to the stash entry view and
   * optionally selects a particular file from the current stash entry.
   *
   *  @param file  A file to select when showing the stash entry.
   *               If undefined this method will preserve the previously selected
   *               file or pick the first changed file if no selection exists.
   */
  public selectStashedFile(
    repository: Repository,
    file?: CommittedFileChange | null
  ): Promise<void> {
    return this.appStore._selectStashedFile(repository, file)
  }

  public updateChangesStateStash(
    repository: Repository,
    stashEntry: IStashEntry
  ) {
    return this.appStore._updateChangesStateStash(repository, stashEntry)
  }

  /**
   * Commit the changes which were marked for inclusion, using the given commit
   * summary and description and optionally any number of commit message trailers
   * which will be merged into the final commit message.
   */
  public async commitIncludedChanges(
    repository: Repository,
    context: ICommitContext
  ): Promise<boolean> {
    return this.appStore._commitIncludedChanges(repository, context)
  }

  /** Change the file's includedness. */
  public changeFileIncluded(
    repository: Repository,
    file: WorkingDirectoryFileChange,
    include: boolean
  ): Promise<void> {
    return this.appStore._changeFileIncluded(repository, file, include)
  }

  /** Change the file's line selection state. */
  public changeFileLineSelection(
    repository: Repository,
    file: WorkingDirectoryFileChange,
    diffSelection: DiffSelection
  ): Promise<void> {
    return this.appStore._changeFileLineSelection(
      repository,
      file,
      diffSelection
    )
  }

  /** Change the Include All state. */
  public changeIncludeAllFiles(
    repository: Repository,
    includeAll: boolean
  ): Promise<void> {
    return this.appStore._changeIncludeAllFiles(repository, includeAll)
  }

  /**
   * Refresh the repository. This would be used, e.g., when the app gains focus.
   */
  public refreshRepository(repository: Repository): Promise<void> {
    return this.appStore._refreshOrRecoverRepository(repository)
  }

  /**
   * Refresh the commit author of a repository. Required after changing git's
   * user name or email address.
   */
  public async refreshAuthor(repository: Repository): Promise<void> {
    return this.appStore._refreshAuthor(repository)
  }

  /** Show the popup. This will close any current popup. */
  public showPopup(popup: Popup): Promise<void> {
    return this.appStore._showPopup(popup)
  }

  /**
   * Close the current popup, if found
   *
   * @param popupType only close the popup if it matches this `PopupType`
   */
  public closePopup(popupType?: PopupType) {
    return this.appStore._closePopup(popupType)
  }

  /** Show the foldout. This will close any current popup. */
  public showFoldout(foldout: Foldout): Promise<void> {
    return this.appStore._showFoldout(foldout)
  }

  /** Close the current foldout. If opening a new foldout use closeFoldout instead. */
  public closeCurrentFoldout(): Promise<void> {
    return this.appStore._closeCurrentFoldout()
  }

  /** Close the specified foldout */
  public closeFoldout(foldout: FoldoutType): Promise<void> {
    return this.appStore._closeFoldout(foldout)
  }

  /**
   * Check for remote commits that could affect an rebase operation.
   *
   * @param targetBranch    The branch where the rebase takes place.
   * @param oldestCommitRef Ref of the oldest commit involved in the interactive
   *                        rebase, or tip of the base branch in a regular
   *                        rebase. If it's null, the root of the branch will be
   *                        considered.
   */
  private async warnAboutRemoteCommits(
    repository: Repository,
    targetBranch: Branch,
    oldestCommitRef: string | null
  ): Promise<boolean> {
    if (targetBranch.upstream === null) {
      return false
    }

    // if the branch is tracking a remote branch
    const upstreamBranchesMatching = await getBranches(
      repository,
      `refs/remotes/${targetBranch.upstream}`
    )

    if (upstreamBranchesMatching.length === 0) {
      return false
    }

    // At this point, the target branch has an upstream. Therefore, if the
    // rebase goes up to the root commit of the branch, remote commits that will
    // require a force push after the rebase do exist.
    if (oldestCommitRef === null) {
      return true
    }

    // and the remote branch has commits that don't exist on the base branch
    const remoteCommits = await getCommitsBetweenCommits(
      repository,
      oldestCommitRef,
      targetBranch.upstream
    )

    return remoteCommits !== null && remoteCommits.length > 0
  }

  /** Initialize rebase flow to choose branch step **/
  public async showRebaseDialog(
    repository: Repository,
    initialBranch?: Branch | null
  ) {
    const repositoryState = this.repositoryStateManager.get(repository)
    const initialStep = initializeNewRebaseFlow(repositoryState, initialBranch)

    this.setRebaseFlowStep(repository, initialStep)

    this.showPopup({
      type: PopupType.RebaseFlow,
      repository,
    })
  }

  /** Initialize and start the rebase operation */
  public async startRebase(
    repository: Repository,
    baseBranch: Branch,
    targetBranch: Branch,
    commits: ReadonlyArray<CommitOneLine>,
    options?: { continueWithForcePush: boolean }
  ): Promise<void> {
    const { askForConfirmationOnForcePush } = this.appStore.getState()

    const hasOverriddenForcePushCheck =
      options !== undefined && options.continueWithForcePush

    if (askForConfirmationOnForcePush && !hasOverriddenForcePushCheck) {
      const showWarning = await this.warnAboutRemoteCommits(
        repository,
        baseBranch,
        targetBranch.tip.sha
      )

      if (showWarning) {
        this.setRebaseFlowStep(repository, {
          kind: RebaseStep.WarnForcePush,
          baseBranch,
          targetBranch,
          commits,
        })
        return
      }
    }

    this.initializeRebaseProgress(repository, commits)

    const startRebaseAction = () => {
      return this.rebase(repository, baseBranch, targetBranch)
    }

    this.setRebaseFlowStep(repository, {
      kind: RebaseStep.ShowProgress,
      rebaseAction: startRebaseAction,
    })
  }

  /**
   * Initialize and launch the rebase flow for a conflicted repository
   */
  public async launchRebaseFlow(repository: Repository, targetBranch: string) {
    await this.appStore._loadStatus(repository)

    const repositoryState = this.repositoryStateManager.get(repository)
    const { conflictState } = repositoryState.changesState

    if (conflictState === null || !isRebaseConflictState(conflictState)) {
      return
    }

    const updatedConflictState = {
      ...conflictState,
      targetBranch,
    }

    this.repositoryStateManager.updateChangesState(repository, () => ({
      conflictState: updatedConflictState,
    }))

    await this.setRebaseProgressFromState(repository)

    const initialStep = initializeRebaseFlowForConflictedRepository(
      updatedConflictState
    )

    this.setRebaseFlowStep(repository, initialStep)

    this.showPopup({
      type: PopupType.RebaseFlow,
      repository,
    })
  }

  /**
   * Create a new branch from the given starting point and check it out.
   *
   * If the startPoint argument is omitted the new branch will be created based
   * off of the current state of HEAD.
   */
  public createBranch(
    repository: Repository,
    name: string,
    startPoint: string | null,
    noTrackOption: boolean = false
  ): Promise<Branch | undefined> {
    return this.appStore._createBranch(
      repository,
      name,
      startPoint,
      noTrackOption
    )
  }

  /**
   * Create a new tag on the given target commit.
   */
  public createTag(
    repository: Repository,
    name: string,
    targetCommitSha: string
  ): Promise<void> {
    return this.appStore._createTag(repository, name, targetCommitSha)
  }

  /**
   * Deletes the passed tag.
   */
  public deleteTag(repository: Repository, name: string): Promise<void> {
    return this.appStore._deleteTag(repository, name)
  }

  /**
   * Show the tag creation dialog.
   */
  public showCreateTagDialog(
    repository: Repository,
    targetCommitSha: string,
    localTags: Map<string, string> | null,
    initialName?: string
  ): Promise<void> {
    return this.showPopup({
      type: PopupType.CreateTag,
      repository,
      targetCommitSha,
      initialName,
      localTags,
    })
  }

  /**
   * Show the confirmation dialog to delete a tag.
   */
  public showDeleteTagDialog(
    repository: Repository,
    tagName: string
  ): Promise<void> {
    return this.showPopup({
      type: PopupType.DeleteTag,
      repository,
      tagName,
    })
  }

  /** Check out the given branch. */
  public checkoutBranch(
    repository: Repository,
    branch: Branch,
    strategy?: UncommittedChangesStrategy
  ): Promise<Repository> {
    return this.appStore._checkoutBranch(repository, branch, strategy)
  }

  /** Push the current branch. */
  public push(repository: Repository): Promise<void> {
    return this.appStore._push(repository)
  }

  private pushWithOptions(repository: Repository, options?: PushOptions) {
    if (options !== undefined && options.forceWithLease) {
      this.dropCurrentBranchFromForcePushList(repository)
    }

    return this.appStore._push(repository, options)
  }

  /** Pull the current branch. */
  public pull(repository: Repository): Promise<void> {
    return this.appStore._pull(repository)
  }

  /** Fetch a specific refspec for the repository. */
  public fetchRefspec(
    repository: Repository,
    fetchspec: string
  ): Promise<void> {
    return this.appStore._fetchRefspec(repository, fetchspec)
  }

  /** Fetch all refs for the repository */
  public fetch(repository: Repository, fetchType: FetchType): Promise<void> {
    return this.appStore._fetch(repository, fetchType)
  }

  /** Publish the repository to GitHub with the given properties. */
  public publishRepository(
    repository: Repository,
    name: string,
    description: string,
    private_: boolean,
    account: Account,
    org: IAPIOrganization | null
  ): Promise<Repository> {
    return this.appStore._publishRepository(
      repository,
      name,
      description,
      private_,
      account,
      org
    )
  }

  /**
   * Post the given error. This will send the error through the standard error
   * handler machinery.
   */
  public async postError(error: Error): Promise<void> {
    let currentError: Error | null = error
    for (let i = this.errorHandlers.length - 1; i >= 0; i--) {
      const handler = this.errorHandlers[i]
      currentError = await handler(currentError, this)

      if (!currentError) {
        break
      }
    }

    if (currentError) {
      fatalError(
        `Unhandled error ${currentError}. This shouldn't happen! All errors should be handled, even if it's just by the default handler.`
      )
    }
  }

  /**
   * Post the given error. Note that this bypasses the standard error handler
   * machinery. You probably don't want that. See `Dispatcher.postError`
   * instead.
   */
  public presentError(error: Error): Promise<void> {
    return this.appStore._pushError(error)
  }

  /** Clear the given error. */
  public clearError(error: Error): Promise<void> {
    return this.appStore._clearError(error)
  }

  /**
   * Clone a missing repository to the previous path, and update it's
   * state in the repository list if the clone completes without error.
   */
  public cloneAgain(url: string, path: string): Promise<void> {
    return this.appStore._cloneAgain(url, path)
  }

  /** Clone the repository to the path. */
  public async clone(
    url: string,
    path: string,
    options?: { branch?: string; defaultBranch?: string }
  ): Promise<Repository | null> {
    return this.appStore._completeOpenInDesktop(async () => {
      const { promise, repository } = this.appStore._clone(url, path, options)
      await this.selectRepository(repository)
      const success = await promise
      // TODO: this exit condition is not great, bob
      if (!success) {
        return null
      }

      const addedRepositories = await this.addRepositories([path])
      const addedRepository = addedRepositories[0]
      await this.selectRepository(addedRepository)

      if (isRepositoryWithForkedGitHubRepository(addedRepository)) {
        this.showPopup({
          type: PopupType.ChooseForkSettings,
          repository: addedRepository,
        })
      }

      return addedRepository
    })
  }

  /** Changes the repository alias to a new name. */
  public changeRepositoryAlias(
    repository: Repository,
    newAlias: string | null
  ): Promise<void> {
    return this.appStore._changeRepositoryAlias(repository, newAlias)
  }

  /** Rename the branch to a new name. */
  public renameBranch(
    repository: Repository,
    branch: Branch,
    newName: string
  ): Promise<void> {
    return this.appStore._renameBranch(repository, branch, newName)
  }

  /**
   * Delete the branch. This will delete both the local branch and the remote
   * branch if includeUpstream is true, and then check out the default branch.
   */
  public deleteLocalBranch(
    repository: Repository,
    branch: Branch,
    includeUpstream?: boolean
  ): Promise<void> {
    return this.appStore._deleteBranch(repository, branch, includeUpstream)
  }

  /**
   * Delete the remote branch.
   */
  public deleteRemoteBranch(
    repository: Repository,
    branch: Branch
  ): Promise<void> {
    return this.appStore._deleteBranch(repository, branch)
  }

  /** Discard the changes to the given files. */
  public discardChanges(
    repository: Repository,
    files: ReadonlyArray<WorkingDirectoryFileChange>
  ): Promise<void> {
    return this.appStore._discardChanges(repository, files)
  }

  /** Discard the changes from the given diff selection. */
  public discardChangesFromSelection(
    repository: Repository,
    filePath: string,
    diff: ITextDiff,
    selection: DiffSelection
  ): Promise<void> {
    return this.appStore._discardChangesFromSelection(
      repository,
      filePath,
      diff,
      selection
    )
  }

  /** Switch between amending the most recent commit and not. */
  public async setAmendingRepository(
    repository: Repository,
    amending: boolean
  ) {
    await this.changeRepositorySection(repository, RepositorySectionTab.Changes)

    this.appStore._setAmendingRepository(repository, amending)

    if (amending) {
      this.statsStore.recordAmendCommitStarted()
    }
  }

  /** Undo the given commit. */
  public undoCommit(
    repository: Repository,
    commit: Commit,
    showConfirmationDialog: boolean = true
  ): Promise<void> {
    return this.appStore._undoCommit(repository, commit, showConfirmationDialog)
  }

  /** Reset to a given commit. */
  public resetToCommit(
    repository: Repository,
    commit: Commit,
    showConfirmationDialog: boolean = true
  ): Promise<void> {
    this.statsStore.recordResetToCommitCount()
    return this.appStore._resetToCommit(
      repository,
      commit,
      showConfirmationDialog
    )
  }

  /** Revert the commit with the given SHA */
  public revertCommit(repository: Repository, commit: Commit): Promise<void> {
    return this.appStore._revertCommit(repository, commit)
  }

  /**
   * Set the width of the repository sidebar to the given
   * value. This affects the changes and history sidebar
   * as well as the first toolbar section which contains
   * repo selection on all platforms and repo selection and
   * app menu on Windows.
   */
  public setSidebarWidth(width: number): Promise<void> {
    return this.appStore._setSidebarWidth(width)
  }

  /**
   * Set the update banner's visibility
   */
  public setUpdateBannerVisibility(isVisible: boolean) {
    return this.appStore._setUpdateBannerVisibility(isVisible)
  }

  /**
   * Set the banner state for the application
   */
  public setBanner(state: Banner) {
    return this.appStore._setBanner(state)
  }

  /**
   * Close the current banner, if found.
   *
   * @param bannerType only close the banner if it matches this `BannerType`
   */
  public clearBanner(bannerType?: BannerType) {
    return this.appStore._clearBanner(bannerType)
  }

  /**
   * Reset the width of the repository sidebar to its default
   * value. This affects the changes and history sidebar
   * as well as the first toolbar section which contains
   * repo selection on all platforms and repo selection and
   * app menu on Windows.
   */
  public resetSidebarWidth(): Promise<void> {
    return this.appStore._resetSidebarWidth()
  }

  /**
   * Set the width of the commit summary column in the
   * history view to the given value.
   */
  public setCommitSummaryWidth(width: number): Promise<void> {
    return this.appStore._setCommitSummaryWidth(width)
  }

  /**
   * Reset the width of the commit summary column in the
   * history view to its default value.
   */
  public resetCommitSummaryWidth(): Promise<void> {
    return this.appStore._resetCommitSummaryWidth()
  }

  /** Update the repository's issues from GitHub. */
  public refreshIssues(repository: GitHubRepository): Promise<void> {
    return this.appStore._refreshIssues(repository)
  }

  /** End the Welcome flow. */
  public endWelcomeFlow(): Promise<void> {
    return this.appStore._endWelcomeFlow()
  }

  /** Set the commit message input's focus. */
  public setCommitMessageFocus(focus: boolean) {
    this.appStore._setCommitMessageFocus(focus)
  }

  /**
   * Set the commit summary and description for a work-in-progress
   * commit in the changes view for a particular repository.
   */
  public setCommitMessage(
    repository: Repository,
    message: ICommitMessage
  ): Promise<void> {
    return this.appStore._setCommitMessage(repository, message)
  }

  /** Remove the given account from the app. */
  public removeAccount(account: Account): Promise<void> {
    return this.appStore._removeAccount(account)
  }

  /**
   * Ask the dispatcher to apply a transformation function to the current
   * state of the application menu.
   *
   * Since the dispatcher is asynchronous it's possible for components
   * utilizing the menu state to have an out-of-date view of the state
   * of the app menu which is why they're not allowed to transform it
   * directly.
   *
   * To work around potential race conditions consumers instead pass a
   * delegate which receives the updated application menu and allows
   * them to perform the necessary state transitions. The AppMenu instance
   * is itself immutable but does offer transformation methods and in
   * order for the state to be properly updated the delegate _must_ return
   * the latest transformed instance of the AppMenu.
   */
  public setAppMenuState(update: (appMenu: AppMenu) => AppMenu): Promise<void> {
    return this.appStore._setAppMenuState(update)
  }

  /**
   * Tell the main process to execute (i.e. simulate a click of) the given menu item.
   */
  public executeMenuItem(item: ExecutableMenuItem): Promise<void> {
    executeMenuItem(item)
    return Promise.resolve()
  }

  /**
   * Set whether or not to to add a highlight class to the app menu toolbar icon.
   * Used to highlight the button when the Alt key is pressed.
   *
   * Only applicable on non-macOS platforms.
   */
  public setAccessKeyHighlightState(highlight: boolean): Promise<void> {
    return this.appStore._setAccessKeyHighlightState(highlight)
  }

  /** Merge the named branch into the current branch. */
  public mergeBranch(
    repository: Repository,
    branch: Branch,
    mergeStatus: MergeTreeResult | null,
    isSquash: boolean = false
  ): Promise<void> {
    return this.appStore._mergeBranch(repository, branch, mergeStatus, isSquash)
  }

  /**
   * Update the per-repository list of branches that can be force-pushed
   * after a rebase is completed.
   */
  private addRebasedBranchToForcePushList = (
    repository: Repository,
    tipWithBranch: IValidBranch,
    beforeRebaseSha: string
  ) => {
    this.appStore._addRebasedBranchToForcePushList(
      repository,
      tipWithBranch,
      beforeRebaseSha
    )
  }

  private dropCurrentBranchFromForcePushList = (repository: Repository) => {
    const currentState = this.repositoryStateManager.get(repository)
    const { rebasedBranches, tip } = currentState.branchesState

    if (tip.kind !== TipState.Valid) {
      return
    }

    const updatedMap = new Map<string, string>(rebasedBranches)
    updatedMap.delete(tip.branch.nameWithoutRemote)

    this.repositoryStateManager.updateBranchesState(repository, () => ({
      rebasedBranches: updatedMap,
    }))
  }

  /**
   * Update the rebase state to indicate the user has resolved conflicts in the
   * current repository.
   */
  public setConflictsResolved(repository: Repository) {
    return this.appStore._setConflictsResolved(repository)
  }

  /**
   * Initialize the progress in application state based on the known commits
   * that will be applied in the rebase.
   *
   * @param commits the list of commits that exist on the target branch which do
   *                not exist on the base branch
   */
  public initializeRebaseProgress(
    repository: Repository,
    commits: ReadonlyArray<CommitOneLine>
  ) {
    return this.appStore._initializeRebaseProgress(repository, commits)
  }

  /**
   * Update the rebase progress in application state by querying the Git
   * repository state.
   */
  public setRebaseProgressFromState(repository: Repository) {
    return this.appStore._setRebaseProgressFromState(repository)
  }

  /**
   * Move the rebase flow to a new state.
   */
  public setRebaseFlowStep(
    repository: Repository,
    step: RebaseFlowStep
  ): Promise<void> {
    return this.appStore._setRebaseFlowStep(repository, step)
  }

  /** End the rebase flow and cleanup any related app state */
  public endRebaseFlow(repository: Repository) {
    return this.appStore._endRebaseFlow(repository)
  }

  /** Starts a rebase for the given base and target branch */
  public async rebase(
    repository: Repository,
    baseBranch: Branch,
    targetBranch: Branch
  ): Promise<void> {
    const stateBefore = this.repositoryStateManager.get(repository)

    const beforeSha = getTipSha(stateBefore.branchesState.tip)

    log.info(
      `[rebase] starting rebase for ${targetBranch.name} at ${beforeSha}`
    )
    log.info(
      `[rebase] to restore the previous state if this completed rebase is unsatisfactory:`
    )
    log.info(`[rebase] - git checkout ${targetBranch.name}`)
    log.info(`[rebase] - git reset ${beforeSha} --hard`)

    const result = await this.appStore._rebase(
      repository,
      baseBranch,
      targetBranch
    )

    await this.appStore._loadStatus(repository)

    const stateAfter = this.repositoryStateManager.get(repository)
    const { tip } = stateAfter.branchesState
    const afterSha = getTipSha(tip)

    log.info(
      `[rebase] completed rebase - got ${result} and on tip ${afterSha} - kind ${tip.kind}`
    )

    if (result === RebaseResult.ConflictsEncountered) {
      const { conflictState } = stateAfter.changesState
      if (conflictState === null) {
        log.warn(
          `[rebase] conflict state after rebase is null - unable to continue`
        )
        return
      }

      if (!isRebaseConflictState(conflictState)) {
        log.warn(
          `[rebase] conflict state after rebase is not rebase conflicts - unable to continue`
        )
        return
      }

      const conflictsWithBranches: RebaseConflictState = {
        ...conflictState,
        baseBranch: baseBranch.name,
        targetBranch: targetBranch.name,
      }

      this.switchToConflicts(repository, conflictsWithBranches)
    } else if (result === RebaseResult.CompletedWithoutError) {
      if (tip.kind !== TipState.Valid) {
        log.warn(
          `[rebase] tip after completing rebase is ${tip.kind} but this should be a valid tip if the rebase completed without error`
        )
        return
      }

      this.statsStore.recordRebaseSuccessWithoutConflicts()

      await this.completeRebase(
        repository,
        {
          type: BannerType.SuccessfulRebase,
          targetBranch: targetBranch.name,
          baseBranch: baseBranch.name,
        },
        tip,
        beforeSha
      )
    } else if (result === RebaseResult.Error) {
      // we were unable to successfully start the rebase, and an error should
      // be shown through the default error handling infrastructure, so we can
      // just abandon the rebase for now
      this.endRebaseFlow(repository)
    }
  }

  /** Abort the current rebase and refreshes the repository status */
  public async abortRebase(repository: Repository) {
    await this.appStore._abortRebase(repository)
    await this.appStore._loadStatus(repository)
    await this.refreshRepository(repository)
  }

  /**
   * Continue with the rebase after the user has resolved all conflicts with
   * tracked files in the working directory.
   */
  public async continueRebase(
    kind: MultiCommitOperationKind,
    repository: Repository,
    workingDirectory: WorkingDirectoryStatus,
    conflictsState: RebaseConflictState
  ): Promise<RebaseResult> {
    const stateBefore = this.repositoryStateManager.get(repository)
    const { manualResolutions } = conflictsState

    const beforeSha = getTipSha(stateBefore.branchesState.tip)

    log.info(`[continueRebase] continuing rebase for ${beforeSha}`)

    const result = await this.appStore._continueRebase(
      repository,
      workingDirectory,
      manualResolutions
    )

    if (result === RebaseResult.CompletedWithoutError) {
      this.statsStore.recordOperationSuccessfulWithConflicts(kind)
    }

    await this.appStore._loadStatus(repository)

    const stateAfter = this.repositoryStateManager.get(repository)
    const { tip } = stateAfter.branchesState
    const afterSha = getTipSha(tip)

    log.info(
      `[continueRebase] completed rebase - got ${result} and on tip ${afterSha} - kind ${tip.kind}`
    )

    return result
  }

  public processContinueRebaseResult(
    result: RebaseResult,
    conflictsState: RebaseConflictState,
    repository: Repository
  ) {
    const stateAfter = this.repositoryStateManager.get(repository)
    const { tip } = stateAfter.branchesState
    const { targetBranch, baseBranch, originalBranchTip } = conflictsState

    if (result === RebaseResult.ConflictsEncountered) {
      const { conflictState } = stateAfter.changesState
      if (conflictState === null) {
        log.warn(
          `[continueRebase] conflict state after rebase is null - unable to continue`
        )
        return
      }

      if (!isRebaseConflictState(conflictState)) {
        log.warn(
          `[continueRebase] conflict state after rebase is not rebase conflicts - unable to continue`
        )
        return
      }

      // ensure branches are persisted when transitioning back to conflicts
      const conflictsWithBranches: RebaseConflictState = {
        ...conflictState,
        baseBranch,
        targetBranch,
      }

      return this.switchToConflicts(repository, conflictsWithBranches)
    } else if (result === RebaseResult.CompletedWithoutError) {
      if (tip.kind !== TipState.Valid) {
        log.warn(
          `[continueRebase] tip after completing rebase is ${tip.kind} but this should be a valid tip if the rebase completed without error`
        )
        return
      }

      this.statsStore.recordRebaseSuccessAfterConflicts()

      return this.completeRebase(
        repository,
        {
          type: BannerType.SuccessfulRebase,
          targetBranch: targetBranch,
          baseBranch: baseBranch,
        },
        tip,
        originalBranchTip
      )
    }
  }

  /** Switch the rebase flow to show the latest conflicts */
  private switchToConflicts = (
    repository: Repository,
    conflictState: RebaseConflictState
  ) => {
    this.setRebaseFlowStep(repository, {
      kind: RebaseStep.ShowConflicts,
      conflictState,
    })
  }

  /** Tidy up the rebase flow after reaching the end */
  private async completeRebase(
    repository: Repository,
    banner: Banner,
    tip: IValidBranch,
    originalBranchTip: string
  ): Promise<void> {
    this.closePopup()

    this.setBanner(banner)

    if (tip.kind === TipState.Valid) {
      this.addRebasedBranchToForcePushList(repository, tip, originalBranchTip)
    }

    this.endRebaseFlow(repository)

    await this.refreshRepository(repository)
  }

  /** aborts an in-flight merge and refreshes the repository's status */
  public async abortMerge(repository: Repository) {
    await this.appStore._abortMerge(repository)
    await this.appStore._loadStatus(repository)
  }

  /** aborts an in-flight merge and refreshes the repository's status */
  public async abortSquashMerge(repository: Repository) {
    await this.appStore._abortSquashMerge(repository)
    return this.appStore._refreshRepository(repository)
  }

  /**
   * commits an in-flight merge and shows a banner if successful
   *
   * @param repository
   * @param workingDirectory
   * @param successfulMergeBannerState information for banner to be displayed if merge is successful
   */
  public async finishConflictedMerge(
    repository: Repository,
    workingDirectory: WorkingDirectoryStatus,
    successfulMergeBanner: Banner,
    isSquash: boolean
  ) {
    // get manual resolutions in case there are manual conflicts
    const repositoryState = this.repositoryStateManager.get(repository)
    const { conflictState } = repositoryState.changesState
    if (conflictState === null) {
      // if this doesn't exist, something is very wrong and we shouldn't proceed 😢
      log.error(
        'Conflict state missing during finishConflictedMerge. No merge will be committed.'
      )
      return
    }
    const result = await this.appStore._finishConflictedMerge(
      repository,
      workingDirectory,
      conflictState.manualResolutions
    )
    if (result !== undefined) {
      this.setBanner(successfulMergeBanner)
      if (isSquash) {
        // Squash merge will not hit the normal recording of successful merge in
        // app-store._mergeBranch because it only records there when there are
        // no conflicts. Thus, recordSquashMergeSuccessful is done here in order
        // to capture all successful squash merges under this metric.
        this.statsStore.recordSquashMergeSuccessful()
        this.statsStore.recordSquashMergeSuccessfulWithConflicts()
      }
    }
  }

  /** Record the given launch stats. */
  public recordLaunchStats(stats: ILaunchStats): Promise<void> {
    return this.appStore._recordLaunchStats(stats)
  }

  /** Report any stats if needed. */
  public reportStats(): Promise<void> {
    return this.appStore._reportStats()
  }

  /** Changes the URL for the remote that matches the given name  */
  public setRemoteURL(
    repository: Repository,
    name: string,
    url: string
  ): Promise<void> {
    return this.appStore._setRemoteURL(repository, name, url)
  }

  /** Open the URL in a browser */
  public openInBrowser(url: string): Promise<boolean> {
    return this.appStore._openInBrowser(url)
  }

  /** Add the pattern to the repository's gitignore. */
  public appendIgnoreRule(
    repository: Repository,
    pattern: string | string[]
  ): Promise<void> {
    return this.appStore._appendIgnoreRule(repository, pattern)
  }

  /** Opens a Git-enabled terminal setting the working directory to the repository path */
  public async openShell(
    path: string,
    ignoreWarning: boolean = false
  ): Promise<void> {
    const gitFound = await isGitOnPath()
    if (gitFound || ignoreWarning) {
      this.appStore._openShell(path)
    } else {
      this.appStore._showPopup({
        type: PopupType.InstallGit,
        path,
      })
    }
  }

  /**
   * Opens a path in the external editor selected by the user.
   */
  public async openInExternalEditor(fullPath: string): Promise<void> {
    return this.appStore._openInExternalEditor(fullPath)
  }

  /**
   * Persist the given content to the repository's root .gitignore.
   *
   * If the repository root doesn't contain a .gitignore file one
   * will be created, otherwise the current file will be overwritten.
   */
  public saveGitIgnore(repository: Repository, text: string): Promise<void> {
    return this.appStore._saveGitIgnore(repository, text)
  }

  /** Set whether the user has opted out of stats reporting. */
  public setStatsOptOut(
    optOut: boolean,
    userViewedPrompt: boolean
  ): Promise<void> {
    return this.appStore.setStatsOptOut(optOut, userViewedPrompt)
  }

  public moveToApplicationsFolder() {
    remote.app.moveToApplicationsFolder?.()
  }

  /**
   * Clear any in-flight sign in state and return to the
   * initial (no sign-in) state.
   */
  public resetSignInState(): Promise<void> {
    return this.appStore._resetSignInState()
  }

  /**
   * Initiate a sign in flow for github.com. This will put the store
   * in the Authentication step ready to receive user credentials.
   */
  public beginDotComSignIn(): Promise<void> {
    return this.appStore._beginDotComSignIn()
  }

  /**
   * Initiate a sign in flow for a GitHub Enterprise instance. This will
   * put the store in the EndpointEntry step ready to receive the url
   * to the enterprise instance.
   */
  public beginEnterpriseSignIn(): Promise<void> {
    return this.appStore._beginEnterpriseSignIn()
  }

  /**
   * Attempt to advance from the EndpointEntry step with the given endpoint
   * url. This method must only be called when the store is in the authentication
   * step or an error will be thrown.
   *
   * The provided endpoint url will be validated for syntactic correctness as
   * well as connectivity before the promise resolves. If the endpoint url is
   * invalid or the host can't be reached the promise will be rejected and the
   * sign in state updated with an error to be presented to the user.
   *
   * If validation is successful the store will advance to the authentication
   * step.
   */
  public setSignInEndpoint(url: string): Promise<void> {
    return this.appStore._setSignInEndpoint(url)
  }

  /**
   * Attempt to advance from the authentication step using a username
   * and password. This method must only be called when the store is
   * in the authentication step or an error will be thrown. If the
   * provided credentials are valid the store will either advance to
   * the Success step or to the TwoFactorAuthentication step if the
   * user has enabled two factor authentication.
   *
   * If an error occurs during sign in (such as invalid credentials)
   * the authentication state will be updated with that error so that
   * the responsible component can present it to the user.
   */
  public setSignInCredentials(
    username: string,
    password: string
  ): Promise<void> {
    return this.appStore._setSignInCredentials(username, password)
  }

  /**
   * Initiate an OAuth sign in using the system configured browser.
   * This method must only be called when the store is in the authentication
   * step or an error will be thrown.
   *
   * The promise returned will only resolve once the user has successfully
   * authenticated. If the user terminates the sign-in process by closing
   * their browser before the protocol handler is invoked, by denying the
   * protocol handler to execute or by providing the wrong credentials
   * this promise will never complete.
   */
  public requestBrowserAuthentication(): Promise<void> {
    return this.appStore._requestBrowserAuthentication()
  }

  /**
   * Initiate an OAuth sign in using the system configured browser to GitHub.com.
   *
   * The promise returned will only resolve once the user has successfully
   * authenticated. If the user terminates the sign-in process by closing
   * their browser before the protocol handler is invoked, by denying the
   * protocol handler to execute or by providing the wrong credentials
   * this promise will never complete.
   */
  public async requestBrowserAuthenticationToDotcom(): Promise<void> {
    await this.beginDotComSignIn()
    return this.requestBrowserAuthentication()
  }

  /**
   * Attempt to complete the sign in flow with the given OTP token.\
   * This method must only be called when the store is in the
   * TwoFactorAuthentication step or an error will be thrown.
   *
   * If the provided token is valid the store will advance to
   * the Success step.
   *
   * If an error occurs during sign in (such as invalid credentials)
   * the authentication state will be updated with that error so that
   * the responsible component can present it to the user.
   */
  public setSignInOTP(otp: string): Promise<void> {
    return this.appStore._setSignInOTP(otp)
  }

  /**
   * Launch a sign in dialog for authenticating a user with
   * GitHub.com.
   */
  public async showDotComSignInDialog(): Promise<void> {
    await this.appStore._beginDotComSignIn()
    await this.appStore._showPopup({ type: PopupType.SignIn })
  }

  /**
   * Launch a sign in dialog for authenticating a user with
   * a GitHub Enterprise instance.
   */
  public async showEnterpriseSignInDialog(): Promise<void> {
    await this.appStore._beginEnterpriseSignIn()
    await this.appStore._showPopup({ type: PopupType.SignIn })
  }

  /**
   * Show a dialog that helps the user create a fork of
   * their local repo.
   */
  public async showCreateForkDialog(
    repository: RepositoryWithGitHubRepository
  ): Promise<void> {
    await this.appStore._showCreateForkDialog(repository)
  }

  /**
   * Register a new error handler.
   *
   * Error handlers are called in order starting with the most recently
   * registered handler. The error which the returned {Promise} resolves to is
   * passed to the next handler, etc. If the handler's {Promise} resolves to
   * null, error propagation is halted.
   */
  public registerErrorHandler(handler: ErrorHandler): Disposable {
    this.errorHandlers.push(handler)

    return new Disposable(() => {
      const i = this.errorHandlers.indexOf(handler)
      if (i >= 0) {
        this.errorHandlers.splice(i, 1)
      }
    })
  }

  /**
   * Update the location of an existing repository and clear the missing flag.
   */
  public async relocateRepository(repository: Repository): Promise<void> {
    const window = remote.getCurrentWindow()
    const { filePaths } = await remote.dialog.showOpenDialog(window, {
      properties: ['openDirectory'],
    })

    if (filePaths.length > 0) {
      const newPath = filePaths[0]
      await this.updateRepositoryPath(repository, newPath)
    }
  }

  /**
   * Change the workflow preferences for the specified repository.
   *
   * @param repository            The repository to update.
   * @param workflowPreferences   The object with the workflow settings to use.
   */
  public async updateRepositoryWorkflowPreferences(
    repository: Repository,
    workflowPreferences: WorkflowPreferences
  ) {
    await this.appStore._updateRepositoryWorkflowPreferences(
      repository,
      workflowPreferences
    )
  }

  /** Update the repository's path. */
  private async updateRepositoryPath(
    repository: Repository,
    path: string
  ): Promise<void> {
    await this.appStore._updateRepositoryPath(repository, path)
  }

  public async setAppFocusState(isFocused: boolean): Promise<void> {
    await this.appStore._setAppFocusState(isFocused)

    if (isFocused) {
      this.commitStatusStore.startBackgroundRefresh()
    } else {
      this.commitStatusStore.stopBackgroundRefresh()
    }
  }

  /**
   * Find an existing repository that can be used for checking out
   * the passed pull request.
   *
   * This method will try to find an opened repository that matches the
   * HEAD repository of the PR first and if not found it will try to
   * find an opened repository that matches the BASE repository of the PR.
   * Matching in this context means that either the origin remote or the
   * upstream remote url are equal to the PR ref repository URL.
   *
   * With this logic we try to select the best suited repository to open
   * a PR when triggering a "Open PR from Desktop" action from a browser.
   *
   * @param pullRequest the pull request object received from the API.
   */
  private getRepositoryFromPullRequest(
    pullRequest: IAPIPullRequest
  ): RepositoryWithGitHubRepository | null {
    const state = this.appStore.getState()
    const repositories = state.repositories
    const headUrl = pullRequest.head.repo?.clone_url
    const baseUrl = pullRequest.base.repo?.clone_url

    // This likely means that the base repository has been deleted
    // and we don't support checking out from refs/pulls/NNN/head
    // yet so we'll bail for now.
    if (headUrl === undefined || baseUrl === undefined) {
      return null
    }

    for (const repository of repositories) {
      if (this.doesRepositoryMatchUrl(repository, headUrl)) {
        return repository
      }
    }

    for (const repository of repositories) {
      if (this.doesRepositoryMatchUrl(repository, baseUrl)) {
        return repository
      }
    }

    return null
  }

  private doesRepositoryMatchUrl(
    repo: Repository | CloningRepository,
    url: string
  ): repo is RepositoryWithGitHubRepository {
    if (repo instanceof Repository && isRepositoryWithGitHubRepository(repo)) {
      const originRepoUrl = repo.gitHubRepository.htmlURL
      const upstreamRepoUrl = repo.gitHubRepository.parent?.htmlURL ?? null

      if (originRepoUrl !== null && urlsMatch(originRepoUrl, url)) {
        return true
      }

      if (upstreamRepoUrl !== null && urlsMatch(upstreamRepoUrl, url)) {
        return true
      }
    }

    return false
  }

  private async openRepositoryFromUrl(action: IOpenRepositoryFromURLAction) {
    const { url, pr, branch, filepath } = action

    let repository: Repository | null

    if (pr !== null) {
      repository = await this.openPullRequestFromUrl(url, pr)
    } else if (branch !== null) {
      repository = await this.openBranchNameFromUrl(url, branch)
    } else {
      repository = await this.openOrCloneRepository(url)
    }

    if (repository === null) {
      return
    }

    if (filepath !== null) {
      const resolved = await resolveWithin(repository.path, filepath)

      if (resolved !== null) {
        shell.showItemInFolder(resolved)
      } else {
        log.error(
          `Prevented attempt to open path outside of the repository root: ${filepath}`
        )
      }
    }
  }

  private async openBranchNameFromUrl(
    url: string,
    branchName: string
  ): Promise<Repository | null> {
    const repository = await this.openOrCloneRepository(url)

    if (repository === null) {
      return null
    }

    // ensure a fresh clone repository has it's in-memory state
    // up-to-date before performing the "Clone in Desktop" steps
    await this.appStore._refreshRepository(repository)

    await this.checkoutLocalBranch(repository, branchName)

    return repository
  }

  private async openPullRequestFromUrl(
    url: string,
    pr: string
  ): Promise<RepositoryWithGitHubRepository | null> {
    const pullRequest = await this.appStore.fetchPullRequest(url, pr)

    if (pullRequest === null) {
      return null
    }

    // Find the repository where the PR is created in Desktop.
    let repository: Repository | null = this.getRepositoryFromPullRequest(
      pullRequest
    )

    if (repository !== null) {
      await this.selectRepository(repository)
    } else {
      repository = await this.openOrCloneRepository(url)
    }

    if (repository === null) {
      log.warn(
        `Open Repository from URL failed, did not find or clone repository: ${url}`
      )
      return null
    }
    if (!isRepositoryWithGitHubRepository(repository)) {
      log.warn(
        `Received a non-GitHub repository when opening repository from URL: ${url}`
      )
      return null
    }

    // ensure a fresh clone repository has it's in-memory state
    // up-to-date before performing the "Clone in Desktop" steps
    await this.appStore._refreshRepository(repository)

    if (pullRequest.head.repo === null) {
      return null
    }

    await this.appStore._checkoutPullRequest(
      repository,
      pullRequest.number,
      pullRequest.head.repo.owner.login,
      pullRequest.head.repo.clone_url,
      pullRequest.head.ref
    )

    return repository
  }

  public async dispatchURLAction(action: URLActionType): Promise<void> {
    switch (action.name) {
      case 'oauth':
        try {
          log.info(`[Dispatcher] requesting authenticated user`)
          const user = await requestAuthenticatedUser(action.code, action.state)
          if (user) {
            resolveOAuthRequest(user)
          } else if (user === null) {
            rejectOAuthRequest(new Error('Unable to fetch authenticated user.'))
          }
        } catch (e) {
          rejectOAuthRequest(e)
        }

        if (__DARWIN__) {
          // workaround for user reports that the application doesn't receive focus
          // after completing the OAuth signin in the browser
          const window = remote.getCurrentWindow()
          if (!window.isFocused()) {
            log.info(
              `refocusing the main window after the OAuth flow is completed`
            )
            window.focus()
          }
        }
        break

      case 'open-repository-from-url':
        this.openRepositoryFromUrl(action)
        break

      case 'open-repository-from-path':
        // user may accidentally provide a folder within the repository
        // this ensures we use the repository root, if it is actually a repository
        // otherwise we consider it an untracked repository
        const path = (await validatedRepositoryPath(action.path)) || action.path
        const state = this.appStore.getState()
        let existingRepository = matchExistingRepository(
          state.repositories,
          path
        )

        // in case this is valid git repository, there is no need to ask
        // user for confirmation and it can be added automatically
        if (existingRepository == null) {
          const isRepository = await isGitRepository(path)
          if (isRepository) {
            const addedRepositories = await this.addRepositories([path])
            existingRepository = addedRepositories[0]
          }
        }

        if (existingRepository) {
          await this.selectRepository(existingRepository)
          this.statsStore.recordAddExistingRepository()
        } else {
          await this.showPopup({
            type: PopupType.AddRepository,
            path,
          })
        }
        break

      default:
        const unknownAction: IUnknownAction = action
        log.warn(
          `Unknown URL action: ${
            unknownAction.name
          } - payload: ${JSON.stringify(unknownAction)}`
        )
    }
  }

  /**
   * Sets the user's preference so that moving the app to /Applications is not asked
   */
  public setAskToMoveToApplicationsFolderSetting(
    value: boolean
  ): Promise<void> {
    return this.appStore._setAskToMoveToApplicationsFolderSetting(value)
  }

  /**
   * Sets the user's preference so that confirmation to remove repo is not asked
   */
  public setConfirmRepoRemovalSetting(value: boolean): Promise<void> {
    return this.appStore._setConfirmRepositoryRemovalSetting(value)
  }

  /**
   * Sets the user's preference so that confirmation to discard changes is not asked
   */
  public setConfirmDiscardChangesSetting(value: boolean): Promise<void> {
    return this.appStore._setConfirmDiscardChangesSetting(value)
  }

  /**
   * Sets the user's preference for handling uncommitted changes when switching branches
   */
  public setUncommittedChangesStrategySetting(
    value: UncommittedChangesStrategy
  ): Promise<void> {
    return this.appStore._setUncommittedChangesStrategySetting(value)
  }

  /**
   * Sets the user's preference for an external program to open repositories in.
   */
  public setExternalEditor(editor: string): Promise<void> {
    return this.appStore._setExternalEditor(editor)
  }

  /**
   * Sets the user's preferred shell.
   */
  public setShell(shell: Shell): Promise<void> {
    return this.appStore._setShell(shell)
  }

  private async checkoutLocalBranch(repository: Repository, branch: string) {
    let shouldCheckoutBranch = true

    const state = this.repositoryStateManager.get(repository)
    const branches = state.branchesState.allBranches

    const { tip } = state.branchesState

    if (tip.kind === TipState.Valid) {
      shouldCheckoutBranch = tip.branch.nameWithoutRemote !== branch
    }

    const localBranch = branches.find(b => b.nameWithoutRemote === branch)

    // N.B: This looks weird, and it is. _checkoutBranch used
    // to behave this way (silently ignoring checkout) when given
    // a branch name string that does not correspond to a local branch
    // in the git store. When rewriting _checkoutBranch
    // to remove the support for string branch names the behavior
    // was moved up to this method to not alter the current behavior.
    //
    // https://youtu.be/IjmtVKOAHPM
    if (shouldCheckoutBranch && localBranch !== undefined) {
      await this.checkoutBranch(repository, localBranch)
    }
  }

  private async openOrCloneRepository(url: string): Promise<Repository | null> {
    const state = this.appStore.getState()
    const repositories = state.repositories
    const existingRepository = repositories.find(r =>
      this.doesRepositoryMatchUrl(r, url)
    )

    if (existingRepository) {
      return await this.selectRepository(existingRepository)
    }

    return this.appStore._startOpenInDesktop(() => {
      this.changeCloneRepositoriesTab(CloneRepositoryTab.Generic)
      this.showPopup({
        type: PopupType.CloneRepository,
        initialURL: url,
      })
    })
  }

  /**
   * Install the CLI tool.
   *
   * This is used only on macOS.
   */
  public async installCLI() {
    try {
      await installCLI()

      this.showPopup({ type: PopupType.CLIInstalled })
    } catch (e) {
      log.error('Error installing CLI', e)

      this.postError(e)
    }
  }

  /** Prompt the user to authenticate for a generic git server. */
  public promptForGenericGitAuthentication(
    repository: Repository | CloningRepository,
    retry: RetryAction
  ): Promise<void> {
    return this.appStore.promptForGenericGitAuthentication(repository, retry)
  }

  /** Save the generic git credentials. */
  public async saveGenericGitCredentials(
    hostname: string,
    username: string,
    password: string
  ): Promise<void> {
    log.info(`storing generic credentials for '${hostname}' and '${username}'`)
    setGenericUsername(hostname, username)

    try {
      await setGenericPassword(hostname, username, password)
    } catch (e) {
      log.error(
        `Error saving generic git credentials: ${username}@${hostname}`,
        e
      )

      this.postError(e)
    }
  }

  /** Perform the given retry action. */
  public async performRetry(retryAction: RetryAction): Promise<void> {
    switch (retryAction.type) {
      case RetryActionType.Push:
        return this.push(retryAction.repository)

      case RetryActionType.Pull:
        return this.pull(retryAction.repository)

      case RetryActionType.Fetch:
        return this.fetch(retryAction.repository, FetchType.UserInitiatedTask)

      case RetryActionType.Clone:
        await this.clone(retryAction.url, retryAction.path, retryAction.options)
        break

      case RetryActionType.Checkout:
        await this.checkoutBranch(retryAction.repository, retryAction.branch)
        break

      case RetryActionType.Merge:
        return this.mergeBranch(
          retryAction.repository,
          retryAction.theirBranch,
          null
        )

      case RetryActionType.Rebase:
        return this.rebase(
          retryAction.repository,
          retryAction.baseBranch,
          retryAction.targetBranch
        )
      case RetryActionType.CherryPick:
        return this.cherryPick(
          retryAction.repository,
          retryAction.targetBranch,
          retryAction.commits,
          retryAction.sourceBranch
        )
      case RetryActionType.CreateBranchForCherryPick:
        return this.startCherryPickWithBranchName(
          retryAction.repository,
          retryAction.targetBranchName,
          retryAction.startPoint,
          retryAction.noTrackOption,
          retryAction.commits,
          retryAction.sourceBranch
        )
      case RetryActionType.Squash:
        return this.squash(
          retryAction.repository,
          retryAction.toSquash,
          retryAction.squashOnto,
          retryAction.lastRetainedCommitRef,
          retryAction.commitContext
        )
      case RetryActionType.Reorder:
        return this.reorderCommits(
          retryAction.repository,
          retryAction.commitsToReorder,
          retryAction.beforeCommit,
          retryAction.lastRetainedCommitRef
        )
      default:
        return assertNever(retryAction, `Unknown retry action: ${retryAction}`)
    }
  }

  /** Change the selected image diff type. */
  public changeImageDiffType(type: ImageDiffType): Promise<void> {
    return this.appStore._changeImageDiffType(type)
  }

  /** Change the hide whitespace in changes diff setting */
  public onHideWhitespaceInChangesDiffChanged(
    hideWhitespaceInDiff: boolean,
    repository: Repository
  ): Promise<void> {
    return this.appStore._setHideWhitespaceInChangesDiff(
      hideWhitespaceInDiff,
      repository
    )
  }

  /** Change the hide whitespace in history diff setting */
  public onHideWhitespaceInHistoryDiffChanged(
    hideWhitespaceInDiff: boolean,
    repository: Repository,
    file: CommittedFileChange | null = null
  ): Promise<void> {
    return this.appStore._setHideWhitespaceInHistoryDiff(
      hideWhitespaceInDiff,
      repository,
      file
    )
  }

  /** Change the side by side diff setting */
  public onShowSideBySideDiffChanged(showSideBySideDiff: boolean) {
    return this.appStore._setShowSideBySideDiff(showSideBySideDiff)
  }

  /** Install the global Git LFS filters. */
  public installGlobalLFSFilters(force: boolean): Promise<void> {
    return this.appStore._installGlobalLFSFilters(force)
  }

  /** Install the LFS filters */
  public installLFSHooks(
    repositories: ReadonlyArray<Repository>
  ): Promise<void> {
    return this.appStore._installLFSHooks(repositories)
  }

  /** Change the selected Clone Repository tab. */
  public changeCloneRepositoriesTab(tab: CloneRepositoryTab): Promise<void> {
    return this.appStore._changeCloneRepositoriesTab(tab)
  }

  /**
   * Request a refresh of the list of repositories that
   * the provided account has explicit permissions to access.
   * See ApiRepositoriesStore for more details.
   */
  public refreshApiRepositories(account: Account) {
    return this.appStore._refreshApiRepositories(account)
  }

  /** Change the selected Branches foldout tab. */
  public changeBranchesTab(tab: BranchesTab): Promise<void> {
    return this.appStore._changeBranchesTab(tab)
  }

  /**
   * Open the Explore page at the GitHub instance of this repository
   */
  public showGitHubExplore(repository: Repository): Promise<void> {
    return this.appStore._showGitHubExplore(repository)
  }

  /**
   * Open the Create Pull Request page on GitHub after verifying ahead/behind.
   *
   * Note that this method will present the user with a dialog in case the
   * current branch in the repository is ahead or behind the remote.
   * The dialog lets the user choose whether get in sync with the remote
   * or open the PR anyway. This is distinct from the
   * openCreatePullRequestInBrowser method which immediately opens the
   * create pull request page without showing a dialog.
   */
  public createPullRequest(repository: Repository): Promise<void> {
    return this.appStore._createPullRequest(repository)
  }

  /**
   * Show the current pull request on github.com
   */
  public showPullRequest(repository: Repository): Promise<void> {
    return this.appStore._showPullRequest(repository)
  }

  /**
   * Immediately open the Create Pull Request page on GitHub.
   *
   * See the createPullRequest method for more details.
   */
  public openCreatePullRequestInBrowser(
    repository: Repository,
    branch: Branch
  ): Promise<void> {
    return this.appStore._openCreatePullRequestInBrowser(repository, branch)
  }

  /**
   * Update the existing `upstream` remote to point to the repository's parent.
   */
  public updateExistingUpstreamRemote(repository: Repository): Promise<void> {
    return this.appStore._updateExistingUpstreamRemote(repository)
  }

  /** Ignore the existing `upstream` remote. */
  public ignoreExistingUpstreamRemote(repository: Repository): Promise<void> {
    return this.appStore._ignoreExistingUpstreamRemote(repository)
  }

  /** Checks out a PR whose ref exists locally or in a forked repo. */
  public async checkoutPullRequest(
    repository: RepositoryWithGitHubRepository,
    pullRequest: PullRequest
  ): Promise<void> {
    if (pullRequest.head.gitHubRepository.cloneURL === null) {
      return
    }

    return this.appStore._checkoutPullRequest(
      repository,
      pullRequest.pullRequestNumber,
      pullRequest.head.gitHubRepository.owner.login,
      pullRequest.head.gitHubRepository.cloneURL,
      pullRequest.head.ref
    )
  }

  /**
   * Set whether the user has chosen to hide or show the
   * co-authors field in the commit message component
   *
   * @param repository Co-author settings are per-repository
   */
  public setShowCoAuthoredBy(
    repository: Repository,
    showCoAuthoredBy: boolean
  ) {
    return this.appStore._setShowCoAuthoredBy(repository, showCoAuthoredBy)
  }

  /**
   * Update the per-repository co-authors list
   *
   * @param repository Co-author settings are per-repository
   * @param coAuthors  Zero or more authors
   */
  public setCoAuthors(
    repository: Repository,
    coAuthors: ReadonlyArray<IAuthor>
  ) {
    return this.appStore._setCoAuthors(repository, coAuthors)
  }

  /**
   * Initialize the compare state for the current repository.
   */
  public initializeCompare(
    repository: Repository,
    initialAction?: CompareAction
  ) {
    return this.appStore._initializeCompare(repository, initialAction)
  }

  /**
   * Update the compare state for the current repository
   */
  public executeCompare(repository: Repository, action: CompareAction) {
    return this.appStore._executeCompare(repository, action)
  }

  /** Update the compare form state for the current repository */
  public updateCompareForm<K extends keyof ICompareFormUpdate>(
    repository: Repository,
    newState: Pick<ICompareFormUpdate, K>
  ) {
    return this.appStore._updateCompareForm(repository, newState)
  }

  /**
   *  update the manual resolution method for a file
   */
  public updateManualConflictResolution(
    repository: Repository,
    path: string,
    manualResolution: ManualConflictResolution | null
  ) {
    return this.appStore._updateManualConflictResolution(
      repository,
      path,
      manualResolution
    )
  }

  public async confirmOrForcePush(repository: Repository) {
    const { askForConfirmationOnForcePush } = this.appStore.getState()

    const { branchesState } = this.repositoryStateManager.get(repository)
    const { tip } = branchesState

    if (tip.kind !== TipState.Valid) {
      log.warn(`Could not find a branch to perform force push`)
      return
    }

    const { upstream } = tip.branch

    if (upstream === null) {
      log.warn(`Could not find an upstream branch which will be pushed`)
      return
    }

    if (askForConfirmationOnForcePush) {
      this.showPopup({
        type: PopupType.ConfirmForcePush,
        repository,
        upstreamBranch: upstream,
      })
    } else {
      await this.performForcePush(repository)
    }
  }

  public async performForcePush(repository: Repository) {
    await this.pushWithOptions(repository, {
      forceWithLease: true,
    })

    await this.appStore._loadStatus(repository)
  }

  public setConfirmForcePushSetting(value: boolean) {
    return this.appStore._setConfirmForcePushSetting(value)
  }

  /**
   * Converts a local repository to use the given fork
   * as its default remote and associated `GitHubRepository`.
   */
  public async convertRepositoryToFork(
    repository: RepositoryWithGitHubRepository,
    fork: IAPIFullRepository
  ): Promise<Repository> {
    return this.appStore._convertRepositoryToFork(repository, fork)
  }

  /**
   * Updates the application state to indicate a conflict is in-progress
   * as a result of a pull and increments the relevant metric.
   */
  public mergeConflictDetectedFromPull() {
    return this.statsStore.recordMergeConflictFromPull()
  }

  /**
   * Updates the application state to indicate a conflict is in-progress
   * as a result of a merge and increments the relevant metric.
   */
  public mergeConflictDetectedFromExplicitMerge() {
    return this.statsStore.recordMergeConflictFromExplicitMerge()
  }

  /**
   * Increments the `mergeIntoCurrentBranchMenuCount` metric
   */
  public recordMenuInitiatedMerge(isSquash: boolean = true) {
    return this.statsStore.recordMenuInitiatedMerge(isSquash)
  }

  /**
   * Increments the `rebaseIntoCurrentBranchMenuCount` metric
   */
  public recordMenuInitiatedRebase() {
    return this.statsStore.recordMenuInitiatedRebase()
  }

  /**
   * Increments the `updateFromDefaultBranchMenuCount` metric
   */
  public recordMenuInitiatedUpdate() {
    return this.statsStore.recordMenuInitiatedUpdate()
  }

  /**
   * Increments the `mergesInitiatedFromComparison` metric
   */
  public recordCompareInitiatedMerge() {
    return this.statsStore.recordCompareInitiatedMerge()
  }

  /**
   * Set the application-wide theme
   */
  public setSelectedTheme(theme: ApplicationTheme) {
    return this.appStore._setSelectedTheme(theme)
  }

  /**
   * Increments either the `repoWithIndicatorClicked` or
   * the `repoWithoutIndicatorClicked` metric
   */
  public recordRepoClicked(repoHasIndicator: boolean) {
    return this.statsStore.recordRepoClicked(repoHasIndicator)
  }

  /**
   * Increments the `createPullRequestCount` metric
   */
  public recordCreatePullRequest() {
    return this.statsStore.recordCreatePullRequest()
  }

  public recordWelcomeWizardInitiated() {
    return this.statsStore.recordWelcomeWizardInitiated()
  }

  public recordCreateRepository() {
    this.statsStore.recordCreateRepository()
  }

  public recordAddExistingRepository() {
    this.statsStore.recordAddExistingRepository()
  }

  /**
   * Increments the `mergeConflictsDialogDismissalCount` metric
   */
  public recordMergeConflictsDialogDismissal() {
    this.statsStore.recordMergeConflictsDialogDismissal()
  }

  /**
   * Increments the `mergeConflictsDialogReopenedCount` metric
   */
  public recordMergeConflictsDialogReopened() {
    this.statsStore.recordMergeConflictsDialogReopened()
  }

  /**
   * Increments the `anyConflictsLeftOnMergeConflictsDialogDismissalCount` metric
   */
  public recordAnyConflictsLeftOnMergeConflictsDialogDismissal() {
    this.statsStore.recordAnyConflictsLeftOnMergeConflictsDialogDismissal()
  }

  /**
   * Increments the `guidedConflictedMergeCompletionCount` metric
   */
  public recordGuidedConflictedMergeCompletion() {
    this.statsStore.recordGuidedConflictedMergeCompletion()
  }

  /**
   * Increments the `unguidedConflictedMergeCompletionCount` metric
   */
  public recordUnguidedConflictedMergeCompletion() {
    this.statsStore.recordUnguidedConflictedMergeCompletion()
  }

  // TODO: more rebase-related actions

  /**
   * Increments the `rebaseConflictsDialogDismissalCount` metric
   */
  public recordRebaseConflictsDialogDismissal() {
    this.statsStore.recordRebaseConflictsDialogDismissal()
  }

  /**
   * Increments the `rebaseConflictsDialogReopenedCount` metric
   */
  public recordRebaseConflictsDialogReopened() {
    this.statsStore.recordRebaseConflictsDialogReopened()
  }

  /** Increments the `errorWhenSwitchingBranchesWithUncommmittedChanges` metric */
  public recordErrorWhenSwitchingBranchesWithUncommmittedChanges() {
    return this.statsStore.recordErrorWhenSwitchingBranchesWithUncommmittedChanges()
  }

  /**
   * Refresh the list of open pull requests for the given repository.
   */
  public refreshPullRequests(repository: Repository): Promise<void> {
    return this.appStore._refreshPullRequests(repository)
  }

  /**
   * Attempt to retrieve a commit status for a particular
   * ref. If the ref doesn't exist in the cache this function returns null.
   *
   * Useful for component who wish to have a value for the initial render
   * instead of waiting for the subscription to produce an event.
   */
  public tryGetCommitStatus(
    repository: GitHubRepository,
    ref: string
  ): ICombinedRefCheck | null {
    return this.commitStatusStore.tryGetStatus(repository, ref)
  }

  /**
   * Subscribe to commit status updates for a particular ref.
   *
   * @param repository The GitHub repository to use when looking up commit status.
   * @param ref        The commit ref (can be a SHA or a Git ref) for which to
   *                   fetch status.
   * @param callback   A callback which will be invoked whenever the
   *                   store updates a commit status for the given ref.
   */
  public subscribeToCommitStatus(
    repository: GitHubRepository,
    ref: string,
    callback: StatusCallBack
  ): IDisposable {
    return this.commitStatusStore.subscribe(repository, ref, callback)
  }

  /**
   * Creates a stash for the current branch. Note that this will
   * override any stash that already exists for the current branch.
   *
   * @param repository
   * @param showConfirmationDialog  Whether to show a confirmation dialog if an
   *                                existing stash exists (defaults to true).
   */
  public createStashForCurrentBranch(
    repository: Repository,
    showConfirmationDialog: boolean = true
  ) {
    return this.appStore._createStashForCurrentBranch(
      repository,
      showConfirmationDialog
    )
  }

  /** Drops the given stash in the given repository */
  public dropStash(repository: Repository, stashEntry: IStashEntry) {
    return this.appStore._dropStashEntry(repository, stashEntry)
  }

  /** Pop the given stash in the given repository */
  public popStash(
    repository: Repository,
    stashEntry: IStashEntry,
    isPop: boolean
  ) {
    return this.appStore._popStashEntry(repository, stashEntry, isPop)
  }

  /**
   * Set the width of the commit summary column in the
   * history view to the given value.
   */
  public setStashedFilesWidth = (width: number): Promise<void> => {
    return this.appStore._setStashedFilesWidth(width)
  }

  /**
   * Reset the width of the commit summary column in the
   * history view to its default value.
   */
  public resetStashedFilesWidth = (): Promise<void> => {
    return this.appStore._resetStashedFilesWidth()
  }

  /** Hide the diff for stashed changes */
  public hideStashedChanges(repository: Repository) {
    return this.appStore._hideStashedChanges(repository)
  }

  /**
   * Increment the number of times the user has opened their external editor
   * from the suggested next steps view
   */
  public recordSuggestedStepOpenInExternalEditor(): Promise<void> {
    return this.statsStore.recordSuggestedStepOpenInExternalEditor()
  }

  /**
   * Increment the number of times the user has opened their repository in
   * Finder/Explorer from the suggested next steps view
   */
  public recordSuggestedStepOpenWorkingDirectory(): Promise<void> {
    return this.statsStore.recordSuggestedStepOpenWorkingDirectory()
  }

  /**
   * Increment the number of times the user has opened their repository on
   * GitHub from the suggested next steps view
   */
  public recordSuggestedStepViewOnGitHub(): Promise<void> {
    return this.statsStore.recordSuggestedStepViewOnGitHub()
  }

  /**
   * Increment the number of times the user has used the publish repository
   * action from the suggested next steps view
   */
  public recordSuggestedStepPublishRepository(): Promise<void> {
    return this.statsStore.recordSuggestedStepPublishRepository()
  }

  /**
   * Increment the number of times the user has used the publish branch
   * action branch from the suggested next steps view
   */
  public recordSuggestedStepPublishBranch(): Promise<void> {
    return this.statsStore.recordSuggestedStepPublishBranch()
  }

  /**
   * Increment the number of times the user has used the Create PR suggestion
   * in the suggested next steps view.
   */
  public recordSuggestedStepCreatePullRequest(): Promise<void> {
    return this.statsStore.recordSuggestedStepCreatePullRequest()
  }

  /**
   * Increment the number of times the user has used the View Stash suggestion
   * in the suggested next steps view.
   */
  public recordSuggestedStepViewStash(): Promise<void> {
    return this.statsStore.recordSuggestedStepViewStash()
  }

  /** Record when the user takes no action on the stash entry */
  public recordNoActionTakenOnStash(): Promise<void> {
    return this.statsStore.recordNoActionTakenOnStash()
  }

  /** Record when the user views the stash entry */
  public recordStashView(): Promise<void> {
    return this.statsStore.recordStashView()
  }

  /** Call when the user opts to skip the pick editor step of the onboarding tutorial */
  public skipPickEditorTutorialStep(repository: Repository) {
    return this.appStore._skipPickEditorTutorialStep(repository)
  }

  /**
   * Call when the user has either created a pull request or opts to
   * skip the create pull request step of the onboarding tutorial
   */
  public markPullRequestTutorialStepAsComplete(repository: Repository) {
    return this.appStore._markPullRequestTutorialStepAsComplete(repository)
  }

  /**
   * Increments the `forksCreated ` metric` indicating that the user has
   * elected to create a fork when presented with a dialog informing
   * them that they don't have write access to the current repository.
   */
  public recordForkCreated() {
    return this.statsStore.recordForkCreated()
  }

  /**
   * Create a tutorial repository using the given account. The account
   * determines which host (i.e. GitHub.com or a GHES instance) that
   * the tutorial repository should be created on.
   *
   * @param account The account (and thereby the GitHub host) under
   *                which the repository is to be created created
   */
  public createTutorialRepository(account: Account) {
    return this.appStore._createTutorialRepository(account)
  }

  /** Open the issue creation page for a GitHub repository in a browser */
  public async openIssueCreationPage(repository: Repository): Promise<boolean> {
    // Default to creating issue on parent repo
    // See https://github.com/desktop/desktop/issues/9232 for rationale
    const url = getGitHubHtmlUrl(repository)
    if (url !== null) {
      this.statsStore.recordIssueCreationWebpageOpened()
      return this.appStore._openInBrowser(`${url}/issues/new/choose`)
    } else {
      return false
    }
  }

  public setRepositoryIndicatorsEnabled(repositoryIndicatorsEnabled: boolean) {
    this.appStore._setRepositoryIndicatorsEnabled(repositoryIndicatorsEnabled)
  }

  public setCommitSpellcheckEnabled(commitSpellcheckEnabled: boolean) {
    this.appStore._setCommitSpellcheckEnabled(commitSpellcheckEnabled)
  }

  public recordDiffOptionsViewed() {
    return this.statsStore.recordDiffOptionsViewed()
  }

  /**
   * Move the cherry pick flow to a new state.
   */
  public setCherryPickFlowStep(
    repository: Repository,
    step: CherryPickFlowStep
  ): Promise<void> {
    return this.appStore._setCherryPickFlowStep(repository, step)
  }

  /** Initialize and start the cherry pick operation */
  public async initializeCherryPickFlow(
    repository: Repository,
    commits: ReadonlyArray<CommitOneLine>
  ): Promise<void> {
    this.appStore._initializeCherryPickProgress(repository, commits)
    this.switchCherryPickingFlowToShowProgress(repository)
  }

  private logHowToRevertCherryPick(
    targetBranchName: string,
    beforeSha: string | null
  ) {
    log.info(
      `[cherryPick] starting cherry-pick for ${targetBranchName} at ${beforeSha}`
    )
    log.info(
      `[cherryPick] to restore the previous state if this completed cherry-pick is unsatisfactory:`
    )
    log.info(`[cherryPick] - git checkout ${targetBranchName}`)
    log.info(`[cherryPick] - git reset ${beforeSha} --hard`)
  }

  /** Starts a cherry pick of the given commits onto the target branch */
  public async cherryPick(
    repository: Repository,
    targetBranch: Branch,
    commits: ReadonlyArray<CommitOneLine>,
    sourceBranch: Branch | null
  ): Promise<void> {
    this.initializeCherryPickFlow(repository, commits)
    this.markDragAndDropIntroAsSeen(DragAndDropIntroType.CherryPick)

    const retry: RetryAction = {
      type: RetryActionType.CherryPick,
      repository,
      targetBranch,
      commits,
      sourceBranch,
    }

    if (this.appStore._checkForUncommittedChanges(repository, retry)) {
      this.appStore._endCherryPickFlow(repository)
      return
    }

    const { tip } = targetBranch
    this.appStore._setCherryPickTargetBranchUndoSha(repository, tip.sha)

    if (commits.length > 1) {
      this.statsStore.recordCherryPickMultipleCommits()
    }

    const nameAfterCheckout = await this.appStore._checkoutBranchReturnName(
      repository,
      targetBranch
    )

    if (nameAfterCheckout === undefined) {
      log.error('[cherryPick] - Failed to check out the target branch.')
      this.endCherryPickFlow(repository)
      return
    }

    const result = await this.appStore._cherryPick(repository, commits)

    if (result !== CherryPickResult.UnableToStart) {
      this.logHowToRevertCherryPick(nameAfterCheckout, tip.sha)
    }

    this.processCherryPickResult(
      repository,
      result,
      nameAfterCheckout,
      commits,
      sourceBranch
    )
  }

  public async startCherryPickWithBranchName(
    repository: Repository,
    targetBranchName: string,
    startPoint: string | null,
    noTrackOption: boolean = false,
    commits: ReadonlyArray<CommitOneLine>,
    sourceBranch: Branch | null
  ): Promise<void> {
    const retry: RetryAction = {
      type: RetryActionType.CreateBranchForCherryPick,
      repository,
      targetBranchName,
      startPoint,
      noTrackOption,
      commits,
      sourceBranch,
    }

    if (this.appStore._checkForUncommittedChanges(repository, retry)) {
      this.appStore._endCherryPickFlow(repository)
      return
    }

    const targetBranch = await this.appStore._createBranch(
      repository,
      targetBranchName,
      startPoint,
      noTrackOption,
      false
    )

    if (targetBranch === undefined) {
      log.error(
        '[startCherryPickWithBranchName] - Unable to create branch for cherry-pick operation'
      )
      this.endCherryPickFlow(repository)
      return
    }

    this.appStore._setCherryPickBranchCreated(repository, true)
    this.statsStore.recordCherryPickBranchCreatedCount()
    return this.cherryPick(repository, targetBranch, commits, sourceBranch)
  }

  /**
   * This method starts a cherry pick after drag and dropping on a branch.
   * It needs to:
   *  - get the current branch,
   *  - get the commits dragged from cherry picking state
   *  - invoke popup
   *  - invoke cherry pick
   */
  public async startCherryPickWithBranch(
    repository: Repository,
    targetBranch: Branch
  ): Promise<void> {
    const { branchesState } = this.repositoryStateManager.get(repository)

    const { dragData } = dragAndDropManager
    if (dragData == null || dragData.type !== DragType.Commit) {
      log.error(
        '[cherryPick] Invalid Cherry-picking State: Could not determine selected commits.'
      )
      this.endCherryPickFlow(repository)
      return
    }

    const { tip } = branchesState
    if (tip.kind !== TipState.Valid) {
      this.endCherryPickFlow(repository)
      throw new Error(
        'Tip is not in a valid state, which is required to start the cherry-pick flow.'
      )
    }
    const sourceBranch = tip.branch
    const { commits } = dragData

    this.showPopup({
      type: PopupType.CherryPick,
      repository,
      commits,
      sourceBranch,
    })

    this.statsStore.recordCherryPickViaDragAndDrop()
    this.setCherryPickBranchCreated(repository, false)
    this.cherryPick(repository, targetBranch, commits, sourceBranch)
  }

  /**
   * Method to start a cherry-pick after drag and dropping onto a pull request.
   */
  public async startCherryPickWithPullRequest(
    repository: RepositoryWithGitHubRepository,
    pullRequest: PullRequest
  ) {
    const { pullRequestNumber, head } = pullRequest
    const { ref, gitHubRepository } = head
    const {
      cloneURL,
      owner: { login },
    } = gitHubRepository

    let targetBranch
    if (cloneURL !== null) {
      targetBranch = await this.appStore._findPullRequestBranch(
        repository,
        pullRequestNumber,
        login,
        cloneURL,
        ref
      )
    }

    if (targetBranch === undefined) {
      log.error(
        '[cherryPick] Could not determine target branch for cherry-pick operation - aborting cherry-pick.'
      )
      this.endCherryPickFlow(repository)
      return
    }

    return this.startCherryPickWithBranch(repository, targetBranch)
  }

  /**
   * Continue with the cherryPick after the user has resolved all conflicts with
   * tracked files in the working directory.
   */
  public async continueCherryPick(
    repository: Repository,
    files: ReadonlyArray<WorkingDirectoryFileChange>,
    conflictsState: CherryPickConflictState,
    commits: ReadonlyArray<CommitOneLine>,
    sourceBranch: Branch | null
  ): Promise<void> {
    await this.switchCherryPickingFlowToShowProgress(repository)

    const result = await this.appStore._continueCherryPick(
      repository,
      files,
      conflictsState.manualResolutions
    )

    if (result === CherryPickResult.CompletedWithoutError) {
      this.statsStore.recordCherryPickSuccessfulWithConflicts()
    }

    this.processCherryPickResult(
      repository,
      result,
      conflictsState.targetBranchName,
      commits,
      sourceBranch
    )
  }

  /**
   * Obtains the current app conflict state and switches cherry pick flow to
   * show conflicts step
   */
  private startConflictCherryPickFlow(repository: Repository): void {
    const stateAfter = this.repositoryStateManager.get(repository)
    const { conflictState } = stateAfter.changesState
    if (conflictState === null || !isCherryPickConflictState(conflictState)) {
      log.error(
        '[cherryPick] - conflict state was null or not in a cherry-pick conflict state - unable to continue'
      )
      this.endCherryPickFlow(repository)
      return
    }
    this.setCherryPickFlowStep(repository, {
      kind: CherryPickStepKind.ShowConflicts,
      conflictState,
    })
    this.statsStore.recordCherryPickConflictsEncountered()
  }

  /** Tidy up the cherry pick flow after reaching the end */
  /** Wrap cherry pick up actions:
   * - closes flow popup
   * - displays success banner
   * - clears out cherry pick flow state
   */
  private async completeCherryPick(
    repository: Repository,
    targetBranchName: string,
    countCherryPicked: number,
    sourceBranch: Branch | null
  ): Promise<void> {
    this.closePopup()

    const banner: Banner = {
      type: BannerType.SuccessfulCherryPick,
      targetBranchName,
      countCherryPicked,
      onUndoCherryPick: () => {
        this.undoCherryPick(
          repository,
          targetBranchName,
          sourceBranch,
          countCherryPicked
        )
      },
    }
    this.setBanner(banner)

    this.appStore._endCherryPickFlow(repository)

    this.statsStore.recordCherryPickSuccessful()

    await this.refreshRepository(repository)
  }

  /** Aborts an ongoing cherry pick and switches back to the source branch. */
  public async abortCherryPick(
    repository: Repository,
    sourceBranch: Branch | null
  ) {
    await this.appStore._abortCherryPick(repository, sourceBranch)
    await this.appStore._loadStatus(repository)
    this.appStore._endCherryPickFlow(repository)
    await this.refreshRepository(repository)
  }

  /**
   * Update the cherry pick state to indicate the user has resolved conflicts in
   * the current repository.
   */
  public setCherryPickConflictsResolved(repository: Repository) {
    return this.appStore._setCherryPickConflictsResolved(repository)
  }

  /**
   * Moves cherry pick flow step to progress and defers to allow user to
   * see the cherry picking progress dialog instead of suddenly appearing
   * and disappearing again.
   */
  private async switchCherryPickingFlowToShowProgress(repository: Repository) {
    this.setCherryPickFlowStep(repository, {
      kind: CherryPickStepKind.ShowProgress,
    })
    await sleep(500)
  }

  /**
   * Moves multi commit operation step to progress and defers to allow user to
   * see the progress dialog instead of suddenly appearing
   * and disappearing again.
   */
  public async switchMultiCommitOperationToShowProgress(
    repository: Repository
  ) {
    this.setMultiCommitOperationStep(repository, {
      kind: MultiCommitOperationStepKind.ShowProgress,
    })
    await sleep(500)
  }

  /**
   * Processes the cherry pick result.
   *  1. Completes the cherry pick with banner if successful.
   *  2. Moves cherry pick flow if conflicts.
   *  3. Handles errors.
   */
  private async processCherryPickResult(
    repository: Repository,
    cherryPickResult: CherryPickResult,
    targetBranchName: string,
    commits: ReadonlyArray<CommitOneLine>,
    sourceBranch: Branch | null
  ): Promise<void> {
    // This will update the conflict state of the app. This is needed to start
    // conflict flow if cherry pick results in conflict.
    await this.appStore._loadStatus(repository)

    switch (cherryPickResult) {
      case CherryPickResult.CompletedWithoutError:
        await this.changeCommitSelection(repository, [commits[0].sha])
        await this.completeCherryPick(
          repository,
          targetBranchName,
          commits.length,
          sourceBranch
        )
        break
      case CherryPickResult.ConflictsEncountered:
        this.startConflictCherryPickFlow(repository)
        break
      case CherryPickResult.UnableToStart:
        // This is an expected error such as not being able to checkout the
        // target branch which means the cherry pick operation never started or
        // was cleanly aborted.
        this.appStore._endCherryPickFlow(repository)
        break
      default:
        // If the user closes error dialog and tries to cherry pick again, it
        // will fail again due to ongoing cherry pick. Thus, if we get to an
        // unhandled error state, we want to abort any ongoing cherry pick.
        // A known error is if a user attempts to cherry pick a merge commit.
        this.appStore._clearCherryPickingHead(repository, sourceBranch)
        this.appStore._endCherryPickFlow(repository)
        this.appStore._closePopup()
    }
  }

  /**
   * Update the cherry pick progress in application state by querying the Git
   * repository state.
   */
  public setCherryPickProgressFromState(repository: Repository) {
    return this.appStore._setCherryPickProgressFromState(repository)
  }

  /** Method to mark a drag & drop intro as seen */
  public markDragAndDropIntroAsSeen(intro: DragAndDropIntroType): void {
    this.appStore._markDragAndDropIntroAsSeen(intro)
  }

  /**
   * This method will perform a hard reset back to the tip of the target branch
   * before the cherry pick happened.
   */
  private async undoCherryPick(
    repository: Repository,
    targetBranchName: string,
    sourceBranch: Branch | null,
    commitsCount: number
  ): Promise<void> {
    const result = await this.appStore._undoCherryPick(
      repository,
      targetBranchName,
      sourceBranch,
      commitsCount
    )
    if (result) {
      this.statsStore.recordCherryPickUndone()
    }
  }

  /** Method to record cherry pick initiated via the context menu. */
  public recordCherryPickViaContextMenu() {
    this.statsStore.recordCherryPickViaContextMenu()
  }

  /** Method to record an operation started via drag and drop and canceled. */
  public recordDragStartedAndCanceled() {
    this.statsStore.recordDragStartedAndCanceled()
  }

  /** Method to reset cherry picking state. */
  public endCherryPickFlow(repository: Repository) {
    this.appStore._endCherryPickFlow(repository)
  }

  /** Method to set the drag element */
  public setDragElement(dragElement: DragElement): void {
    this.appStore._setDragElement(dragElement)
  }

  /** Method to clear the drag element */
  public clearDragElement(): void {
    this.appStore._setDragElement(null)
  }

  /** Set Cherry Pick Flow Step For Create Branch */
  public async setCherryPickCreateBranchFlowStep(
    repository: Repository,
    targetBranchName: string
  ): Promise<void> {
    const { branchesState } = this.repositoryStateManager.get(repository)
    const { defaultBranch, allBranches, tip } = branchesState

    if (tip.kind === TipState.Unknown) {
      this.appStore._clearCherryPickingHead(repository, null)
      this.appStore._endCherryPickFlow(repository)
      log.error('Tip is in unknown state. Cherry-pick aborted.')
      return
    }

    const isGHRepo = isRepositoryWithGitHubRepository(repository)
    const upstreamGhRepo = isGHRepo
      ? getNonForkGitHubRepository(repository as RepositoryWithGitHubRepository)
      : null
    const upstreamDefaultBranch = isGHRepo
      ? findDefaultUpstreamBranch(
          repository as RepositoryWithGitHubRepository,
          allBranches
        )
      : null

    const step: CreateBranchStep = {
      kind: CherryPickStepKind.CreateBranch,
      allBranches,
      defaultBranch,
      upstreamDefaultBranch,
      upstreamGhRepo,
      tip,
      targetBranchName,
    }

    return this.appStore._setCherryPickFlowStep(repository, step)
  }

  /** Set cherry-pick branch created state */
  public setCherryPickBranchCreated(
    repository: Repository,
    branchCreated: boolean
  ): void {
    this.appStore._setCherryPickBranchCreated(repository, branchCreated)
  }

  /** Gets a branches ahead behind remote or null if doesn't exist on remote */
  public async getBranchAheadBehind(
    repository: Repository,
    branch: Branch
  ): Promise<IAheadBehind | null> {
    return this.appStore._getBranchAheadBehind(repository, branch)
  }

  /** Set whether thank you is in order for external contributions */
  public setLastThankYou(lastThankYou: ILastThankYou) {
    this.appStore._setLastThankYou(lastThankYou)
  }

  public async reorderCommits(
    repository: Repository,
    commitsToReorder: ReadonlyArray<Commit>,
    beforeCommit: Commit | null,
    lastRetainedCommitRef: string | null,
    continueWithForcePush: boolean = false
  ) {
    const retry: RetryAction = {
      type: RetryActionType.Reorder,
      repository,
      commitsToReorder,
      beforeCommit,
      lastRetainedCommitRef,
    }

    if (this.appStore._checkForUncommittedChanges(repository, retry)) {
      return
    }

    this.markDragAndDropIntroAsSeen(DragAndDropIntroType.Reorder)

    const stateBefore = this.repositoryStateManager.get(repository)
    const { tip } = stateBefore.branchesState

    if (tip.kind !== TipState.Valid) {
      log.info(`[reorder] - invalid tip state - could not perform reorder.`)
      return
    }

    this.statsStore.recordReorderStarted()

    if (commitsToReorder.length > 1) {
      this.statsStore.recordReorderMultipleCommits()
    }

    this.appStore._initializeMultiCommitOperation(
      repository,
      {
        kind: MultiCommitOperationKind.Reorder,
        lastRetainedCommitRef,
        beforeCommit,
      },
      tip.branch,
      commitsToReorder
    )

    this.showPopup({
      type: PopupType.MultiCommitOperation,
      repository,
    })

    this.appStore._setMultiCommitOperationUndoState(repository, tip)

    const { askForConfirmationOnForcePush } = this.appStore.getState()

    if (askForConfirmationOnForcePush && !continueWithForcePush) {
      const showWarning = await this.warnAboutRemoteCommits(
        repository,
        tip.branch,
        lastRetainedCommitRef
      )

      if (showWarning) {
        this.setMultiCommitOperationStep(repository, {
          kind: MultiCommitOperationStepKind.WarnForcePush,
          targetBranch: tip.branch,
          baseBranch: tip.branch,
          commits: commitsToReorder,
        })
        return
      }
    }

    const result = await this.appStore._reorderCommits(
      repository,
      commitsToReorder,
      beforeCommit,
      lastRetainedCommitRef
    )

    this.logHowToRevertMultiCommitOperation(
      MultiCommitOperationKind.Reorder,
      tip
    )

    return this.processMultiCommitOperationRebaseResult(
      MultiCommitOperationKind.Reorder,
      repository,
      result,
      commitsToReorder.length,
      tip.branch.name
    )
  }

  /**
   * Starts a squash
   *
   * @param toSquash - commits to squash onto another commit
   * @param squashOnto  - commit to squash the `toSquash` commits onto
   * @param lastRetainedCommitRef - commit ref of commit before commits in
   * squash or null if a commit to squash is root (first in history) of the
   * branch
   * @param commitContext - to build the commit message from
   */
  public async squash(
    repository: Repository,
    toSquash: ReadonlyArray<Commit>,
    squashOnto: Commit,
    lastRetainedCommitRef: string | null,
    commitContext: ICommitContext,
    continueWithForcePush: boolean = false
  ): Promise<void> {
    const retry: RetryAction = {
      type: RetryActionType.Squash,
      repository,
      toSquash,
      squashOnto,
      lastRetainedCommitRef,
      commitContext,
    }

    if (this.appStore._checkForUncommittedChanges(repository, retry)) {
      return
    }

    this.markDragAndDropIntroAsSeen(DragAndDropIntroType.Squash)

    const stateBefore = this.repositoryStateManager.get(repository)
    const { tip } = stateBefore.branchesState

    if (tip.kind !== TipState.Valid) {
      log.info(`[squash] - invalid tip state - could not perform squash.`)
      return
    }

    if (toSquash.length > 1) {
      this.statsStore.recordSquashMultipleCommitsInvoked()
    }

    this.initializeMultiCommitOperation(
      repository,
      {
        kind: MultiCommitOperationKind.Squash,
        lastRetainedCommitRef,
        commitContext,
        targetCommit: squashOnto,
      },
      tip.branch,
      toSquash
    )

    this.showPopup({
      type: PopupType.MultiCommitOperation,
      repository,
    })

    this.appStore._setMultiCommitOperationUndoState(repository, tip)

    const { askForConfirmationOnForcePush } = this.appStore.getState()

    if (askForConfirmationOnForcePush && !continueWithForcePush) {
      const showWarning = await this.warnAboutRemoteCommits(
        repository,
        tip.branch,
        lastRetainedCommitRef
      )

      if (showWarning) {
        this.setMultiCommitOperationStep(repository, {
          kind: MultiCommitOperationStepKind.WarnForcePush,
          targetBranch: tip.branch,
          baseBranch: tip.branch,
          commits: toSquash,
        })
        return
      }
    }

    const result = await this.appStore._squash(
      repository,
      toSquash,
      squashOnto,
      lastRetainedCommitRef,
      commitContext
    )

    this.logHowToRevertMultiCommitOperation(
      MultiCommitOperationKind.Squash,
      tip
    )

    return this.processMultiCommitOperationRebaseResult(
      MultiCommitOperationKind.Squash,
      repository,
      result,
      toSquash.length + 1,
      tip.branch.name
    )
  }

  public initializeMultiCommitOperation(
    repository: Repository,
    operationDetail: MultiCommitOperationDetail,
    targetBranch: Branch,
    commits: ReadonlyArray<Commit>
  ) {
    this.appStore._initializeMultiCommitOperation(
      repository,
      operationDetail,
      targetBranch,
      commits
    )
  }

  private logHowToRevertMultiCommitOperation(
    kind: MultiCommitOperationKind,
    tip: IValidBranch
  ) {
    const operation = kind.toLocaleLowerCase()
    const beforeSha = getTipSha(tip)
    log.info(
      `[${operation}] starting rebase for ${tip.branch.name} at ${beforeSha}`
    )
    log.info(
      `[${operation}] to restore the previous state if this completed rebase is unsatisfactory:`
    )
    log.info(`[${operation}] - git checkout ${tip.branch.name}`)
    log.info(`[${operation}] - git reset ${beforeSha} --hard`)
  }

  /**
   * Processes the multi commit operation result
   *  1. Completes the operation with banner if successful.
   *  2. Moves operation flow to conflicts handler.
   *  3. Handles errors.
   *
   * @param totalNumberOfCommits  Total number of commits involved in the
   *                              operation. For example, if you squash one
   *                              commit onto another, there are 2 commits
   *                              involved.
   */
  public async processMultiCommitOperationRebaseResult(
    kind: MultiCommitOperationKind,
    repository: Repository,
    result: RebaseResult,
    totalNumberOfCommits: number,
    targetBranchName: string
  ): Promise<void> {
    // This will update the conflict state of the app. This is needed to start
    // conflict flow if squash results in conflict.
    const status = await this.appStore._loadStatus(repository)
    switch (result) {
      case RebaseResult.CompletedWithoutError:
        if (status !== null && status.currentTip !== undefined) {
          // This sets the history to the current tip
          // TODO: Look at history back to last retained commit and search for
          // squashed commit based on new commit message ... if there is more
          // than one, just take the most recent. (not likely?)
          await this.changeCommitSelection(repository, [status.currentTip])
        }

        await this.completeMultiCommitOperation(
          kind,
          repository,
          totalNumberOfCommits
        )
        break
      case RebaseResult.ConflictsEncountered:
        await this.refreshRepository(repository)
        this.startMultiCommitOperationConflictFlow(
          kind,
          repository,
          targetBranchName,
          `${kind.toLowerCase()} commit`
        )
        break
      default:
        // TODO: clear state
        this.appStore._closePopup()
    }
  }

  /**
   * Obtains the current app conflict state and switches multi commit operation
   * to show conflicts step
   */
  private startMultiCommitOperationConflictFlow(
    kind: MultiCommitOperationKind,
    repository: Repository,
    ourBranch: string,
    theirBranch: string
  ): void {
    const {
      changesState: { conflictState },
    } = this.repositoryStateManager.get(repository)

    if (conflictState === null) {
      log.error(
        '[startMultiCommitOperationConflictFlow] - conflict state was null - unable to continue'
      )
      this.endMultiCommitOperation(repository)
      return
    }

    const { manualResolutions } = conflictState
    this.setMultiCommitOperationStep(repository, {
      kind: MultiCommitOperationStepKind.ShowConflicts,
      conflictState: {
        kind: 'multiCommitOperation',
        manualResolutions,
        ourBranch,
        theirBranch,
      },
    })

    this.statsStore.recordOperationConflictsEncounteredCount(kind)

    this.showPopup({
      type: PopupType.MultiCommitOperation,
      repository,
    })
  }

  /**
   * Wrap multi commit operation actions
   * - closes popups
   * - refreshes repo (so changes appear in history)
   * - sets success banner
   * - end operation state
   * TODO: record successful squash stats
   */
  private async completeMultiCommitOperation(
    kind: MultiCommitOperationKind,
    repository: Repository,
    count: number
  ): Promise<void> {
    this.closePopup()

    let bannerType: BannerType

    switch (kind) {
      case MultiCommitOperationKind.Squash:
        bannerType = BannerType.SuccessfulSquash
        break
      case MultiCommitOperationKind.Reorder:
        bannerType = BannerType.SuccessfulReorder
        break
      case MultiCommitOperationKind.Rebase:
      case MultiCommitOperationKind.CherryPick:
      case MultiCommitOperationKind.Merge:
        throw new Error(`Unexpected multi commit operation kind ${kind}`)
      default:
        assertNever(kind, `Unsupported multi operation kind ${kind}`)
    }

    const banner: Banner = {
      type: bannerType,
      count,
      onUndo: () => {
        this.undoMultiCommitOperation(kind, repository, count)
      },
    }
    this.setBanner(banner)

    const {
      branchesState,
      multiCommitOperationState,
    } = this.repositoryStateManager.get(repository)
    const { tip } = branchesState

    if (tip.kind === TipState.Valid && multiCommitOperationState !== null) {
      const { originalBranchTip } = multiCommitOperationState
      this.addRebasedBranchToForcePushList(repository, tip, originalBranchTip)
    }

    this.statsStore.recordOperationSuccessful(kind)

    this.endMultiCommitOperation(repository)
    await this.refreshRepository(repository)
  }

  /**
   * This method will perform a hard reset back to the tip of the branch before
   * the multi commit operation happened.
   */
  private async undoMultiCommitOperation(
    kind: MultiCommitOperationKind,
    repository: Repository,
    commitsCount: number
  ): Promise<boolean> {
    const result = await this.appStore._undoMultiCommitOperation(
      kind,
      repository,
      commitsCount
    )

    if (result) {
      this.statsStore.recordOperationUndone(kind)
    }

    return result
  }

  public handleConflictsDetectedOnError(
    repository: Repository,
    currentBranch: string,
    theirBranch: string
  ) {
    return this.appStore._handleConflictsDetectedOnError(
      repository,
      currentBranch,
      theirBranch
    )
  }

  /**
   * This method is to update the multi operation state to move it along in
   * steps.
   */
  public setMultiCommitOperationStep(
    repository: Repository,
    step: MultiCommitOperationStep
  ): Promise<void> {
    return this.appStore._setMultiCommitOperationStep(repository, step)
  }

  /** Method to clear multi commit operation state. */
  public endMultiCommitOperation(repository: Repository) {
    this.appStore._endMultiCommitOperation(repository)
  }

  /** Opens conflicts found banner for part of multi commit operation */
  public onConflictsFoundBanner = (
    repository: Repository,
    operationDescription: string | JSX.Element,
    multiCommitOperationConflictState: MultiCommitOperationConflictState
  ) => {
    this.setBanner({
      type: BannerType.ConflictsFound,
      operationDescription,
      onOpenConflictsDialog: async () => {
        const { changesState } = this.repositoryStateManager.get(repository)
        const { conflictState } = changesState

        if (conflictState == null) {
          log.error(
            '[onConflictsFoundBanner] App is in invalid state to so conflicts dialog.'
          )
          return
        }

        // TODO: make this multi commit friendly -> This is isn't necessary to function
        // but progress will be more accurate when implemented
        // await this.setCherryPickProgressFromState(repository)

        const { manualResolutions } = conflictState

        this.setMultiCommitOperationStep(repository, {
          kind: MultiCommitOperationStepKind.ShowConflicts,
          conflictState: {
            ...multiCommitOperationConflictState,
            manualResolutions,
          },
        })

        this.showPopup({
          type: PopupType.MultiCommitOperation,
          repository,
        })
      },
    })
  }

<<<<<<< HEAD
  public loadFilesForStashEntry(
    repository: Repository,
    stashEntry: IStashEntry
  ): Promise<IStashEntry | null> {
    return this.appStore._loadFilesForStashEntry(repository, stashEntry)
=======
  public startMergeBranchOperation(
    repository: Repository,
    isSquash: boolean = false,
    initialBranch?: Branch | null
  ) {
    const { branchesState } = this.repositoryStateManager.get(repository)
    const { defaultBranch, allBranches, recentBranches, tip } = branchesState
    let currentBranch: Branch | null = null

    if (tip.kind === TipState.Valid) {
      currentBranch = tip.branch
    } else {
      throw new Error(
        'Tip is not in a valid state, which is required to start the merge operation'
      )
    }

    this.initializeMergeOperation(repository, isSquash, null)

    this.setMultiCommitOperationStep(repository, {
      kind: MultiCommitOperationStepKind.ChooseBranch,
      defaultBranch,
      currentBranch,
      allBranches,
      recentBranches,
      initialBranch: initialBranch !== null ? initialBranch : undefined,
    })

    this.showPopup({
      type: PopupType.MultiCommitOperation,
      repository,
    })
  }

  /** Records the squash that a squash has been invoked by either drag and drop or context menu */
  public recordSquashInvoked(isInvokedByContextMenu: boolean): void {
    if (isInvokedByContextMenu) {
      this.statsStore.recordSquashViaContextMenuInvoked()
    } else {
      this.statsStore.recordSquashViaDragAndDropInvokedCount()
    }
  }

  public initializeMergeOperation(
    repository: Repository,
    isSquash: boolean,
    sourceBranch: Branch | null
  ) {
    const {
      branchesState: { tip },
    } = this.repositoryStateManager.get(repository)

    let currentBranch: Branch | null = null

    if (tip.kind === TipState.Valid) {
      currentBranch = tip.branch
    } else {
      throw new Error(
        'Tip is not in a valid state, which is required to initialize the merge operation'
      )
    }

    this.initializeMultiCommitOperation(
      repository,
      {
        kind: MultiCommitOperationKind.Merge,
        isSquash,
        sourceBranch,
      },
      currentBranch,
      []
    )
>>>>>>> 412efeaf
  }
}<|MERGE_RESOLUTION|>--- conflicted
+++ resolved
@@ -3654,13 +3654,13 @@
     })
   }
 
-<<<<<<< HEAD
   public loadFilesForStashEntry(
     repository: Repository,
     stashEntry: IStashEntry
   ): Promise<IStashEntry | null> {
     return this.appStore._loadFilesForStashEntry(repository, stashEntry)
-=======
+  }
+
   public startMergeBranchOperation(
     repository: Repository,
     isSquash: boolean = false,
@@ -3733,6 +3733,5 @@
       currentBranch,
       []
     )
->>>>>>> 412efeaf
   }
 }