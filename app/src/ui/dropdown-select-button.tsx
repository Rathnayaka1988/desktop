--- conflicted
+++ resolved
@@ -161,15 +161,10 @@
     return selectedOption
   }
 
-<<<<<<< HEAD
-  private onSelectionChange = (selectedOption: IDropdownSelectButtonOption) => {
-    return (_event?: React.MouseEvent<HTMLElement, MouseEvent>) => {
-=======
   private onSelectionChange = (
     selectedOption: IDropdownSelectButtonOption<T>
   ) => {
-    return (_event: React.MouseEvent<HTMLLIElement, MouseEvent>) => {
->>>>>>> 1b6b38f8
+    return (_event?: React.MouseEvent<HTMLElement, MouseEvent>) => {
       this.setState({ selectedOption, showButtonOptions: false })
 
       const { onSelectChange } = this.props
@@ -205,7 +200,7 @@
     )
   }
 
-  private renderOption = (o: IDropdownSelectButtonOption, i: number) => {
+  private renderOption = (o: IDropdownSelectButtonOption<T>) => {
     return (
       <Button key={o.value} onClick={this.onSelectionChange(o)}>
         {this.renderSelectedIcon(o)}
@@ -231,7 +226,7 @@
         style={{ bottom }}
         ref={this.onOptionsContainerRef}
       >
-        {options.map((o, i) => this.renderOption(o, i))}
+        {options.map(o => this.renderOption(o))}
       </div>
     )
   }
