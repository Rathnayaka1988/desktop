import * as React from 'react'
<<<<<<< HEAD
import { mouseScroller } from '../../lib/mouse-scroller'
=======
import { dragAndDropManager } from '../../lib/drag-and-drop-manager'
>>>>>>> 2e6632d2

interface IDraggableProps {
  /**
   * Callback for when a drag starts - user must hold down (mouse down event)
   * and move the mouse (mouse move event)
   */
  readonly onDragStart: () => void

  /**
   * Callback for when the drag ends - user releases mouse (mouse up event) or
   * mouse goes out of screen
   *
   * @param isOverDropTarget - whether the last element the mouse was over
   * before the mouse up event matches one of the dropTargetSelectors provided
   */
  readonly onDragEnd: (isOverDropTarget: boolean) => void

  /** Callback to render a drag element inside the #dragElement */
  readonly onRenderDragElement: () => void

  /** Callback to remove a drag element inside the #dragElement */
  readonly onRemoveDragElement: () => void

  /** Whether dragging is enabled */
  readonly isEnabled: boolean

  /** An array of css selectors for elements that are valid drop targets. */
  readonly dropTargetSelectors: ReadonlyArray<string>
}

export class Draggable extends React.Component<IDraggableProps> {
  private dragStarted: boolean = false
  private dragElement: HTMLElement | null = null
  private elemBelow: Element | null = null
  // Default offset to place the cursor slightly above the top left corner of
  // the drag element. Note: if placed at (0,0) or cursor is inside the
  // dragElement then elemBelow will always return the dragElement and cannot
  // detect drop targets or scroll elements.
  private verticalOffset: number = __DARWIN__ ? 32 : 15

  public componentDidMount() {
    this.dragElement = document.getElementById('dragElement')
  }

  private canDragCommit(event: React.MouseEvent<HTMLDivElement>): boolean {
    // right clicks or shift clicks
    const isSpecialClick =
      event.button === 2 ||
      (__DARWIN__ && event.button === 0 && event.ctrlKey) ||
      event.shiftKey

    return !isSpecialClick && this.props.isEnabled
  }

  private initializeDrag(): void {
    this.dragStarted = false
    this.elemBelow = null
  }

  /**
   * Invokes the drag event.
   *
   * - clears variables from last drag
   * - sets up mouse move and mouse up listeners
   */
  private onMouseDown = (event: React.MouseEvent<HTMLDivElement>) => {
    if (!this.canDragCommit(event)) {
      return
    }
    this.initializeDrag()

    document.addEventListener('mousemove', this.onMouseMove)
    document.onmouseup = this.onMouseUp
  }

  /**
   * During drag event
   *
   * Note: A drag is not started until a user moves their mouse. This is
   * important or the drag will start and drag element will render for a user
   * just clicking a draggable element.
   */
  private onMouseMove = (moveEvent: MouseEvent) => {
    // start drag
    if (!this.dragStarted) {
      this.props.onRenderDragElement()
      this.props.onDragStart()
      dragAndDropManager.dragStarted()
      this.dragStarted = true
    }

    // move drag element where mouse is
    if (this.dragElement !== null) {
      this.dragElement.style.left = moveEvent.pageX + 0 + 'px'
      this.dragElement.style.top = moveEvent.pageY + this.verticalOffset + 'px'
    }

    // inspect element mouse is is hovering over
    this.elemBelow = document.elementFromPoint(
      moveEvent.clientX,
      moveEvent.clientY
    )

    if (this.elemBelow === null) {
      mouseScroller.clearScrollTimer()
      return
    }

    mouseScroller.setupMouseScroll(this.elemBelow, moveEvent.clientY)
  }

  /**
   * End a drag event
   */
  private onMouseUp = () => {
    document.removeEventListener('mousemove', this.onMouseMove)
    mouseScroller.clearScrollTimer()
    document.onmouseup = null
    this.props.onRemoveDragElement()
    this.props.onDragEnd(this.isLastElemBelowDropTarget())
    dragAndDropManager.dragEnded()
  }

  /**
   * Compares the last element that the mouse was over during a drag with the
   * css selectors provided in dropTargetSelectors to determine if the drag
   * ended on target or not.
   */
  private isLastElemBelowDropTarget = (): boolean => {
    if (this.elemBelow === null) {
      return false
    }

    const foundDropTarget = this.props.dropTargetSelectors.find(dts => {
      return this.elemBelow !== null && this.elemBelow.closest(dts) !== null
    })

    return foundDropTarget !== undefined
  }

  public render() {
    return (
      <div className="draggable" onMouseDown={this.onMouseDown}>
        {this.props.children}
      </div>
    )
  }
}<|MERGE_RESOLUTION|>--- conflicted
+++ resolved
@@ -1,9 +1,6 @@
 import * as React from 'react'
-<<<<<<< HEAD
+import { dragAndDropManager } from '../../lib/drag-and-drop-manager'
 import { mouseScroller } from '../../lib/mouse-scroller'
-=======
-import { dragAndDropManager } from '../../lib/drag-and-drop-manager'
->>>>>>> 2e6632d2
 
 interface IDraggableProps {
   /**
