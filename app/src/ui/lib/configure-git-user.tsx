import * as React from 'react'
import { Commit } from '../../models/commit'
import { lookupPreferredEmail } from '../../lib/email'
import {
  getGlobalConfigValue,
  setGlobalConfigValue,
} from '../../lib/git/config'
import { CommitListItem } from '../history/commit-list-item'
import { Account } from '../../models/account'
import { CommitIdentity } from '../../models/commit-identity'
import { Form } from '../lib/form'
import { Button } from '../lib/button'
import { TextBox } from '../lib/text-box'
import { Row } from '../lib/row'
import {
  isConfigFileLockError,
  parseConfigLockFilePathFromError,
} from '../../lib/git'
import { ConfigLockFileExists } from './config-lock-file-exists'

interface IConfigureGitUserProps {
  /** The logged-in accounts. */
  readonly accounts: ReadonlyArray<Account>

  /** Called after the user has chosen to save their config. */
  readonly onSave?: () => void

  /** The label for the button which saves config changes. */
  readonly saveLabel?: string
}

interface IConfigureGitUserState {
  readonly globalUserName: string | null
  readonly globalUserEmail: string | null

  readonly name: string
  readonly email: string

  /**
   * If unable to save Git configuration values (name, email)
   * due to an existing configuration lock file this property
   * will contain the (fully qualified) path to said lock file
   * such that an error may be presented and the user given a
   * choice to delete the lock file.
   */
  readonly existingLockFilePath?: string
}

/**
 * A component which allows the user to configure their Git user.
 *
 * Provide `children` elements which will be rendered below the form.
 */
export class ConfigureGitUser extends React.Component<
  IConfigureGitUserProps,
  IConfigureGitUserState
> {
  private readonly globalUsernamePromise = getGlobalConfigValue('user.name')
  private readonly globalEmailPromise = getGlobalConfigValue('user.email')

  public constructor(props: IConfigureGitUserProps) {
    super(props)

    this.state = {
      globalUserName: null,
      globalUserEmail: null,
      name: '',
      email: '',
    }
  }

  public async componentDidMount() {
    // Capture the current accounts prop because we'll be
    // doing a bunch of asynchronous stuff and we can't
    // rely on this.props.account to tell us what that prop
    // was at mount-time.
    const accounts = this.props.accounts

    const [globalUserName, globalUserEmail] = await Promise.all([
      this.globalUsernamePromise,
      this.globalEmailPromise,
    ])

    this.setState(
      prevState => ({
        globalUserName,
        globalUserEmail,
        name:
          prevState.name.length === 0 ? globalUserName || '' : prevState.name,
        email:
          prevState.email.length === 0
            ? globalUserEmail || ''
            : prevState.email,
      }),
      () => {
        // Chances are low that we actually have an account at mount-time
        // the way things are designed now but in case the app changes around
        // us and we do get passed an account at mount time in the future we
        // want to make sure that not only was it passed at mount time but also
        // that it hasn't been changed since (if it has been then
        // componentDidUpdate would be responsible for handling it).
        if (accounts === this.props.accounts && accounts.length > 0) {
          this.setDefaultValuesFromAccount(accounts[0])
        }
      }
    )
  }

  public componentDidUpdate(prevProps: IConfigureGitUserProps) {
    if (
      this.props.accounts !== prevProps.accounts &&
      this.props.accounts.length > 0
    ) {
      if (this.props.accounts[0] !== prevProps.accounts[0]) {
        const account = this.props.accounts[0]
        this.setDefaultValuesFromAccount(account)
      }
    }
  }

  private setDefaultValuesFromAccount(account: Account) {
    if (this.state.name.length === 0) {
      this.setState({
        name: account.name || account.login,
      })
    }

    if (this.state.email.length === 0) {
<<<<<<< HEAD
      const preferredEmail = lookupPreferredEmail(account)
      if (preferredEmail) {
        this.setState({
          email: preferredEmail.email,
        })
      }
=======
      this.setState({ email: lookupPreferredEmail(account) })
>>>>>>> 2d5bdbfb
    }
  }

  private dateWithMinuteOffset(date: Date, minuteOffset: number): Date {
    const copy = new Date(date.getTime())
    copy.setTime(copy.getTime() + minuteOffset * 60 * 1000)
    return copy
  }

  public render() {
    const now = new Date()

    // NB: We're using the name as the commit SHA:
    //  1. `Commit` is referentially transparent wrt the SHA. So in order to get
    //     it to update when we name changes, we need to change the SHA.
    //  2. We don't display the SHA so the user won't ever know our secret.
    const author = new CommitIdentity(
      this.state.name,
      this.state.email,
      this.dateWithMinuteOffset(now, -30)
    )
    const dummyCommit = new Commit(
      this.state.name,
      this.state.name.slice(0, 7),
      'Fix all the things',
      '',
      author,
      author,
      [],
      [],
      []
    )
    const emoji = new Map()

    const error =
      this.state.existingLockFilePath !== undefined ? (
        <ConfigLockFileExists
          lockFilePath={this.state.existingLockFilePath}
          onLockFileDeleted={this.onLockFileDeleted}
          onError={this.onLockFileDeleteError}
        />
      ) : null

    return (
      <div id="configure-git-user">
        {error}

        <Form className="sign-in-form" onSubmit={this.save}>
          <TextBox
            label="Name"
            placeholder="Your Name"
            value={this.state.name}
            onValueChanged={this.onNameChange}
          />

          <TextBox
            label="Email"
            placeholder="your-email@example.com"
            value={this.state.email}
            onValueChanged={this.onEmailChange}
          />

          <Row>
            <Button type="submit">{this.props.saveLabel || 'Save'}</Button>
            {this.props.children}
          </Row>
        </Form>

        <div id="commit-list" className="commit-list-example">
          <div className="header">Example commit</div>

          <CommitListItem
            commit={dummyCommit}
            emoji={emoji}
            gitHubRepository={null}
            isLocal={false}
            showUnpushedIndicator={false}
          />
        </div>
      </div>
    )
  }

  private onLockFileDeleted = () => {
    this.setState({ existingLockFilePath: undefined })
  }

  private onLockFileDeleteError = (e: Error) => {
    log.error('Failed to unlink config lock file', e)
    this.setState({ existingLockFilePath: undefined })
  }

  private onNameChange = (name: string) => {
    this.setState({ name })
  }

  private onEmailChange = (email: string) => {
    this.setState({ email })
  }

  private save = async () => {
    const { name, email, globalUserName, globalUserEmail } = this.state

    try {
      if (name.length > 0 && name !== globalUserName) {
        await setGlobalConfigValue('user.name', name)
      }

      if (email.length > 0 && email !== globalUserEmail) {
        await setGlobalConfigValue('user.email', email)
      }
    } catch (e) {
      if (isConfigFileLockError(e)) {
        const lockFilePath = parseConfigLockFilePathFromError(e.result)

        if (lockFilePath !== null) {
          this.setState({ existingLockFilePath: lockFilePath })
          return
        }
      }
    }

    if (this.props.onSave) {
      this.props.onSave()
    }
  }
}<|MERGE_RESOLUTION|>--- conflicted
+++ resolved
@@ -126,16 +126,7 @@
     }
 
     if (this.state.email.length === 0) {
-<<<<<<< HEAD
-      const preferredEmail = lookupPreferredEmail(account)
-      if (preferredEmail) {
-        this.setState({
-          email: preferredEmail.email,
-        })
-      }
-=======
       this.setState({ email: lookupPreferredEmail(account) })
->>>>>>> 2d5bdbfb
     }
   }
 
