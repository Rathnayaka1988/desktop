--- conflicted
+++ resolved
@@ -340,11 +340,9 @@
  */
 export const showOpenDialog = invokeProxy('show-open-dialog', 1)
 
-<<<<<<< HEAD
 /** User's locale region as a two-letter ISO 3166 country code. */
 export const getLocaleCountryCode = invokeProxy('get-locale-country-code', 0)
-=======
+
 /** Tell the main process read/save the user GUID from/to file */
 export const saveGUID = invokeProxy('save-guid', 1)
-export const getGUID = invokeProxy('get-guid', 0)
->>>>>>> e116214d
+export const getGUID = invokeProxy('get-guid', 0)