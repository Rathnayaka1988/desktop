import * as Url from 'url'
import { shell } from 'electron'

/**
 * Wraps the inbuilt shell.openItem path to address a focus issue that affects macOS.
 *
 * When opening a folder in Finder, the window will appear behind the application
 * window, which may confuse users. As a workaround, we will fallback to using
 * shell.openExternal for macOS until it can be fixed upstream.
 *
 * CAUTION: This method should never be used to open user-provided or derived
 * paths. It's sole use is to open _directories_ that we know to be safe, no
 * verification is performed to ensure that the provided path isn't actually
 * an executable.
 *
 * @param path directory to open
 */
export function UNSAFE_openDirectory(path: string) {
  if (__DARWIN__) {
    const directoryURL = Url.format({
      pathname: path,
      protocol: 'file:',
      slashes: true,
    })

    shell
      .openExternal(directoryURL)
      .catch(err => log.error(`Failed to open directory (${path})`, err))
  } else {
<<<<<<< HEAD
    shell.openPath(path).then(err => {
      if (err !== '') {
        log.error(`Failed to open directory (${path}): ${err}`)
      }
    })
=======
    // Add a trailing slash to the directory path.
    //
    // On Windows, if there's a file and a directory with the
    // same name (e.g `C:\MyFolder\foo` and `C:\MyFolder\foo.exe`),
    // when executing shell.openItem(`C:\MyFolder\foo`) then the EXE file
    // will get opened.
    // We can avoid this by adding a final backslash at the end of the path.
    const pathname = __WIN32__ && !path.endsWith('\\') ? `${path}\\` : path

    shell.openItem(pathname)
>>>>>>> 3cab784e
  }
}<|MERGE_RESOLUTION|>--- conflicted
+++ resolved
@@ -27,13 +27,6 @@
       .openExternal(directoryURL)
       .catch(err => log.error(`Failed to open directory (${path})`, err))
   } else {
-<<<<<<< HEAD
-    shell.openPath(path).then(err => {
-      if (err !== '') {
-        log.error(`Failed to open directory (${path}): ${err}`)
-      }
-    })
-=======
     // Add a trailing slash to the directory path.
     //
     // On Windows, if there's a file and a directory with the
@@ -43,7 +36,10 @@
     // We can avoid this by adding a final backslash at the end of the path.
     const pathname = __WIN32__ && !path.endsWith('\\') ? `${path}\\` : path
 
-    shell.openItem(pathname)
->>>>>>> 3cab784e
+    shell.openPath(pathname).then(err => {
+      if (err !== '') {
+        log.error(`Failed to open directory (${path}): ${err}`)
+      }
+    })
   }
 }