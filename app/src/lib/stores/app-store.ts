import * as Path from 'path'
import { ipcRenderer, remote } from 'electron'
import { pathExists } from 'fs-extra'
import { escape } from 'querystring'
import {
  AccountsStore,
  CloningRepositoriesStore,
  GitHubUserStore,
  GitStore,
  IssuesStore,
  PullRequestCoordinator,
  RepositoriesStore,
  SignInStore,
} from '.'
import { Account } from '../../models/account'
import { AppMenu, IMenu } from '../../models/app-menu'
import { IAuthor } from '../../models/author'
import { Branch, BranchType } from '../../models/branch'
import { BranchesTab } from '../../models/branches-tab'
import { CloneRepositoryTab } from '../../models/clone-repository-tab'
import { CloningRepository } from '../../models/cloning-repository'
import { Commit, ICommitContext, CommitOneLine } from '../../models/commit'
import {
  DiffSelection,
  DiffSelectionType,
  DiffType,
  ImageDiffType,
  ITextDiff,
} from '../../models/diff'
import { FetchType } from '../../models/fetch'
import {
  GitHubRepository,
  hasWritePermission,
} from '../../models/github-repository'
import { PullRequest } from '../../models/pull-request'
import {
  forkPullRequestRemoteName,
  IRemote,
  remoteEquals,
} from '../../models/remote'
import {
  ILocalRepositoryState,
  nameOf,
  Repository,
  isRepositoryWithGitHubRepository,
  RepositoryWithGitHubRepository,
  getNonForkGitHubRepository,
} from '../../models/repository'
import {
  CommittedFileChange,
  WorkingDirectoryFileChange,
  WorkingDirectoryStatus,
  AppFileStatusKind,
} from '../../models/status'
import { TipState, tipEquals } from '../../models/tip'
import { ICommitMessage } from '../../models/commit-message'
import {
  Progress,
  ICheckoutProgress,
  IFetchProgress,
  IRevertProgress,
  IRebaseProgress,
  ICherryPickProgress,
} from '../../models/progress'
import { Popup, PopupType } from '../../models/popup'
import { IGitAccount } from '../../models/git-account'
import { themeChangeMonitor } from '../../ui/lib/theme-change-monitor'
import { getAppPath } from '../../ui/lib/app-proxy'
import {
  ApplicationTheme,
  getPersistedTheme,
  setPersistedTheme,
  getAutoSwitchPersistedTheme,
  setAutoSwitchPersistedTheme,
} from '../../ui/lib/application-theme'
import {
  getAppMenu,
  updatePreferredAppMenuItemLabels,
} from '../../ui/main-process-proxy'
import {
  API,
  getAccountForEndpoint,
  getDotComAPIEndpoint,
  IAPIOrganization,
  getEndpointForRepository,
  IAPIFullRepository,
} from '../api'
import { shell } from '../app-shell'
import {
  CompareAction,
  HistoryTabMode,
  Foldout,
  FoldoutType,
  IAppState,
  ICompareBranch,
  ICompareFormUpdate,
  ICompareToBranch,
  IDisplayHistory,
  PossibleSelections,
  RepositorySectionTab,
  SelectionType,
  MergeConflictState,
  RebaseConflictState,
  IRebaseState,
  IRepositoryState,
  ChangesSelectionKind,
  ChangesWorkingDirectorySelection,
  isRebaseConflictState,
  isCherryPickConflictState,
  isMergeConflictState,
  CherryPickConflictState,
} from '../app-state'
import {
  findEditorOrDefault,
  getAvailableEditors,
  launchExternalEditor,
} from '../editors'
import { assertNever, fatalError } from '../fatal-error'

import { formatCommitMessage } from '../format-commit-message'
import { getGenericHostname, getGenericUsername } from '../generic-git-auth'
import { getAccountForRepository } from '../get-account-for-repository'
import {
  abortMerge,
  addRemote,
  checkoutBranch,
  createCommit,
  getAuthorIdentity,
  getChangedFiles,
  getCommitDiff,
  getMergeBase,
  getRemotes,
  getWorkingDirectoryDiff,
  isCoAuthoredByTrailer,
  mergeTree,
  pull as pullRepo,
  push as pushRepo,
  renameBranch,
  saveGitIgnore,
  appendIgnoreRule,
  createMergeCommit,
  getBranchesPointedAt,
  isGitRepository,
  abortRebase,
  continueRebase,
  rebase,
  PushOptions,
  RebaseResult,
  getRebaseSnapshot,
  IStatusResult,
  GitError,
  MergeResult,
  getBranchesDifferingFromUpstream,
  deleteLocalBranch,
  deleteRemoteBranch,
  fastForwardBranches,
  revRangeInclusive,
  GitResetMode,
  reset,
} from '../git'
import {
  installGlobalLFSFilters,
  installLFSHooks,
  isUsingLFS,
} from '../git/lfs'
import { inferLastPushForRepository } from '../infer-last-push-for-repository'
import { updateMenuState } from '../menu-update'
import { merge } from '../merge'
import {
  IMatchedGitHubRepository,
  matchGitHubRepository,
  matchExistingRepository,
  urlMatchesRemote,
} from '../repository-matching'
import {
  initializeRebaseFlowForConflictedRepository,
  formatRebaseValue,
  isCurrentBranchForcePush,
} from '../rebase'
import { RetryAction, RetryActionType } from '../../models/retry-actions'
import {
  Default as DefaultShell,
  findShellOrDefault,
  launchShell,
  parse as parseShell,
  Shell,
} from '../shells'
import {
  ILaunchStats,
  StatsStore,
  markUsageStatsNoteSeen,
  hasSeenUsageStatsNote,
} from '../stats'
import { hasShownWelcomeFlow, markWelcomeFlowComplete } from '../welcome'
import {
  getWindowState,
  WindowState,
  windowStateChannelName,
} from '../window-state'
import { TypedBaseStore } from './base-store'
import { MergeTreeResult } from '../../models/merge'
import { promiseWithMinimumTimeout, sleep } from '../promise'
import { BackgroundFetcher } from './helpers/background-fetcher'
import { validatedRepositoryPath } from './helpers/validated-repository-path'
import { RepositoryStateCache } from './repository-state-cache'
import { readEmoji } from '../read-emoji'
import { GitStoreCache } from './git-store-cache'
import { GitErrorContext } from '../git-error-context'
import {
  setNumber,
  setBoolean,
  getBoolean,
  getNumber,
  getNumberArray,
  setNumberArray,
  getEnum,
} from '../local-storage'
import { ExternalEditorError, suggestedExternalEditor } from '../editors/shared'
import { ApiRepositoriesStore } from './api-repositories-store'
import {
  updateChangedFiles,
  updateConflictState,
  selectWorkingDirectoryFiles,
} from './updates/changes-state'
import { ManualConflictResolution } from '../../models/manual-conflict-resolution'
import { BranchPruner } from './helpers/branch-pruner'
import { enableUpdateRemoteUrl } from '../feature-flag'
import { Banner, BannerType } from '../../models/banner'
import moment from 'moment'
import { isDarkModeEnabled } from '../../ui/lib/dark-theme'
import { ComputedAction } from '../../models/computed-action'
import {
  createDesktopStashEntry,
  getLastDesktopStashEntryForBranch,
  popStashEntry,
  dropDesktopStashEntry,
} from '../git/stash'
import {
  UncommittedChangesStrategy,
  defaultUncommittedChangesStrategy,
} from '../../models/uncommitted-changes-strategy'
import { IStashEntry, StashedChangesLoadStates } from '../../models/stash-entry'
import { RebaseFlowStep, RebaseStep } from '../../models/rebase-flow-step'
import { arrayEquals } from '../equality'
import { MenuLabelsEvent } from '../../models/menu-labels'
import { findRemoteBranchName } from './helpers/find-branch-name'
import { updateRemoteUrl } from './updates/update-remote-url'
import {
  TutorialStep,
  orderedTutorialSteps,
  isValidTutorialStep,
} from '../../models/tutorial-step'
import { OnboardingTutorialAssessor } from './helpers/tutorial-assessor'
import { getUntrackedFiles } from '../status'
import { enableProgressBarOnIcon } from '../feature-flag'
import { isBranchPushable } from '../helpers/push-control'
import {
  findAssociatedPullRequest,
  isPullRequestAssociatedWithBranch,
} from '../helpers/pull-request-matching'
import { parseRemote } from '../../lib/remote-parsing'
import { createTutorialRepository } from './helpers/create-tutorial-repository'
import { sendNonFatalException } from '../helpers/non-fatal-exception'
import { getDefaultDir } from '../../ui/lib/default-dir'
import { WorkflowPreferences } from '../../models/workflow-preferences'
import { RepositoryIndicatorUpdater } from './helpers/repository-indicator-updater'
import { getAttributableEmailsFor } from '../email'
import { TrashNameLabel } from '../../ui/lib/context-menu'
import { GitError as DugiteError } from 'dugite'
import { ErrorWithMetadata, CheckoutError } from '../error-with-metadata'
import {
  ShowSideBySideDiffDefault,
  getShowSideBySideDiff,
  setShowSideBySideDiff,
} from '../../ui/lib/diff-mode'
import {
  CherryPickFlowStep,
  CherryPickStepKind,
} from '../../models/cherry-pick'
import {
  abortCherryPick,
  cherryPick,
  CherryPickResult,
  continueCherryPick,
  getCherryPickSnapshot,
  isCherryPickHeadFound,
} from '../git/cherry-pick'

const LastSelectedRepositoryIDKey = 'last-selected-repository-id'

const RecentRepositoriesKey = 'recently-selected-repositories'
/**
 *  maximum number of repositories shown in the "Recent" repositories group
 *  in the repository switcher dropdown
 */
const RecentRepositoriesLength = 3

const defaultSidebarWidth: number = 250
const sidebarWidthConfigKey: string = 'sidebar-width'

const defaultCommitSummaryWidth: number = 250
const commitSummaryWidthConfigKey: string = 'commit-summary-width'

const defaultStashedFilesWidth: number = 250
const stashedFilesWidthConfigKey: string = 'stashed-files-width'

const confirmRepoRemovalDefault: boolean = true
const confirmDiscardChangesDefault: boolean = true
const askForConfirmationOnForcePushDefault = true
const confirmRepoRemovalKey: string = 'confirmRepoRemoval'
const confirmDiscardChangesKey: string = 'confirmDiscardChanges'
const confirmForcePushKey: string = 'confirmForcePush'

const uncommittedChangesStrategyKey = 'uncommittedChangesStrategyKind'

const externalEditorKey: string = 'externalEditor'

const imageDiffTypeDefault = ImageDiffType.TwoUp
const imageDiffTypeKey = 'image-diff-type'

const hideWhitespaceInDiffDefault = false
const hideWhitespaceInDiffKey = 'hide-whitespace-in-diff'

const commitSpellcheckEnabledDefault = true
const commitSpellcheckEnabledKey = 'commit-spellcheck-enabled'

const shellKey = 'shell'

const repositoryIndicatorsEnabledKey = 'enable-repository-indicators'

// background fetching should occur hourly when Desktop is active, but this
// lower interval ensures user interactions like switching repositories and
// switching between apps does not result in excessive fetching in the app
const BackgroundFetchMinimumInterval = 30 * 60 * 1000

/**
 * Wait 2 minutes before refreshing repository indicators
 */
const InitialRepositoryIndicatorTimeout = 2 * 60 * 1000

const MaxInvalidFoldersToDisplay = 3

export class AppStore extends TypedBaseStore<IAppState> {
  private readonly gitStoreCache: GitStoreCache

  private accounts: ReadonlyArray<Account> = new Array<Account>()
  private repositories: ReadonlyArray<Repository> = new Array<Repository>()
  private recentRepositories: ReadonlyArray<number> = new Array<number>()

  private selectedRepository: Repository | CloningRepository | null = null

  /** The background fetcher for the currently selected repository. */
  private currentBackgroundFetcher: BackgroundFetcher | null = null

  private currentBranchPruner: BranchPruner | null = null

  private readonly repositoryIndicatorUpdater: RepositoryIndicatorUpdater

  private showWelcomeFlow = false
  private focusCommitMessage = false
  private currentPopup: Popup | null = null
  private currentFoldout: Foldout | null = null
  private currentBanner: Banner | null = null
  private errors: ReadonlyArray<Error> = new Array<Error>()
  private emitQueued = false

  private readonly localRepositoryStateLookup = new Map<
    number,
    ILocalRepositoryState
  >()

  /** Map from shortcut (e.g., :+1:) to on disk URL. */
  private emoji = new Map<string, string>()

  /**
   * The Application menu as an AppMenu instance or null if
   * the main process has not yet provided the renderer with
   * a copy of the application menu structure.
   */
  private appMenu: AppMenu | null = null

  /**
   * Used to highlight access keys throughout the app when the
   * Alt key is pressed. Only applicable on non-macOS platforms.
   */
  private highlightAccessKeys: boolean = false

  /**
   * A value indicating whether or not the current application
   * window has focus.
   */
  private appIsFocused: boolean = false

  private sidebarWidth: number = defaultSidebarWidth
  private commitSummaryWidth: number = defaultCommitSummaryWidth
  private stashedFilesWidth: number = defaultStashedFilesWidth
  private windowState: WindowState
  private windowZoomFactor: number = 1
  private isUpdateAvailableBannerVisible: boolean = false

  private askForConfirmationOnRepositoryRemoval: boolean = confirmRepoRemovalDefault
  private confirmDiscardChanges: boolean = confirmDiscardChangesDefault
  private askForConfirmationOnForcePush = askForConfirmationOnForcePushDefault
  private imageDiffType: ImageDiffType = imageDiffTypeDefault
  private hideWhitespaceInDiff: boolean = hideWhitespaceInDiffDefault
  /** Whether or not the spellchecker is enabled for commit summary and description */
  private commitSpellcheckEnabled: boolean = commitSpellcheckEnabledDefault
  private showSideBySideDiff: boolean = ShowSideBySideDiffDefault

  private uncommittedChangesStrategy = defaultUncommittedChangesStrategy

  private selectedExternalEditor: string | null = null

  private resolvedExternalEditor: string | null = null

  /** The user's preferred shell. */
  private selectedShell = DefaultShell

  /** The current repository filter text */
  private repositoryFilterText: string = ''

  private currentMergeTreePromise: Promise<void> | null = null

  /** The function to resolve the current Open in Desktop flow. */
  private resolveOpenInDesktop:
    | ((repository: Repository | null) => void)
    | null = null

  private selectedCloneRepositoryTab = CloneRepositoryTab.DotCom

  private selectedBranchesTab = BranchesTab.Branches
  private selectedTheme = ApplicationTheme.Light
  private automaticallySwitchTheme = false

  private hasUserViewedStash = false

  private repositoryIndicatorsEnabled: boolean

  /** Which step the user needs to complete next in the onboarding tutorial */
  private currentOnboardingTutorialStep = TutorialStep.NotApplicable
  private readonly tutorialAssessor: OnboardingTutorialAssessor

  public constructor(
    private readonly gitHubUserStore: GitHubUserStore,
    private readonly cloningRepositoriesStore: CloningRepositoriesStore,
    private readonly issuesStore: IssuesStore,
    private readonly statsStore: StatsStore,
    private readonly signInStore: SignInStore,
    private readonly accountsStore: AccountsStore,
    private readonly repositoriesStore: RepositoriesStore,
    private readonly pullRequestCoordinator: PullRequestCoordinator,
    private readonly repositoryStateCache: RepositoryStateCache,
    private readonly apiRepositoriesStore: ApiRepositoriesStore
  ) {
    super()

    this.showWelcomeFlow = !hasShownWelcomeFlow()

    this.gitStoreCache = new GitStoreCache(
      shell,
      this.statsStore,
      (repo, store) => this.onGitStoreUpdated(repo, store),
      error => this.emitError(error)
    )

    const browserWindow = remote.getCurrentWindow()
    this.windowState = getWindowState(browserWindow)

    this.onWindowZoomFactorChanged(browserWindow.webContents.zoomFactor)

    this.wireupIpcEventHandlers(browserWindow)
    this.wireupStoreEventHandlers()
    getAppMenu()
    this.tutorialAssessor = new OnboardingTutorialAssessor(
      this.getResolvedExternalEditor
    )

    // We're considering flipping the default value and have new users
    // start off with repository indicators disabled. As such we'll start
    // persisting the current default to localstorage right away so we
    // can change the default in the future without affecting current
    // users.
    if (getBoolean(repositoryIndicatorsEnabledKey) === undefined) {
      setBoolean(repositoryIndicatorsEnabledKey, true)
    }

    this.repositoryIndicatorsEnabled =
      getBoolean(repositoryIndicatorsEnabledKey) ?? true

    this.repositoryIndicatorUpdater = new RepositoryIndicatorUpdater(
      this.getRepositoriesForIndicatorRefresh,
      this.refreshIndicatorForRepository
    )

    window.setTimeout(() => {
      if (this.repositoryIndicatorsEnabled) {
        this.repositoryIndicatorUpdater.start()
      }
    }, InitialRepositoryIndicatorTimeout)
  }

  /** Figure out what step of the tutorial the user needs to do next */
  private async updateCurrentTutorialStep(
    repository: Repository
  ): Promise<void> {
    const currentStep = await this.tutorialAssessor.getCurrentStep(
      repository.isTutorialRepository,
      this.repositoryStateCache.get(repository)
    )
    // only emit an update if its changed
    if (currentStep !== this.currentOnboardingTutorialStep) {
      this.currentOnboardingTutorialStep = currentStep
      log.info(`Current tutorial step is now ${currentStep}`)
      this.recordTutorialStepCompleted(currentStep)
      this.emitUpdate()
    }
  }

  private recordTutorialStepCompleted(step: TutorialStep): void {
    if (!isValidTutorialStep(step)) {
      return
    }

    this.statsStore.recordHighestTutorialStepCompleted(
      orderedTutorialSteps.indexOf(step)
    )

    switch (step) {
      case TutorialStep.PickEditor:
        // don't need to record anything for the first step
        break
      case TutorialStep.CreateBranch:
        this.statsStore.recordTutorialEditorInstalled()
        break
      case TutorialStep.EditFile:
        this.statsStore.recordTutorialBranchCreated()
        break
      case TutorialStep.MakeCommit:
        this.statsStore.recordTutorialFileEdited()
        break
      case TutorialStep.PushBranch:
        this.statsStore.recordTutorialCommitCreated()
        break
      case TutorialStep.OpenPullRequest:
        this.statsStore.recordTutorialBranchPushed()
        break
      case TutorialStep.AllDone:
        this.statsStore.recordTutorialPrCreated()
        this.statsStore.recordTutorialCompleted()
        break
      default:
        assertNever(step, 'Unaccounted for step type')
    }
  }

  public async _resumeTutorial(repository: Repository) {
    this.tutorialAssessor.resumeTutorial()
    await this.updateCurrentTutorialStep(repository)
  }

  public async _pauseTutorial(repository: Repository) {
    this.tutorialAssessor.pauseTutorial()
    await this.updateCurrentTutorialStep(repository)
  }

  /** Call via `Dispatcher` when the user opts to skip the pick editor step of the onboarding tutorial */
  public async _skipPickEditorTutorialStep(repository: Repository) {
    this.tutorialAssessor.skipPickEditor()
    await this.updateCurrentTutorialStep(repository)
  }

  /**
   * Call  via `Dispatcher` when the user has either created a pull request or opts to
   * skip the create pull request step of the onboarding tutorial
   */
  public async _markPullRequestTutorialStepAsComplete(repository: Repository) {
    this.tutorialAssessor.markPullRequestTutorialStepAsComplete()
    await this.updateCurrentTutorialStep(repository)
  }

  private wireupIpcEventHandlers(window: Electron.BrowserWindow) {
    ipcRenderer.on(
      windowStateChannelName,
      (event: Electron.IpcRendererEvent, windowState: WindowState) => {
        this.windowState = windowState
        this.emitUpdate()
      }
    )

    ipcRenderer.on('zoom-factor-changed', (event: any, zoomFactor: number) => {
      this.onWindowZoomFactorChanged(zoomFactor)
    })

    ipcRenderer.on(
      'app-menu',
      (event: Electron.IpcRendererEvent, { menu }: { menu: IMenu }) => {
        this.setAppMenu(menu)
      }
    )
  }

  private wireupStoreEventHandlers() {
    this.gitHubUserStore.onDidUpdate(() => {
      this.emitUpdate()
    })

    this.cloningRepositoriesStore.onDidUpdate(() => {
      this.emitUpdate()
    })

    this.cloningRepositoriesStore.onDidError(e => this.emitError(e))

    this.signInStore.onDidAuthenticate((account, method) => {
      this._addAccount(account)

      if (this.showWelcomeFlow) {
        this.statsStore.recordWelcomeWizardSignInMethod(method)
      }
    })
    this.signInStore.onDidUpdate(() => this.emitUpdate())
    this.signInStore.onDidError(error => this.emitError(error))

    this.accountsStore.onDidUpdate(accounts => {
      this.accounts = accounts
      this.emitUpdate()
    })
    this.accountsStore.onDidError(error => this.emitError(error))

    this.repositoriesStore.onDidUpdate(updateRepositories => {
      this.repositories = updateRepositories
      this.updateRepositorySelectionAfterRepositoriesChanged()
      this.emitUpdate()
    })

    this.pullRequestCoordinator.onPullRequestsChanged((repo, pullRequests) =>
      this.onPullRequestChanged(repo, pullRequests)
    )
    this.pullRequestCoordinator.onIsLoadingPullRequests(
      (repository, isLoadingPullRequests) => {
        this.repositoryStateCache.updateBranchesState(repository, () => {
          return { isLoadingPullRequests }
        })
        this.emitUpdate()
      }
    )

    this.apiRepositoriesStore.onDidUpdate(() => this.emitUpdate())
    this.apiRepositoriesStore.onDidError(error => this.emitError(error))
  }

  /** Load the emoji from disk. */
  public loadEmoji() {
    const rootDir = getAppPath()
    readEmoji(rootDir)
      .then(emoji => {
        this.emoji = emoji
        this.emitUpdate()
      })
      .catch(err => {
        log.warn(`Unexpected issue when trying to read emoji into memory`, err)
      })
  }

  protected emitUpdate() {
    // If the window is hidden then we won't get an animation frame, but there
    // may still be work we wanna do in response to the state change. So
    // immediately emit the update.
    if (this.windowState === 'hidden') {
      this.emitUpdateNow()
      return
    }

    if (this.emitQueued) {
      return
    }

    this.emitQueued = true

    window.requestAnimationFrame(() => {
      this.emitUpdateNow()
    })
  }

  private emitUpdateNow() {
    this.emitQueued = false
    const state = this.getState()

    super.emitUpdate(state)
    updateMenuState(state, this.appMenu)
  }

  /**
   * Called when we have reason to suspect that the zoom factor
   * has changed. Note that this doesn't necessarily mean that it
   * has changed with regards to our internal state which is why
   * we double check before emitting an update.
   */
  private onWindowZoomFactorChanged(zoomFactor: number) {
    const current = this.windowZoomFactor
    this.windowZoomFactor = zoomFactor

    if (zoomFactor !== current) {
      this.emitUpdate()
    }
  }

  private getSelectedState(): PossibleSelections | null {
    const repository = this.selectedRepository
    if (!repository) {
      return null
    }

    if (repository instanceof CloningRepository) {
      const progress = this.cloningRepositoriesStore.getRepositoryState(
        repository
      )
      if (!progress) {
        return null
      }

      return {
        type: SelectionType.CloningRepository,
        repository,
        progress,
      }
    }

    if (repository.missing) {
      return { type: SelectionType.MissingRepository, repository }
    }

    return {
      type: SelectionType.Repository,
      repository,
      state: this.repositoryStateCache.get(repository),
    }
  }

  public getState(): IAppState {
    const repositories = [
      ...this.repositories,
      ...this.cloningRepositoriesStore.repositories,
    ]

    return {
      accounts: this.accounts,
      repositories,
      recentRepositories: this.recentRepositories,
      localRepositoryStateLookup: this.localRepositoryStateLookup,
      windowState: this.windowState,
      windowZoomFactor: this.windowZoomFactor,
      appIsFocused: this.appIsFocused,
      selectedState: this.getSelectedState(),
      signInState: this.signInStore.getState(),
      currentPopup: this.currentPopup,
      currentFoldout: this.currentFoldout,
      errors: this.errors,
      showWelcomeFlow: this.showWelcomeFlow,
      focusCommitMessage: this.focusCommitMessage,
      emoji: this.emoji,
      sidebarWidth: this.sidebarWidth,
      commitSummaryWidth: this.commitSummaryWidth,
      stashedFilesWidth: this.stashedFilesWidth,
      appMenuState: this.appMenu ? this.appMenu.openMenus : [],
      highlightAccessKeys: this.highlightAccessKeys,
      isUpdateAvailableBannerVisible: this.isUpdateAvailableBannerVisible,
      currentBanner: this.currentBanner,
      askForConfirmationOnRepositoryRemoval: this
        .askForConfirmationOnRepositoryRemoval,
      askForConfirmationOnDiscardChanges: this.confirmDiscardChanges,
      askForConfirmationOnForcePush: this.askForConfirmationOnForcePush,
      uncommittedChangesStrategy: this.uncommittedChangesStrategy,
      selectedExternalEditor: this.selectedExternalEditor,
      imageDiffType: this.imageDiffType,
      hideWhitespaceInDiff: this.hideWhitespaceInDiff,
      showSideBySideDiff: this.showSideBySideDiff,
      selectedShell: this.selectedShell,
      repositoryFilterText: this.repositoryFilterText,
      resolvedExternalEditor: this.resolvedExternalEditor,
      selectedCloneRepositoryTab: this.selectedCloneRepositoryTab,
      selectedBranchesTab: this.selectedBranchesTab,
      selectedTheme: this.selectedTheme,
      automaticallySwitchTheme: this.automaticallySwitchTheme,
      apiRepositories: this.apiRepositoriesStore.getState(),
      optOutOfUsageTracking: this.statsStore.getOptOut(),
      currentOnboardingTutorialStep: this.currentOnboardingTutorialStep,
      repositoryIndicatorsEnabled: this.repositoryIndicatorsEnabled,
      commitSpellcheckEnabled: this.commitSpellcheckEnabled,
    }
  }

  private onGitStoreUpdated(repository: Repository, gitStore: GitStore) {
    const prevRepositoryState = this.repositoryStateCache.get(repository)

    this.repositoryStateCache.updateBranchesState(repository, state => {
      let { currentPullRequest } = state
      const { tip, currentRemote: remote } = gitStore

      // If the tip has changed we need to re-evaluate whether or not the
      // current pull request is still valid. Note that we're not using
      // updateCurrentPullRequest here because we know for certain that
      // the list of open pull requests haven't changed so we can find
      // a happy path where the tip has changed but the current PR is
      // still valid which doesn't require us to iterate through the
      // list of open PRs.
      if (
        !tipEquals(state.tip, tip) ||
        !remoteEquals(prevRepositoryState.remote, remote)
      ) {
        if (tip.kind !== TipState.Valid || remote === null) {
          // The tip isn't a branch so or the current branch doesn't have a remote
          // so there can't be a current pull request.
          currentPullRequest = null
        } else {
          const { branch } = tip

          if (
            !currentPullRequest ||
            !isPullRequestAssociatedWithBranch(
              branch,
              currentPullRequest,
              remote
            )
          ) {
            // Either we don't have a current pull request or the current pull
            // request no longer matches the tip, let's go hunting for a new one.
            const prs = state.openPullRequests
            currentPullRequest = findAssociatedPullRequest(branch, prs, remote)
          }

          if (
            tip.kind === TipState.Valid &&
            state.tip.kind === TipState.Valid &&
            tip.branch.name !== state.tip.branch.name
          ) {
            this.refreshBranchProtectionState(repository)
          }
        }
      }

      return {
        tip: gitStore.tip,
        defaultBranch: gitStore.defaultBranch,
        allBranches: gitStore.allBranches,
        recentBranches: gitStore.recentBranches,
        pullWithRebase: gitStore.pullWithRebase,
        currentPullRequest,
      }
    })

    let selectWorkingDirectory = false
    let selectStashEntry = false

    this.repositoryStateCache.updateChangesState(repository, state => {
      const stashEntry = gitStore.currentBranchStashEntry

      // Figure out what selection changes we need to make as a result of this
      // change.
      if (state.selection.kind === ChangesSelectionKind.Stash) {
        if (state.stashEntry !== null) {
          if (stashEntry === null) {
            // We're showing a stash now and the stash entry has just disappeared
            // so we need to switch back over to the working directory.
            selectWorkingDirectory = true
          } else if (state.stashEntry.stashSha !== stashEntry.stashSha) {
            // The current stash entry has changed from underneath so we must
            // ensure we have a valid selection.
            selectStashEntry = true
          }
        }
      }

      return {
        commitMessage: gitStore.commitMessage,
        showCoAuthoredBy: gitStore.showCoAuthoredBy,
        coAuthors: gitStore.coAuthors,
        stashEntry,
      }
    })

    this.repositoryStateCache.update(repository, () => ({
      commitLookup: gitStore.commitLookup,
      localCommitSHAs: gitStore.localCommitSHAs,
      localTags: gitStore.localTags,
      aheadBehind: gitStore.aheadBehind,
      tagsToPush: gitStore.tagsToPush,
      remote: gitStore.currentRemote,
      lastFetched: gitStore.lastFetched,
    }))

    // _selectWorkingDirectoryFiles and _selectStashedFile will
    // emit updates by themselves.
    if (selectWorkingDirectory) {
      this._selectWorkingDirectoryFiles(repository)
    } else if (selectStashEntry) {
      this._selectStashedFile(repository)
    } else {
      this.emitUpdate()
    }
  }

  private clearBranchProtectionState(repository: Repository) {
    this.repositoryStateCache.updateChangesState(repository, () => ({
      currentBranchProtected: false,
    }))
    this.emitUpdate()
  }

  private async refreshBranchProtectionState(repository: Repository) {
    const { tip, currentRemote } = this.gitStoreCache.get(repository)

    if (tip.kind !== TipState.Valid || repository.gitHubRepository === null) {
      return
    }

    const gitHubRepo = repository.gitHubRepository
    const branchName = findRemoteBranchName(tip, currentRemote, gitHubRepo)

    if (branchName !== null) {
      const account = getAccountForEndpoint(this.accounts, gitHubRepo.endpoint)

      if (account === null) {
        return
      }

      // If the user doesn't have write access to the repository
      // it doesn't matter if the branch is protected or not and
      // we can avoid the API call. See the `showNoWriteAccess`
      // prop in the `CommitMessage` component where we specifically
      // test for this scenario and show a message specifically
      // about write access before showing a branch protection
      // warning.
      if (!hasWritePermission(gitHubRepo)) {
        this.repositoryStateCache.updateChangesState(repository, () => ({
          currentBranchProtected: false,
        }))
        this.emitUpdate()
        return
      }

      const name = gitHubRepo.name
      const owner = gitHubRepo.owner.login
      const api = API.fromAccount(account)

      const pushControl = await api.fetchPushControl(owner, name, branchName)
      const currentBranchProtected = !isBranchPushable(pushControl)

      this.repositoryStateCache.updateChangesState(repository, () => ({
        currentBranchProtected,
      }))
      this.emitUpdate()
    }
  }

  private clearSelectedCommit(repository: Repository) {
    this.repositoryStateCache.updateCommitSelection(repository, () => ({
      sha: null,
      file: null,
      changedFiles: [],
      diff: null,
    }))
  }

  /** This shouldn't be called directly. See `Dispatcher`. */
  public async _changeCommitSelection(
    repository: Repository,
    sha: string
  ): Promise<void> {
    const { commitSelection } = this.repositoryStateCache.get(repository)

    if (commitSelection.sha === sha) {
      return
    }

    this.repositoryStateCache.updateCommitSelection(repository, () => ({
      sha,
      file: null,
      changedFiles: [],
      diff: null,
    }))

    this.emitUpdate()
  }

  private updateOrSelectFirstCommit(
    repository: Repository,
    commitSHAs: ReadonlyArray<string>
  ) {
    const state = this.repositoryStateCache.get(repository)
    let selectedSHA = state.commitSelection.sha
    if (selectedSHA != null) {
      const index = commitSHAs.findIndex(sha => sha === selectedSHA)
      if (index < 0) {
        // selected SHA is not in this list
        // -> clear the selection in the app state
        selectedSHA = null
        this.clearSelectedCommit(repository)
      }
    }

    if (selectedSHA == null && commitSHAs.length > 0) {
      this._changeCommitSelection(repository, commitSHAs[0])
      this._loadChangedFilesForCurrentSelection(repository)
    }
  }

  /** This shouldn't be called directly. See `Dispatcher`. */
  public async _initializeCompare(
    repository: Repository,
    initialAction?: CompareAction
  ) {
    const state = this.repositoryStateCache.get(repository)

    const { branchesState, compareState } = state
    const { tip } = branchesState
    const currentBranch = tip.kind === TipState.Valid ? tip.branch : null

    const branches = branchesState.allBranches.filter(
      b => b.name !== currentBranch?.name && !b.isDesktopForkRemoteBranch
    )
    const recentBranches = currentBranch
      ? branchesState.recentBranches.filter(b => b.name !== currentBranch.name)
      : branchesState.recentBranches

    const cachedDefaultBranch = branchesState.defaultBranch

    // only include the default branch when comparing if the user is not on the default branch
    // and it also exists in the repository
    const defaultBranch =
      currentBranch != null &&
      cachedDefaultBranch != null &&
      currentBranch.name !== cachedDefaultBranch.name
        ? cachedDefaultBranch
        : null

    this.repositoryStateCache.updateCompareState(repository, () => ({
      branches,
      recentBranches,
      defaultBranch,
    }))

    const cachedState = compareState.formState
    const action =
      initialAction != null ? initialAction : getInitialAction(cachedState)
    this._executeCompare(repository, action)
  }

  /** This shouldn't be called directly. See `Dispatcher`. */
  public async _executeCompare(
    repository: Repository,
    action: CompareAction
  ): Promise<void> {
    const gitStore = this.gitStoreCache.get(repository)
    const kind = action.kind

    if (action.kind === HistoryTabMode.History) {
      const { tip } = gitStore

      let currentSha: string | null = null

      if (tip.kind === TipState.Valid) {
        currentSha = tip.branch.tip.sha
      } else if (tip.kind === TipState.Detached) {
        currentSha = tip.currentSha
      }

      const { compareState } = this.repositoryStateCache.get(repository)
      const { formState, commitSHAs } = compareState
      const previousTip = compareState.tip

      const tipIsUnchanged =
        currentSha !== null &&
        previousTip !== null &&
        currentSha === previousTip

      if (
        tipIsUnchanged &&
        formState.kind === HistoryTabMode.History &&
        commitSHAs.length > 0
      ) {
        // don't refresh the history view here because we know nothing important
        // has changed and we don't want to rebuild this state
        return
      }

      // load initial group of commits for current branch
      const commits = await gitStore.loadCommitBatch('HEAD')

      if (commits === null) {
        return
      }

      const newState: IDisplayHistory = {
        kind: HistoryTabMode.History,
      }

      this.repositoryStateCache.updateCompareState(repository, () => ({
        tip: currentSha,
        formState: newState,
        commitSHAs: commits,
        filterText: '',
        showBranchList: false,
      }))
      this.updateOrSelectFirstCommit(repository, commits)

      return this.emitUpdate()
    }

    if (action.kind === HistoryTabMode.Compare) {
      return this.updateCompareToBranch(repository, action)
    }

    return assertNever(action, `Unknown action: ${kind}`)
  }

  private async updateCompareToBranch(
    repository: Repository,
    action: ICompareToBranch
  ) {
    const gitStore = this.gitStoreCache.get(repository)

    const comparisonBranch = action.branch
    const compare = await gitStore.getCompareCommits(
      comparisonBranch,
      action.comparisonMode
    )

    this.statsStore.recordBranchComparison()
    const { branchesState } = this.repositoryStateCache.get(repository)

    if (
      branchesState.defaultBranch !== null &&
      comparisonBranch.name === branchesState.defaultBranch.name
    ) {
      this.statsStore.recordDefaultBranchComparison()
    }

    if (compare == null) {
      return
    }

    const { ahead, behind } = compare
    const aheadBehind = { ahead, behind }

    const commitSHAs = compare.commits.map(commit => commit.sha)

    const newState: ICompareBranch = {
      kind: HistoryTabMode.Compare,
      comparisonBranch,
      comparisonMode: action.comparisonMode,
      aheadBehind,
    }

    this.repositoryStateCache.updateCompareState(repository, s => ({
      formState: newState,
      filterText: comparisonBranch.name,
      commitSHAs,
    }))

    const tip = gitStore.tip

    const loadingMerge: MergeTreeResult = {
      kind: ComputedAction.Loading,
    }

    this.repositoryStateCache.updateCompareState(repository, () => ({
      mergeStatus: loadingMerge,
    }))

    this.emitUpdate()

    this.updateOrSelectFirstCommit(repository, commitSHAs)

    if (this.currentMergeTreePromise != null) {
      return this.currentMergeTreePromise
    }

    if (tip.kind === TipState.Valid && aheadBehind.behind > 0) {
      const mergeTreePromise = promiseWithMinimumTimeout(
        () => mergeTree(repository, tip.branch, action.branch),
        500
      )
        .catch(err => {
          log.warn(
            `Error occurred while trying to merge ${tip.branch.name} (${tip.branch.tip.sha}) and ${action.branch.name} (${action.branch.tip.sha})`,
            err
          )
          return null
        })
        .then(mergeStatus => {
          this.repositoryStateCache.updateCompareState(repository, () => ({
            mergeStatus,
          }))

          this.emitUpdate()
        })

      const cleanup = () => {
        this.currentMergeTreePromise = null
      }

      // TODO: when we have Promise.prototype.finally available we
      //       should use that here to make this intent clearer
      mergeTreePromise.then(cleanup, cleanup)

      this.currentMergeTreePromise = mergeTreePromise

      return this.currentMergeTreePromise
    } else {
      this.repositoryStateCache.updateCompareState(repository, () => ({
        mergeStatus: null,
      }))

      return this.emitUpdate()
    }
  }

  /** This shouldn't be called directly. See `Dispatcher`. */
  public _updateCompareForm<K extends keyof ICompareFormUpdate>(
    repository: Repository,
    newState: Pick<ICompareFormUpdate, K>
  ) {
    this.repositoryStateCache.updateCompareState(repository, state => {
      return merge(state, newState)
    })

    this.emitUpdate()
  }

  /** This shouldn't be called directly. See `Dispatcher`. */
  public async _loadNextCommitBatch(repository: Repository): Promise<void> {
    const gitStore = this.gitStoreCache.get(repository)

    const state = this.repositoryStateCache.get(repository)
    const { formState } = state.compareState
    if (formState.kind === HistoryTabMode.History) {
      const commits = state.compareState.commitSHAs
      const lastCommitSha = commits[commits.length - 1]

      const newCommits = await gitStore.loadCommitBatch(`${lastCommitSha}^`)
      if (newCommits == null) {
        return
      }

      this.repositoryStateCache.updateCompareState(repository, () => ({
        commitSHAs: commits.concat(newCommits),
      }))
      this.emitUpdate()
    }
  }

  /** This shouldn't be called directly. See `Dispatcher`. */
  public async _loadChangedFilesForCurrentSelection(
    repository: Repository
  ): Promise<void> {
    const state = this.repositoryStateCache.get(repository)
    const { commitSelection } = state
    const currentSHA = commitSelection.sha
    if (currentSHA == null) {
      return
    }

    const gitStore = this.gitStoreCache.get(repository)
    const changedFiles = await gitStore.performFailableOperation(() =>
      getChangedFiles(repository, currentSHA)
    )
    if (!changedFiles) {
      return
    }

    // The selection could have changed between when we started loading the
    // changed files and we finished. We might wanna store the changed files per
    // SHA/path.
    if (currentSHA !== state.commitSelection.sha) {
      return
    }

    // if we're selecting a commit for the first time, we should select the
    // first file in the commit and render the diff immediately

    const noFileSelected = commitSelection.file === null

    const firstFileOrDefault =
      noFileSelected && changedFiles.length
        ? changedFiles[0]
        : commitSelection.file

    this.repositoryStateCache.updateCommitSelection(repository, () => ({
      file: firstFileOrDefault,
      changedFiles,
      diff: null,
    }))

    this.emitUpdate()

    if (firstFileOrDefault !== null) {
      this._changeFileSelection(repository, firstFileOrDefault)
    }
  }

  /** This shouldn't be called directly. See `Dispatcher`. */
  public async _setRepositoryFilterText(text: string): Promise<void> {
    this.repositoryFilterText = text
    this.emitUpdate()
  }

  /** This shouldn't be called directly. See `Dispatcher`. */
  public async _changeFileSelection(
    repository: Repository,
    file: CommittedFileChange
  ): Promise<void> {
    this.repositoryStateCache.updateCommitSelection(repository, () => ({
      file,
      diff: null,
    }))
    this.emitUpdate()

    const stateBeforeLoad = this.repositoryStateCache.get(repository)
    const sha = stateBeforeLoad.commitSelection.sha

    if (!sha) {
      if (__DEV__) {
        throw new Error(
          "No currently selected sha yet we've been asked to switch file selection"
        )
      } else {
        return
      }
    }

    const diff = await getCommitDiff(
      repository,
      file,
      sha,
      this.hideWhitespaceInDiff
    )

    const stateAfterLoad = this.repositoryStateCache.get(repository)

    // A whole bunch of things could have happened since we initiated the diff load
    if (
      stateAfterLoad.commitSelection.sha !== stateBeforeLoad.commitSelection.sha
    ) {
      return
    }
    if (!stateAfterLoad.commitSelection.file) {
      return
    }
    if (stateAfterLoad.commitSelection.file.id !== file.id) {
      return
    }

    this.repositoryStateCache.updateCommitSelection(repository, () => ({
      diff,
    }))

    this.emitUpdate()
  }

  /** This shouldn't be called directly. See `Dispatcher`. */
  public async _selectRepository(
    repository: Repository | CloningRepository | null
  ): Promise<Repository | null> {
    const previouslySelectedRepository = this.selectedRepository

    // do this quick check to see if we have a tutorial repository
    // cause if its not we can quickly hide the tutorial pane
    // in the first `emitUpdate` below
    const previouslyInTutorial =
      this.currentOnboardingTutorialStep !== TutorialStep.NotApplicable
    if (
      previouslyInTutorial &&
      (!(repository instanceof Repository) || !repository.isTutorialRepository)
    ) {
      this.currentOnboardingTutorialStep = TutorialStep.NotApplicable
    }

    this.selectedRepository = repository

    this.emitUpdate()
    this.stopBackgroundFetching()
    this.stopPullRequestUpdater()
    this._clearBanner()
    this.stopBackgroundPruner()

    if (repository == null) {
      return Promise.resolve(null)
    }

    if (!(repository instanceof Repository)) {
      return Promise.resolve(null)
    }

    setNumber(LastSelectedRepositoryIDKey, repository.id)

    const previousRepositoryId = previouslySelectedRepository
      ? previouslySelectedRepository.id
      : null

    this.updateRecentRepositories(previousRepositoryId, repository.id)

    // if repository might be marked missing, try checking if it has been restored
    const refreshedRepository = await this.recoverMissingRepository(repository)
    if (refreshedRepository.missing) {
      // as the repository is no longer found on disk, cleaning this up
      // ensures we don't accidentally run any Git operations against the
      // wrong location if the user then relocates the `.git` folder elsewhere
      this.gitStoreCache.remove(repository)
      return Promise.resolve(null)
    }

    // This is now purely for metrics collection for `commitsToRepositoryWithBranchProtections`
    // Understanding how many users actually contribute to repos with branch protections gives us
    // insight into who our users are and what kinds of work they do
    this.updateBranchProtectionsFromAPI(repository)

    return this._selectRepositoryRefreshTasks(
      refreshedRepository,
      previouslySelectedRepository
    )
  }

  // update the stored list of recently opened repositories
  private updateRecentRepositories(
    previousRepositoryId: number | null,
    currentRepositoryId: number
  ) {
    const recentRepositories = getNumberArray(RecentRepositoriesKey).filter(
      el => el !== currentRepositoryId && el !== previousRepositoryId
    )
    if (previousRepositoryId !== null) {
      recentRepositories.unshift(previousRepositoryId)
    }
    const slicedRecentRepositories = recentRepositories.slice(
      0,
      RecentRepositoriesLength
    )
    setNumberArray(RecentRepositoriesKey, slicedRecentRepositories)
    this.recentRepositories = slicedRecentRepositories
    this.emitUpdate()
  }

  // finish `_selectRepository`s refresh tasks
  private async _selectRepositoryRefreshTasks(
    repository: Repository,
    previouslySelectedRepository: Repository | CloningRepository | null
  ): Promise<Repository | null> {
    this._refreshRepository(repository)

    if (isRepositoryWithGitHubRepository(repository)) {
      // Load issues from the upstream or fork depending
      // on workflow preferences.
      const ghRepo = getNonForkGitHubRepository(repository)

      this._refreshIssues(ghRepo)
      this.refreshMentionables(ghRepo)

      this.pullRequestCoordinator.getAllPullRequests(repository).then(prs => {
        this.onPullRequestChanged(repository, prs)
      })
    }

    // The selected repository could have changed while we were refreshing.
    if (this.selectedRepository !== repository) {
      return null
    }

    // "Clone in Desktop" from a cold start can trigger this twice, and
    // for edge cases where _selectRepository is re-entract, calling this here
    // ensures we clean up the existing background fetcher correctly (if set)
    this.stopBackgroundFetching()
    this.stopPullRequestUpdater()
    this.stopBackgroundPruner()

    this.startBackgroundFetching(repository, !previouslySelectedRepository)
    this.startPullRequestUpdater(repository)

    this.startBackgroundPruner(repository)

    this.addUpstreamRemoteIfNeeded(repository)

    return this.repositoryWithRefreshedGitHubRepository(repository)
  }

  private stopBackgroundPruner() {
    const pruner = this.currentBranchPruner

    if (pruner !== null) {
      pruner.stop()
      this.currentBranchPruner = null
    }
  }

  private startBackgroundPruner(repository: Repository) {
    if (this.currentBranchPruner !== null) {
      fatalError(
        `A branch pruner is already active and cannot start updating on ${repository.name}`
      )
    }

    const pruner = new BranchPruner(
      repository,
      this.gitStoreCache,
      this.repositoriesStore,
      this.repositoryStateCache,
      repository => this._refreshRepository(repository)
    )
    this.currentBranchPruner = pruner
    this.currentBranchPruner.start()
  }

  public async _refreshIssues(repository: GitHubRepository) {
    const user = getAccountForEndpoint(this.accounts, repository.endpoint)
    if (!user) {
      return
    }

    try {
      await this.issuesStore.refreshIssues(repository, user)
    } catch (e) {
      log.warn(`Unable to fetch issues for ${repository.fullName}`, e)
    }
  }

  private stopBackgroundFetching() {
    const backgroundFetcher = this.currentBackgroundFetcher
    if (backgroundFetcher) {
      backgroundFetcher.stop()
      this.currentBackgroundFetcher = null
    }
  }

  private refreshMentionables(repository: GitHubRepository) {
    const account = getAccountForEndpoint(this.accounts, repository.endpoint)
    if (!account) {
      return
    }

    this.gitHubUserStore.updateMentionables(repository, account)
  }

  private startPullRequestUpdater(repository: Repository) {
    // We don't want to run the pull request updater when the app is in
    // the background.
    if (this.appIsFocused && isRepositoryWithGitHubRepository(repository)) {
      const account = getAccountForRepository(this.accounts, repository)
      if (account !== null) {
        return this.pullRequestCoordinator.startPullRequestUpdater(
          repository,
          account
        )
      }
    }
    // we always want to stop the current one, to be safe
    this.pullRequestCoordinator.stopPullRequestUpdater()
  }

  private stopPullRequestUpdater() {
    this.pullRequestCoordinator.stopPullRequestUpdater()
  }

  public async fetchPullRequest(repoUrl: string, pr: string) {
    const endpoint = getEndpointForRepository(repoUrl)
    const account = getAccountForEndpoint(this.accounts, endpoint)

    if (account) {
      const api = API.fromAccount(account)
      const remoteUrl = parseRemote(repoUrl)
      if (remoteUrl && remoteUrl.owner && remoteUrl.name) {
        return await api.fetchPullRequest(remoteUrl.owner, remoteUrl.name, pr)
      }
    }
    return null
  }

  private async shouldBackgroundFetch(
    repository: Repository,
    lastPush: Date | null
  ): Promise<boolean> {
    const gitStore = this.gitStoreCache.get(repository)
    const lastFetched = await gitStore.updateLastFetched()

    if (lastFetched === null) {
      return true
    }

    const now = new Date()
    const timeSinceFetch = now.getTime() - lastFetched.getTime()
    const repoName = nameOf(repository)
    if (timeSinceFetch < BackgroundFetchMinimumInterval) {
      const timeInSeconds = Math.floor(timeSinceFetch / 1000)

      log.debug(
        `Skipping background fetch as '${repoName}' was fetched ${timeInSeconds}s ago`
      )
      return false
    }

    if (lastPush === null) {
      return true
    }

    // we should fetch if the last push happened after the last fetch
    if (lastFetched < lastPush) {
      return true
    }

    log.debug(
      `Skipping background fetch since nothing has been pushed to '${repoName}' since the last fetch at ${lastFetched}`
    )

    return false
  }

  private startBackgroundFetching(
    repository: Repository,
    withInitialSkew: boolean
  ) {
    if (this.currentBackgroundFetcher) {
      fatalError(
        `We should only have on background fetcher active at once, but we're trying to start background fetching on ${repository.name} while another background fetcher is still active!`
      )
    }

    const account = getAccountForRepository(this.accounts, repository)
    if (!account) {
      return
    }

    if (!repository.gitHubRepository) {
      return
    }

    // Todo: add logic to background checker to check the API before fetching
    // similar to what's being done in `refreshAllIndicators`
    const fetcher = new BackgroundFetcher(
      repository,
      account,
      r => this.performFetch(r, account, FetchType.BackgroundTask),
      r => this.shouldBackgroundFetch(r, null)
    )
    fetcher.start(withInitialSkew)
    this.currentBackgroundFetcher = fetcher
  }

  /** Load the initial state for the app. */
  public async loadInitialState() {
    const [accounts, repositories] = await Promise.all([
      this.accountsStore.getAll(),
      this.repositoriesStore.getAll(),
    ])

    log.info(
      `[AppStore] loading ${repositories.length} repositories from store`
    )
    accounts.forEach(a => {
      log.info(`[AppStore] found account: ${a.login} (${a.name})`)
    })

    this.accounts = accounts
    this.repositories = repositories

    this.updateRepositorySelectionAfterRepositoriesChanged()

    this.sidebarWidth = getNumber(sidebarWidthConfigKey, defaultSidebarWidth)
    this.commitSummaryWidth = getNumber(
      commitSummaryWidthConfigKey,
      defaultCommitSummaryWidth
    )
    this.stashedFilesWidth = getNumber(
      stashedFilesWidthConfigKey,
      defaultStashedFilesWidth
    )

    this.askForConfirmationOnRepositoryRemoval = getBoolean(
      confirmRepoRemovalKey,
      confirmRepoRemovalDefault
    )

    this.confirmDiscardChanges = getBoolean(
      confirmDiscardChangesKey,
      confirmDiscardChangesDefault
    )

    this.askForConfirmationOnForcePush = getBoolean(
      confirmForcePushKey,
      askForConfirmationOnForcePushDefault
    )

    this.uncommittedChangesStrategy =
      getEnum(uncommittedChangesStrategyKey, UncommittedChangesStrategy) ??
      defaultUncommittedChangesStrategy

    this.updateSelectedExternalEditor(
      await this.lookupSelectedExternalEditor()
    ).catch(e => log.error('Failed resolving current editor at startup', e))

    const shellValue = localStorage.getItem(shellKey)
    this.selectedShell = shellValue ? parseShell(shellValue) : DefaultShell

    this.updateMenuLabelsForSelectedRepository()

    const imageDiffTypeValue = localStorage.getItem(imageDiffTypeKey)
    this.imageDiffType =
      imageDiffTypeValue === null
        ? imageDiffTypeDefault
        : parseInt(imageDiffTypeValue)

    this.hideWhitespaceInDiff = getBoolean(hideWhitespaceInDiffKey, false)
    this.commitSpellcheckEnabled = getBoolean(
      commitSpellcheckEnabledKey,
      commitSpellcheckEnabledDefault
    )
    this.showSideBySideDiff = getShowSideBySideDiff()

    this.automaticallySwitchTheme = getAutoSwitchPersistedTheme()

    if (this.automaticallySwitchTheme) {
      this.selectedTheme = isDarkModeEnabled()
        ? ApplicationTheme.Dark
        : ApplicationTheme.Light
      setPersistedTheme(this.selectedTheme)
    } else {
      this.selectedTheme = getPersistedTheme()
    }

    themeChangeMonitor.onThemeChanged(theme => {
      if (this.automaticallySwitchTheme) {
        this.selectedTheme = theme
        this.emitUpdate()
      }
    })

    this.emitUpdateNow()

    this.accountsStore.refresh()
  }

  private updateSelectedExternalEditor(
    selectedEditor: string | null
  ): Promise<void> {
    this.selectedExternalEditor = selectedEditor

    // Make sure we keep the resolved (cached) editor
    // in sync when the user changes their editor choice.
    return this._resolveCurrentEditor()
  }

  private async lookupSelectedExternalEditor(): Promise<string | null> {
    const editors = (await getAvailableEditors()).map(found => found.editor)

    const value = localStorage.getItem(externalEditorKey)
    // ensure editor is still installed
    if (value && editors.includes(value)) {
      return value
    }

    if (editors.length) {
      const value = editors[0]
      // store this value to avoid the lookup next time
      localStorage.setItem(externalEditorKey, value)
      return value
    }

    return null
  }

  /**
   * Update menu labels for the selected repository.
   *
   * If selected repository type is a `CloningRepository` or
   * `MissingRepository`, the menu labels will be updated but they will lack
   * the expected `IRepositoryState` and revert to the default values.
   */
  private updateMenuLabelsForSelectedRepository() {
    const { selectedState } = this.getState()

    if (
      selectedState !== null &&
      selectedState.type === SelectionType.Repository
    ) {
      this.updateMenuItemLabels(selectedState.state)
    } else {
      this.updateMenuItemLabels(null)
    }
  }

  /**
   * Update the menus in the main process using the provided repository state
   *
   * @param state the current repository state, or `null` if the repository is
   *              being cloned or is missing
   */
  private updateMenuItemLabels(state: IRepositoryState | null) {
    const {
      selectedShell,
      selectedExternalEditor,
      askForConfirmationOnRepositoryRemoval,
      askForConfirmationOnForcePush,
    } = this

    const labels: MenuLabelsEvent = {
      selectedShell,
      selectedExternalEditor,
      askForConfirmationOnRepositoryRemoval,
      askForConfirmationOnForcePush,
    }

    if (state === null) {
      updatePreferredAppMenuItemLabels(labels)
      return
    }

    const { changesState, branchesState, aheadBehind } = state
    const { defaultBranch, currentPullRequest } = branchesState

    const defaultBranchName =
      defaultBranch === null || defaultBranch.upstreamWithoutRemote === null
        ? undefined
        : defaultBranch.upstreamWithoutRemote

    const isForcePushForCurrentRepository = isCurrentBranchForcePush(
      branchesState,
      aheadBehind
    )

    const isStashedChangesVisible =
      changesState.selection.kind === ChangesSelectionKind.Stash

    const askForConfirmationWhenStashingAllChanges =
      changesState.stashEntry !== null

    updatePreferredAppMenuItemLabels({
      ...labels,
      defaultBranchName,
      isForcePushForCurrentRepository,
      isStashedChangesVisible,
      hasCurrentPullRequest: currentPullRequest !== null,
      askForConfirmationWhenStashingAllChanges,
    })
  }

  private updateRepositorySelectionAfterRepositoriesChanged() {
    const selectedRepository = this.selectedRepository
    let newSelectedRepository: Repository | CloningRepository | null = this
      .selectedRepository
    if (selectedRepository) {
      const r =
        this.repositories.find(
          r =>
            r.constructor === selectedRepository.constructor &&
            r.id === selectedRepository.id
        ) || null

      newSelectedRepository = r
    }

    if (newSelectedRepository === null && this.repositories.length > 0) {
      const lastSelectedID = getNumber(LastSelectedRepositoryIDKey, 0)
      if (lastSelectedID > 0) {
        newSelectedRepository =
          this.repositories.find(r => r.id === lastSelectedID) || null
      }

      if (!newSelectedRepository) {
        newSelectedRepository = this.repositories[0]
      }
    }

    const repositoryChanged =
      (selectedRepository &&
        newSelectedRepository &&
        selectedRepository.hash !== newSelectedRepository.hash) ||
      (selectedRepository && !newSelectedRepository) ||
      (!selectedRepository && newSelectedRepository)
    if (repositoryChanged) {
      this._selectRepository(newSelectedRepository)
      this.emitUpdate()
    }
  }

  /** This shouldn't be called directly. See `Dispatcher`. */
  public async _loadStatus(
    repository: Repository,
    clearPartialState: boolean = false
  ): Promise<IStatusResult | null> {
    const gitStore = this.gitStoreCache.get(repository)
    const status = await gitStore.loadStatus()

    if (status === null) {
      return null
    }

    this.repositoryStateCache.updateChangesState(repository, state =>
      updateChangedFiles(state, status, clearPartialState)
    )

    this.repositoryStateCache.updateChangesState(repository, state => ({
      conflictState: updateConflictState(state, status, this.statsStore),
    }))

    this.updateRebaseFlowConflictsIfFound(repository)
    this.updateCherryPickFlowConflictsIfFound(repository)

    if (this.selectedRepository === repository) {
      this._triggerConflictsFlow(repository)
    }

    this.emitUpdate()

    this.updateChangesWorkingDirectoryDiff(repository)

    return status
  }

  /**
   * Push changes from latest conflicts into current rebase flow step, if needed
   */
  private updateRebaseFlowConflictsIfFound(repository: Repository) {
    const { changesState, rebaseState } = this.repositoryStateCache.get(
      repository
    )
    const { conflictState } = changesState

    if (conflictState === null || !isRebaseConflictState(conflictState)) {
      return
    }

    const { step } = rebaseState
    if (step === null) {
      return
    }

    if (
      step.kind === RebaseStep.ShowConflicts ||
      step.kind === RebaseStep.ConfirmAbort
    ) {
      // merge in new conflicts with known branches so they are not forgotten
      const { baseBranch, targetBranch } = step.conflictState
      const newConflictsState = {
        ...conflictState,
        baseBranch,
        targetBranch,
      }

      this.repositoryStateCache.updateRebaseState(repository, () => ({
        step: { ...step, conflictState: newConflictsState },
      }))
    }
  }

  /**
   * Push changes from latest conflicts into current cherry pick flow step, if needed
   *  - i.e. - multiple instance of running in to conflicts
   */
  private updateCherryPickFlowConflictsIfFound(repository: Repository) {
    const { changesState, cherryPickState } = this.repositoryStateCache.get(
      repository
    )
    const { conflictState } = changesState

    if (conflictState === null || !isCherryPickConflictState(conflictState)) {
      return
    }

    const { step } = cherryPickState
    if (step === null) {
      return
    }

    if (step.kind === CherryPickStepKind.ShowConflicts) {
      this.repositoryStateCache.updateCherryPickState(repository, () => ({
        step: { ...step, conflictState },
      }))
    }
  }

  private async _triggerConflictsFlow(repository: Repository) {
    const state = this.repositoryStateCache.get(repository)
    const { conflictState } = state.changesState

    if (conflictState === null) {
      this.clearConflictsFlowVisuals(state)
      return
    }

    if (isMergeConflictState(conflictState)) {
      await this.showMergeConflictsDialog(repository, conflictState)
    } else if (isRebaseConflictState(conflictState)) {
      await this.showRebaseConflictsDialog(repository, conflictState)
    } else if (isCherryPickConflictState(conflictState)) {
      await this.showCherryPickConflictsDialog(repository, conflictState)
    } else {
      assertNever(conflictState, `Unsupported conflict kind`)
    }
  }

  /**
   * Cleanup any related UI related to conflicts if still in use.
   */
  private clearConflictsFlowVisuals(state: IRepositoryState) {
    if (userIsStartingRebaseFlow(this.currentPopup, state.rebaseState)) {
      return
    }

    this._closePopup(PopupType.MergeConflicts)
    this._closePopup(PopupType.AbortMerge)
    this._clearBanner(BannerType.MergeConflictsFound)

    this._closePopup(PopupType.RebaseFlow)
    this._clearBanner(BannerType.RebaseConflictsFound)
  }

  /** display the rebase flow, if not already in this flow */
  private async showRebaseConflictsDialog(
    repository: Repository,
    conflictState: RebaseConflictState
  ) {
    const alreadyInFlow =
      this.currentPopup !== null &&
      this.currentPopup.type === PopupType.RebaseFlow

    if (alreadyInFlow) {
      return
    }

    const displayingBanner =
      this.currentBanner !== null &&
      this.currentBanner.type === BannerType.RebaseConflictsFound

    if (displayingBanner) {
      return
    }

    await this._setRebaseProgressFromState(repository)

    const step = initializeRebaseFlowForConflictedRepository(conflictState)

    this.repositoryStateCache.updateRebaseState(repository, () => ({
      step,
    }))

    this._showPopup({
      type: PopupType.RebaseFlow,
      repository,
    })
  }

  /** starts the conflict resolution flow, if appropriate */
  private async showMergeConflictsDialog(
    repository: Repository,
    conflictState: MergeConflictState
  ) {
    // are we already in the merge conflicts flow?
    const alreadyInFlow =
      this.currentPopup !== null &&
      (this.currentPopup.type === PopupType.MergeConflicts ||
        this.currentPopup.type === PopupType.AbortMerge)

    // have we already been shown the merge conflicts flow *and closed it*?
    const alreadyExitedFlow =
      this.currentBanner !== null &&
      this.currentBanner.type === BannerType.MergeConflictsFound

    if (alreadyInFlow || alreadyExitedFlow) {
      return
    }

    const possibleTheirsBranches = await getBranchesPointedAt(
      repository,
      'MERGE_HEAD'
    )
    // null means we encountered an error
    if (possibleTheirsBranches === null) {
      return
    }
    const theirBranch =
      possibleTheirsBranches.length === 1
        ? possibleTheirsBranches[0]
        : undefined

    const ourBranch = conflictState.currentBranch
    this._showPopup({
      type: PopupType.MergeConflicts,
      repository,
      ourBranch,
      theirBranch,
    })
  }

  /** This shouldn't be called directly. See `Dispatcher`. */
  public async _changeRepositorySection(
    repository: Repository,
    selectedSection: RepositorySectionTab
  ): Promise<void> {
    this.repositoryStateCache.update(repository, state => {
      if (state.selectedSection !== selectedSection) {
        this.statsStore.recordRepositoryViewChanged()
      }
      return { selectedSection }
    })
    this.emitUpdate()

    if (selectedSection === RepositorySectionTab.History) {
      return this.refreshHistorySection(repository)
    } else if (selectedSection === RepositorySectionTab.Changes) {
      return this.refreshChangesSection(repository, {
        includingStatus: true,
        clearPartialState: false,
      })
    }
  }

  /**
   * Changes the selection in the changes view to the working directory and
   * optionally selects one or more files from the working directory.
   *
   *  @param files An array of files to select when showing the working directory.
   *               If undefined this method will preserve the previously selected
   *               files or pick the first changed file if no selection exists.
   *
   * Note: This shouldn't be called directly. See `Dispatcher`.
   */
  public async _selectWorkingDirectoryFiles(
    repository: Repository,
    files?: ReadonlyArray<WorkingDirectoryFileChange>
  ): Promise<void> {
    this.repositoryStateCache.updateChangesState(repository, state =>
      selectWorkingDirectoryFiles(state, files)
    )

    this.updateMenuLabelsForSelectedRepository()
    this.emitUpdate()
    this.updateChangesWorkingDirectoryDiff(repository)
  }

  /**
   * Loads or re-loads (refreshes) the diff for the currently selected file
   * in the working directory. This operation is a noop if there's no currently
   * selected file.
   */
  private async updateChangesWorkingDirectoryDiff(
    repository: Repository
  ): Promise<void> {
    const stateBeforeLoad = this.repositoryStateCache.get(repository)
    const changesStateBeforeLoad = stateBeforeLoad.changesState

    if (
      changesStateBeforeLoad.selection.kind !==
      ChangesSelectionKind.WorkingDirectory
    ) {
      return
    }

    const selectionBeforeLoad = changesStateBeforeLoad.selection
    const selectedFileIDsBeforeLoad = selectionBeforeLoad.selectedFileIDs

    // We only render diffs when a single file is selected.
    if (selectedFileIDsBeforeLoad.length !== 1) {
      if (selectionBeforeLoad.diff !== null) {
        this.repositoryStateCache.updateChangesState(repository, () => ({
          selection: {
            ...selectionBeforeLoad,
            diff: null,
          },
        }))
        this.emitUpdate()
      }
      return
    }

    const selectedFileIdBeforeLoad = selectedFileIDsBeforeLoad[0]
    const selectedFileBeforeLoad = changesStateBeforeLoad.workingDirectory.findFileWithID(
      selectedFileIdBeforeLoad
    )

    if (selectedFileBeforeLoad === null) {
      return
    }

    const diff = await getWorkingDirectoryDiff(
      repository,
      selectedFileBeforeLoad
    )

    const stateAfterLoad = this.repositoryStateCache.get(repository)
    const changesState = stateAfterLoad.changesState

    // A different file (or files) could have been selected while we were
    // loading the diff in which case we no longer care about the diff we
    // just loaded.
    if (
      changesState.selection.kind !== ChangesSelectionKind.WorkingDirectory ||
      !arrayEquals(
        changesState.selection.selectedFileIDs,
        selectedFileIDsBeforeLoad
      )
    ) {
      return
    }

    const selectedFileID = changesState.selection.selectedFileIDs[0]

    if (selectedFileID !== selectedFileIdBeforeLoad) {
      return
    }

    const currentlySelectedFile = changesState.workingDirectory.findFileWithID(
      selectedFileID
    )
    if (currentlySelectedFile === null) {
      return
    }

    const selectableLines = new Set<number>()
    if (diff.kind === DiffType.Text || diff.kind === DiffType.LargeText) {
      // The diff might have changed dramatically since last we loaded it.
      // Ideally we would be more clever about validating that any partial
      // selection state is still valid by ensuring that selected lines still
      // exist but for now we'll settle on just updating the selectable lines
      // such that any previously selected line which now no longer exists or
      // has been turned into a context line isn't still selected.
      diff.hunks.forEach(h => {
        h.lines.forEach((line, index) => {
          if (line.isIncludeableLine()) {
            selectableLines.add(h.unifiedDiffStart + index)
          }
        })
      })
    }

    const newSelection = currentlySelectedFile.selection.withSelectableLines(
      selectableLines
    )
    const selectedFile = currentlySelectedFile.withSelection(newSelection)
    const updatedFiles = changesState.workingDirectory.files.map(f =>
      f.id === selectedFile.id ? selectedFile : f
    )
    const workingDirectory = WorkingDirectoryStatus.fromFiles(updatedFiles)

    const selection: ChangesWorkingDirectorySelection = {
      ...changesState.selection,
      diff,
    }

    this.repositoryStateCache.updateChangesState(repository, () => ({
      selection,
      workingDirectory,
    }))
    this.emitUpdate()
  }

  public _hideStashedChanges(repository: Repository) {
    const { changesState } = this.repositoryStateCache.get(repository)

    // makes this safe to call even when the stash ui is not visible
    if (changesState.selection.kind !== ChangesSelectionKind.Stash) {
      return
    }

    this.repositoryStateCache.updateChangesState(repository, state => {
      const files = state.workingDirectory.files
      const selectedFileIds = files
        .filter(f => f.selection.getSelectionType() !== DiffSelectionType.None)
        .map(f => f.id)

      return {
        selection: {
          kind: ChangesSelectionKind.WorkingDirectory,
          diff: null,
          selectedFileIDs: selectedFileIds,
        },
      }
    })
    this.emitUpdate()

    this.updateMenuLabelsForSelectedRepository()
  }

  /**
   * Changes the selection in the changes view to the stash entry view and
   * optionally selects a particular file from the current stash entry.
   *
   *  @param file  A file to select when showing the stash entry.
   *               If undefined this method will preserve the previously selected
   *               file or pick the first changed file if no selection exists.
   *
   * Note: This shouldn't be called directly. See `Dispatcher`.
   */
  public async _selectStashedFile(
    repository: Repository,
    file?: CommittedFileChange | null
  ): Promise<void> {
    this.repositoryStateCache.update(repository, () => ({
      selectedSection: RepositorySectionTab.Changes,
    }))
    this.repositoryStateCache.updateChangesState(repository, state => {
      let selectedStashedFile: CommittedFileChange | null = null
      const { stashEntry, selection } = state

      const currentlySelectedFile =
        selection.kind === ChangesSelectionKind.Stash
          ? selection.selectedStashedFile
          : null

      const currentFiles =
        stashEntry !== null &&
        stashEntry.files.kind === StashedChangesLoadStates.Loaded
          ? stashEntry.files.files
          : []

      if (file === undefined) {
        if (currentlySelectedFile !== null) {
          // Ensure the requested file exists in the stash entry and
          // that we can use reference equality to figure out which file
          // is selected in the list. If we can't find it we'll pick the
          // first file available or null if no files have been loaded.
          selectedStashedFile =
            currentFiles.find(x => x.id === currentlySelectedFile.id) ||
            currentFiles[0] ||
            null
        } else {
          // No current selection, let's just pick the first file available
          // or null if no files have been loaded.
          selectedStashedFile = currentFiles[0] || null
        }
      } else if (file !== null) {
        // Look up the selected file in the stash entry, it's possible that
        // the stash entry or file list has changed since the consumer called
        // us. The working directory selection handles this by using IDs rather
        // than references.
        selectedStashedFile = currentFiles.find(x => x.id === file.id) || null
      }

      return {
        selection: {
          kind: ChangesSelectionKind.Stash,
          selectedStashedFile,
          selectedStashedFileDiff: null,
        },
      }
    })

    this.updateMenuLabelsForSelectedRepository()
    this.emitUpdate()
    this.updateChangesStashDiff(repository)

    if (!this.hasUserViewedStash) {
      // `hasUserViewedStash` is reset to false on every branch checkout
      // so we increment the metric before setting `hasUserViewedStash` to true
      // to make sure we only increment on the first view after checkout
      this.statsStore.recordStashViewedAfterCheckout()
      this.hasUserViewedStash = true
    }
  }

  private async updateChangesStashDiff(repository: Repository) {
    const stateBeforeLoad = this.repositoryStateCache.get(repository)
    const changesStateBeforeLoad = stateBeforeLoad.changesState
    const selectionBeforeLoad = changesStateBeforeLoad.selection

    if (selectionBeforeLoad.kind !== ChangesSelectionKind.Stash) {
      return
    }

    const stashEntry = changesStateBeforeLoad.stashEntry

    if (stashEntry === null) {
      return
    }

    let file = selectionBeforeLoad.selectedStashedFile

    if (file === null) {
      if (stashEntry.files.kind === StashedChangesLoadStates.Loaded) {
        if (stashEntry.files.files.length > 0) {
          file = stashEntry.files.files[0]
        }
      }
    }

    if (file === null) {
      this.repositoryStateCache.updateChangesState(repository, () => ({
        selection: {
          kind: ChangesSelectionKind.Stash,
          selectedStashedFile: null,
          selectedStashedFileDiff: null,
        },
      }))
      this.emitUpdate()
      return
    }

    const diff = await getCommitDiff(repository, file, file.commitish)

    const stateAfterLoad = this.repositoryStateCache.get(repository)
    const changesStateAfterLoad = stateAfterLoad.changesState

    // Something has changed during our async getCommitDiff, bail
    if (
      changesStateAfterLoad.selection.kind !== ChangesSelectionKind.Stash ||
      changesStateAfterLoad.selection.selectedStashedFile !==
        selectionBeforeLoad.selectedStashedFile
    ) {
      return
    }

    this.repositoryStateCache.updateChangesState(repository, () => ({
      selection: {
        kind: ChangesSelectionKind.Stash,
        selectedStashedFile: file,
        selectedStashedFileDiff: diff,
      },
    }))
    this.emitUpdate()
  }

  /** This shouldn't be called directly. See `Dispatcher`. */
  public async _commitIncludedChanges(
    repository: Repository,
    context: ICommitContext
  ): Promise<boolean> {
    const state = this.repositoryStateCache.get(repository)
    const files = state.changesState.workingDirectory.files
    const selectedFiles = files.filter(file => {
      return file.selection.getSelectionType() !== DiffSelectionType.None
    })

    const gitStore = this.gitStoreCache.get(repository)

    return this.withIsCommitting(repository, async () => {
      const result = await gitStore.performFailableOperation(async () => {
        const message = await formatCommitMessage(repository, context)
        return createCommit(repository, message, selectedFiles)
      })

      if (result !== undefined) {
        await this._recordCommitStats(
          gitStore,
          repository,
          state,
          context,
          files
        )

        await this._refreshRepository(repository)
        await this.refreshChangesSection(repository, {
          includingStatus: true,
          clearPartialState: true,
        })
      }

      return result !== undefined
    })
  }

  private async _recordCommitStats(
    gitStore: GitStore,
    repository: Repository,
    repositoryState: IRepositoryState,
    context: ICommitContext,
    files: readonly WorkingDirectoryFileChange[]
  ) {
    this.statsStore.recordCommit()

    const includedPartialSelections = files.some(
      file => file.selection.getSelectionType() === DiffSelectionType.Partial
    )
    if (includedPartialSelections) {
      this.statsStore.recordPartialCommit()
    }

    const { trailers } = context
    if (trailers !== undefined && trailers.some(isCoAuthoredByTrailer)) {
      this.statsStore.recordCoAuthoredCommit()
    }

    const account = getAccountForRepository(this.accounts, repository)
    if (repository.gitHubRepository !== null) {
      if (account !== null) {
        if (account.endpoint === getDotComAPIEndpoint()) {
          this.statsStore.recordCommitToDotcom()
        } else {
          this.statsStore.recordCommitToEnterprise()
        }

        const { commitAuthor } = repositoryState
        if (commitAuthor !== null) {
          const commitEmail = commitAuthor.email.toLowerCase()
          const attributableEmails = getAttributableEmailsFor(account)
          const commitEmailMatchesAccount = attributableEmails.some(
            email => email.toLowerCase() === commitEmail
          )
          if (!commitEmailMatchesAccount) {
            this.statsStore.recordUnattributedCommit()
          }
        }
      }

      const branchProtectionsFound = await this.repositoriesStore.hasBranchProtectionsConfigured(
        repository.gitHubRepository
      )

      if (branchProtectionsFound) {
        this.statsStore.recordCommitToRepositoryWithBranchProtections()
      }

      const branchName = findRemoteBranchName(
        gitStore.tip,
        gitStore.currentRemote,
        repository.gitHubRepository
      )

      if (branchName !== null) {
        const { changesState } = this.repositoryStateCache.get(repository)
        if (changesState.currentBranchProtected) {
          this.statsStore.recordCommitToProtectedBranch()
        }
      }

      if (
        repository.gitHubRepository !== null &&
        !hasWritePermission(repository.gitHubRepository)
      ) {
        this.statsStore.recordCommitToRepositoryWithoutWriteAccess()
        this.statsStore.recordRepositoryCommitedInWithoutWriteAccess(
          repository.gitHubRepository.dbID
        )
      }
    }
  }

  /** This shouldn't be called directly. See `Dispatcher`. */
  public _changeFileIncluded(
    repository: Repository,
    file: WorkingDirectoryFileChange,
    include: boolean
  ): Promise<void> {
    const selection = include
      ? file.selection.withSelectAll()
      : file.selection.withSelectNone()
    this.updateWorkingDirectoryFileSelection(repository, file, selection)
    return Promise.resolve()
  }

  /** This shouldn't be called directly. See `Dispatcher`. */
  public _changeFileLineSelection(
    repository: Repository,
    file: WorkingDirectoryFileChange,
    diffSelection: DiffSelection
  ): Promise<void> {
    this.updateWorkingDirectoryFileSelection(repository, file, diffSelection)
    return Promise.resolve()
  }

  /**
   * Updates the selection for the given file in the working directory state and
   * emits an update event.
   */
  private updateWorkingDirectoryFileSelection(
    repository: Repository,
    file: WorkingDirectoryFileChange,
    selection: DiffSelection
  ) {
    this.repositoryStateCache.updateChangesState(repository, state => {
      const newFiles = state.workingDirectory.files.map(f =>
        f.id === file.id ? f.withSelection(selection) : f
      )

      const workingDirectory = WorkingDirectoryStatus.fromFiles(newFiles)

      return { workingDirectory }
    })

    this.emitUpdate()
  }

  /** This shouldn't be called directly. See `Dispatcher`. */
  public _changeIncludeAllFiles(
    repository: Repository,
    includeAll: boolean
  ): Promise<void> {
    this.repositoryStateCache.updateChangesState(repository, state => {
      const workingDirectory = state.workingDirectory.withIncludeAllFiles(
        includeAll
      )
      return { workingDirectory }
    })

    this.emitUpdate()

    return Promise.resolve()
  }

  /** This shouldn't be called directly. See `Dispatcher`. */
  public async _refreshOrRecoverRepository(
    repository: Repository
  ): Promise<void> {
    // if repository is missing, try checking if it has been restored
    if (repository.missing) {
      const updatedRepository = await this.recoverMissingRepository(repository)
      if (!updatedRepository.missing) {
        // repository has been restored, attempt to refresh it now.
        return this._refreshRepository(updatedRepository)
      }
    } else {
      return this._refreshRepository(repository)
    }
  }

  private async recoverMissingRepository(
    repository: Repository
  ): Promise<Repository> {
    if (!repository.missing) {
      return repository
    }

    const foundRepository =
      (await pathExists(repository.path)) &&
      (await isGitRepository(repository.path)) &&
      (await this._loadStatus(repository)) !== null

    if (foundRepository) {
      return await this._updateRepositoryMissing(repository, false)
    }
    return repository
  }

  /** This shouldn't be called directly. See `Dispatcher`. */
  public async _refreshRepository(repository: Repository): Promise<void> {
    if (repository.missing) {
      return
    }

    // if the repository path doesn't exist on disk,
    // set the flag and don't try anything Git-related
    const exists = await pathExists(repository.path)
    if (!exists) {
      this._updateRepositoryMissing(repository, true)
      return
    }

    const state = this.repositoryStateCache.get(repository)
    const gitStore = this.gitStoreCache.get(repository)

    // if we cannot get a valid status it's a good indicator that the repository
    // is in a bad state - let's mark it as missing here and give up on the
    // further work
    const status = await this._loadStatus(repository)
    this.updateSidebarIndicator(repository, status)

    if (status === null) {
      await this._updateRepositoryMissing(repository, true)
      return
    }

    await gitStore.loadBranches()

    const section = state.selectedSection
    let refreshSectionPromise: Promise<void>

    if (section === RepositorySectionTab.History) {
      refreshSectionPromise = this.refreshHistorySection(repository)
    } else if (section === RepositorySectionTab.Changes) {
      refreshSectionPromise = this.refreshChangesSection(repository, {
        includingStatus: false,
        clearPartialState: false,
      })
    } else {
      return assertNever(section, `Unknown section: ${section}`)
    }

    await Promise.all([
      gitStore.loadRemotes(),
      gitStore.updateLastFetched(),
      gitStore.loadStashEntries(),
      this._refreshAuthor(repository),
      refreshSectionPromise,
    ])

    await gitStore.refreshTags()

    // this promise is fire-and-forget, so no need to await it
    this.updateStashEntryCountMetric(
      repository,
      gitStore.desktopStashEntryCount,
      gitStore.stashEntryCount
    )
    this.updateCurrentPullRequest(repository)

    const latestState = this.repositoryStateCache.get(repository)
    this.updateMenuItemLabels(latestState)

    this._initializeCompare(repository)

    this.updateCurrentTutorialStep(repository)
  }

  private async updateStashEntryCountMetric(
    repository: Repository,
    desktopStashEntryCount: number,
    stashEntryCount: number
  ) {
    const lastStashEntryCheck = await this.repositoriesStore.getLastStashCheckDate(
      repository
    )
    const dateNow = moment()
    const threshold = dateNow.subtract(24, 'hours')
    // `lastStashEntryCheck` being equal to `null` means
    // we've never checked for the given repo
    if (lastStashEntryCheck == null || threshold.isAfter(lastStashEntryCheck)) {
      await this.repositoriesStore.updateLastStashCheckDate(repository)
      const numEntriesCreatedOutsideDesktop =
        stashEntryCount - desktopStashEntryCount
      this.statsStore.addStashEntriesCreatedOutsideDesktop(
        numEntriesCreatedOutsideDesktop
      )
    }
  }

  /**
   * Update the repository sidebar indicator for the repository
   */
  private async updateSidebarIndicator(
    repository: Repository,
    status: IStatusResult | null
  ): Promise<void> {
    const lookup = this.localRepositoryStateLookup

    if (repository.missing) {
      lookup.delete(repository.id)
      return
    }

    if (status === null) {
      lookup.delete(repository.id)
      return
    }

    lookup.set(repository.id, {
      aheadBehind: status.branchAheadBehind || null,
      changedFilesCount: status.workingDirectory.files.length,
    })
  }
  /**
   * Refresh indicator in repository list for a specific repository
   */
  private refreshIndicatorForRepository = async (repository: Repository) => {
    const lookup = this.localRepositoryStateLookup

    if (repository.missing) {
      lookup.delete(repository.id)
      return
    }

    const exists = await pathExists(repository.path)
    if (!exists) {
      lookup.delete(repository.id)
      return
    }

    const gitStore = this.gitStoreCache.get(repository)
    const status = await gitStore.loadStatus()
    if (status === null) {
      lookup.delete(repository.id)
      return
    }

    this.updateSidebarIndicator(repository, status)
    this.emitUpdate()

    const lastPush = await inferLastPushForRepository(
      this.accounts,
      gitStore,
      repository
    )

    if (await this.shouldBackgroundFetch(repository, lastPush)) {
      const aheadBehind = await this.fetchForRepositoryIndicator(repository)

      const existing = lookup.get(repository.id)
      lookup.set(repository.id, {
        aheadBehind: aheadBehind,
        // We don't need to update changedFilesCount here since it was already
        // set when calling `updateSidebarIndicator()` with the status object.
        changedFilesCount: existing?.changedFilesCount ?? 0,
      })
      this.emitUpdate()
    }
  }

  private getRepositoriesForIndicatorRefresh = () => {
    // The currently selected repository will get refreshed by both the
    // BackgroundFetcher and the refreshRepository call from the
    // focus event. No point in having the RepositoryIndicatorUpdater do
    // it as well.
    //
    // Note that this method should never leak the actual repositories
    // instance since that's a mutable array. We should always return
    // a copy.
    return this.repositories.filter(x => x !== this.selectedRepository)
  }

  /**
   * A slimmed down version of performFetch which is only used when fetching
   * the repository in order to compute the repository indicator status.
   *
   * As opposed to `performFetch` this method will not perform a full refresh
   * of the repository after fetching, nor will it refresh issues, branch
   * protection information etc. It's intention is to only do the bare minimum
   * amount of work required to calculate an up-to-date ahead/behind status
   * of the current branch to its upstream tracking branch.
   */
  private fetchForRepositoryIndicator(repo: Repository) {
    return this.withAuthenticatingUser(repo, async (repo, account) => {
      const isBackgroundTask = true
      const gitStore = this.gitStoreCache.get(repo)

      await this.withPushPullFetch(repo, () =>
        gitStore.fetch(account, isBackgroundTask, progress =>
          this.updatePushPullFetchProgress(repo, progress)
        )
      )
      this.updatePushPullFetchProgress(repo, null)

      return gitStore.aheadBehind
    })
  }

  public _setRepositoryIndicatorsEnabled(repositoryIndicatorsEnabled: boolean) {
    if (this.repositoryIndicatorsEnabled === repositoryIndicatorsEnabled) {
      return
    }

    setBoolean(repositoryIndicatorsEnabledKey, repositoryIndicatorsEnabled)
    this.repositoryIndicatorsEnabled = repositoryIndicatorsEnabled
    if (repositoryIndicatorsEnabled) {
      this.repositoryIndicatorUpdater.start()
    } else {
      this.repositoryIndicatorUpdater.stop()
    }

    this.emitUpdate()
  }

  public _setCommitSpellcheckEnabled(commitSpellcheckEnabled: boolean) {
    if (this.commitSpellcheckEnabled === commitSpellcheckEnabled) {
      return
    }

    setBoolean(commitSpellcheckEnabledKey, commitSpellcheckEnabled)
    this.commitSpellcheckEnabled = commitSpellcheckEnabled

    this.emitUpdate()
  }

  /**
   * Refresh all the data for the Changes section.
   *
   * This will be called automatically when appropriate.
   */
  private async refreshChangesSection(
    repository: Repository,
    options: {
      includingStatus: boolean
      clearPartialState: boolean
    }
  ): Promise<void> {
    if (options.includingStatus) {
      await this._loadStatus(repository, options.clearPartialState)
    }

    const gitStore = this.gitStoreCache.get(repository)
    const state = this.repositoryStateCache.get(repository)

    if (state.branchesState.tip.kind === TipState.Valid) {
      const currentBranch = state.branchesState.tip.branch
      await gitStore.loadLocalCommits(currentBranch)
    } else if (state.branchesState.tip.kind === TipState.Unborn) {
      await gitStore.loadLocalCommits(null)
    }
  }

  /**
   * Refresh all the data for the History section.
   *
   * This will be called automatically when appropriate.
   */
  private async refreshHistorySection(repository: Repository): Promise<void> {
    const gitStore = this.gitStoreCache.get(repository)
    const state = this.repositoryStateCache.get(repository)
    const tip = state.branchesState.tip

    if (tip.kind === TipState.Valid) {
      await gitStore.loadLocalCommits(tip.branch)
    }

    return this.updateOrSelectFirstCommit(
      repository,
      state.compareState.commitSHAs
    )
  }

  public async _refreshAuthor(repository: Repository): Promise<void> {
    const gitStore = this.gitStoreCache.get(repository)
    const commitAuthor =
      (await gitStore.performFailableOperation(() =>
        getAuthorIdentity(repository)
      )) || null

    this.repositoryStateCache.update(repository, () => ({
      commitAuthor,
    }))
    this.emitUpdate()
  }

  /** This shouldn't be called directly. See `Dispatcher`. */
  public async _showPopup(popup: Popup): Promise<void> {
    this._closePopup()

    // Always close the app menu when showing a pop up. This is only
    // applicable on Windows where we draw a custom app menu.
    this._closeFoldout(FoldoutType.AppMenu)

    this.currentPopup = popup
    this.emitUpdate()
  }

  /** This shouldn't be called directly. See `Dispatcher`. */
  public _closePopup(popupType?: PopupType) {
    const currentPopup = this.currentPopup
    if (currentPopup == null) {
      return
    }

    if (popupType !== undefined && currentPopup.type !== popupType) {
      return
    }

    if (currentPopup.type === PopupType.CloneRepository) {
      this._completeOpenInDesktop(() => Promise.resolve(null))
    }

    this.currentPopup = null
    this.emitUpdate()
  }

  /** This shouldn't be called directly. See `Dispatcher`. */
  public async _showFoldout(foldout: Foldout): Promise<void> {
    this.currentFoldout = foldout
    this.emitUpdate()

    // If the user is opening the repository list and we haven't yet
    // started to refresh the repository indicators let's do so.
    if (
      foldout.type === FoldoutType.Repository &&
      this.repositoryIndicatorsEnabled
    ) {
      // N.B: RepositoryIndicatorUpdater.prototype.start is
      // idempotent.
      this.repositoryIndicatorUpdater.start()
    }
  }

  /** This shouldn't be called directly. See `Dispatcher`. */
  public async _closeCurrentFoldout(): Promise<void> {
    if (this.currentFoldout == null) {
      return
    }

    this.currentFoldout = null
    this.emitUpdate()
  }

  /** This shouldn't be called directly. See `Dispatcher`. */
  public async _closeFoldout(foldout: FoldoutType): Promise<void> {
    if (this.currentFoldout == null) {
      return
    }

    if (foldout !== undefined && this.currentFoldout.type !== foldout) {
      return
    }

    this.currentFoldout = null
    this.emitUpdate()
  }

  /** This shouldn't be called directly. See `Dispatcher`. */
  public async _createBranch(
    repository: Repository,
    name: string,
    startPoint: string | null,
    noTrackOption: boolean = false
  ): Promise<void> {
    const gitStore = this.gitStoreCache.get(repository)
    const branch = await gitStore.createBranch(name, startPoint, noTrackOption)

    if (branch !== undefined) {
      await this._checkoutBranch(repository, branch)
    }
  }

  /** This shouldn't be called directly. See `Dispatcher`. */
  public async _createTag(repository: Repository, name: string, sha: string) {
    const gitStore = this.gitStoreCache.get(repository)
    await gitStore.createTag(name, sha)
  }

  /** This shouldn't be called directly. See `Dispatcher`. */
  public async _deleteTag(repository: Repository, name: string) {
    const gitStore = this.gitStoreCache.get(repository)
    await gitStore.deleteTag(name)
  }

  private updateCheckoutProgress(
    repository: Repository,
    checkoutProgress: ICheckoutProgress | null
  ) {
    this.repositoryStateCache.update(repository, () => ({
      checkoutProgress,
    }))

    if (
      this.selectedRepository instanceof Repository &&
      this.selectedRepository.id === repository.id
    ) {
      this.emitUpdate()
    }
  }

  /**
   * Checkout the given branch, using given stashing strategy or the default.
   *
   * When `explicitStrategy` is undefined we'll use the default strategy
   * configurable by the user in preferences. Without an explicit strategy
   * this method will take care of presenting the user with any necessary
   * confirmation dialogs and choices depending on the state of their
   * repository.
   *
   * When provided with an explicit strategy other than `AskForConfirmation`
   * we assume the user has been informed of any risks of overwritten stashes
   * and such. In other words the only consumers who should pass an explicit
   * strategy are dialogs and other confirmation constructs where the user
   * has made an explicit choice about how to proceed.
   *
   * Note: This shouldn't be called directly. See `Dispatcher`.
   */
  public async _checkoutBranch(
    repository: Repository,
    branch: Branch,
    explicitStrategy?: UncommittedChangesStrategy
  ): Promise<Repository> {
    const repositoryState = this.repositoryStateCache.get(repository)
    const { changesState, branchesState } = repositoryState
    const { currentBranchProtected, stashEntry } = changesState
    const { tip } = branchesState
    const hasChanges = changesState.workingDirectory.files.length > 0

    // No point in checking out the currently checked out branch.
    if (tip.kind === TipState.Valid && tip.branch.name === branch.name) {
      return repository
    }

    let strategy = explicitStrategy ?? this.uncommittedChangesStrategy

    // The user hasn't been presented with an explicit choice
    if (explicitStrategy === undefined) {
      // Even if the user has chosen to "always stash on current branch" in
      // preferences we still want to let them know changes might be lost
      if (strategy === UncommittedChangesStrategy.StashOnCurrentBranch) {
        if (hasChanges && stashEntry !== null) {
          const type = PopupType.ConfirmOverwriteStash
          this._showPopup({ type, repository, branchToCheckout: branch })
          return repository
        }
      }
    }

    // Always move changes to new branch if we're on a detached head, unborn
    // branch, or a protected branch.
    if (tip.kind !== TipState.Valid || currentBranchProtected) {
      strategy = UncommittedChangesStrategy.MoveToNewBranch
    }

    if (strategy === UncommittedChangesStrategy.AskForConfirmation) {
      if (hasChanges) {
        const type = PopupType.StashAndSwitchBranch
        this._showPopup({ type, branchToCheckout: branch, repository })
        return repository
      }
    }

    return this.withAuthenticatingUser(repository, (repository, account) => {
      // We always want to end with refreshing the repository regardless of
      // whether the checkout succeeded or not in order to present the most
      // up-to-date information to the user.
      return this.checkoutImplementation(repository, branch, account, strategy)
        .then(() => this.onSuccessfulCheckout(repository, branch))
        .catch(e => this.emitError(new CheckoutError(e, repository, branch)))
        .then(() => this.refreshAfterCheckout(repository, branch))
        .finally(() => this.updateCheckoutProgress(repository, null))
    })
  }

  /** Invoke the best checkout implementation for the selected strategy */
  private checkoutImplementation(
    repository: Repository,
    branch: Branch,
    account: IGitAccount | null,
    strategy: UncommittedChangesStrategy
  ) {
    if (strategy === UncommittedChangesStrategy.StashOnCurrentBranch) {
      return this.checkoutAndLeaveChanges(repository, branch, account)
    } else if (strategy === UncommittedChangesStrategy.MoveToNewBranch) {
      return this.checkoutAndBringChanges(repository, branch, account)
    } else {
      return this.checkoutIgnoringChanges(repository, branch, account)
    }
  }

  /** Checkout the given branch without taking local changes into account */
  private async checkoutIgnoringChanges(
    repository: Repository,
    branch: Branch,
    account: IGitAccount | null
  ) {
    await checkoutBranch(repository, account, branch, progress => {
      this.updateCheckoutProgress(repository, progress)
    })
  }

  /**
   * Checkout the given branch and leave any local changes on the current branch
   *
   * Note that this will ovewrite any existing stash enty on the current branch.
   */
  private async checkoutAndLeaveChanges(
    repository: Repository,
    branch: Branch,
    account: IGitAccount | null
  ) {
    const repositoryState = this.repositoryStateCache.get(repository)
    const { workingDirectory } = repositoryState.changesState
    const { tip } = repositoryState.branchesState

    if (tip.kind === TipState.Valid && workingDirectory.files.length > 0) {
      await this.createStashAndDropPreviousEntry(repository, tip.branch)
      this.statsStore.recordStashCreatedOnCurrentBranch()
    }

    return this.checkoutIgnoringChanges(repository, branch, account)
  }

  /**
   * Checkout the given branch and move any local changes along.
   *
   * Will attempt to simply check out the branch and if that fails due to
   * local changes risking being overwritten it'll create a transient stash
   * entry, switch branches, and pop said stash entry.
   *
   * Note that the transient stash entry will not overwrite any current stash
   * entry for the target branch.
   */
  private async checkoutAndBringChanges(
    repository: Repository,
    branch: Branch,
    account: IGitAccount | null
  ) {
    try {
      await this.checkoutIgnoringChanges(repository, branch, account)
    } catch (checkoutError) {
      if (!isLocalChangesOverwrittenError(checkoutError)) {
        throw checkoutError
      }

      const stash = (await this.createStashEntry(repository, branch))
        ? await getLastDesktopStashEntryForBranch(repository, branch)
        : null

      // Failing to stash the changes when we know that there are changes
      // preventing a checkout is very likely due to assume-unchanged or
      // skip-worktree. So instead of showing a "could not create stash" error
      // we'll show the checkout error to the user and let them figure it out.
      if (stash === null) {
        throw checkoutError
      }

      await this.checkoutIgnoringChanges(repository, branch, account)
      await popStashEntry(repository, stash.stashSha)

      this.statsStore.recordChangesTakenToNewBranch()
    }
  }

  private async onSuccessfulCheckout(repository: Repository, branch: Branch) {
    const repositoryState = this.repositoryStateCache.get(repository)
    const { stashEntry } = repositoryState.changesState
    const { defaultBranch } = repositoryState.branchesState

    this.clearBranchProtectionState(repository)

    // Make sure changes or suggested next step are visible after branch checkout
    await this._selectWorkingDirectoryFiles(repository)

    this._initializeCompare(repository, { kind: HistoryTabMode.History })

    if (defaultBranch !== null && branch.name !== defaultBranch.name) {
      this.statsStore.recordNonDefaultBranchCheckout()
    }

    if (stashEntry !== null && !this.hasUserViewedStash) {
      this.statsStore.recordStashNotViewedAfterCheckout()
    }

    this.hasUserViewedStash = false
  }

  private async refreshAfterCheckout(repository: Repository, branch: Branch) {
    this.updateCheckoutProgress(repository, {
      kind: 'checkout',
      title: `Refreshing ${__DARWIN__ ? 'Repository' : 'repository'}`,
      value: 1,
      targetBranch: branch.name,
    })

    await this._refreshRepository(repository)
    return repository
  }

  /**
   * Creates a stash associated to the current checked out branch.
   *
   * @param repository
   * @param showConfirmationDialog  Whether to show a confirmation
   *                                dialog if an existing stash exists.
   */
  public async _createStashForCurrentBranch(
    repository: Repository,
    showConfirmationDialog: boolean
  ): Promise<boolean> {
    const repositoryState = this.repositoryStateCache.get(repository)
    const tip = repositoryState.branchesState.tip
    const currentBranch = tip.kind === TipState.Valid ? tip.branch : null
    const hasExistingStash = repositoryState.changesState.stashEntry !== null

    if (currentBranch === null) {
      return false
    }

    if (showConfirmationDialog && hasExistingStash) {
      this._showPopup({
        type: PopupType.ConfirmOverwriteStash,
        branchToCheckout: null,
        repository,
      })
      return false
    }

    if (await this.createStashAndDropPreviousEntry(repository, currentBranch)) {
      this.statsStore.recordStashCreatedOnCurrentBranch()
      await this._refreshRepository(repository)
      return true
    }

    return false
  }

  /**
   * refetches the associated GitHub remote repository, if possible
   *
   * if refetching fails, will return the given `repository` with
   * the same info it was passed in with
   *
   * @param repository
   * @returns repository model (hopefully with fresh `gitHubRepository` info)
   */
  private async repositoryWithRefreshedGitHubRepository(
    repository: Repository
  ): Promise<Repository> {
    const repoStore = this.repositoriesStore
    const match = await this.matchGitHubRepository(repository)

    // TODO: We currently never clear GitHub repository associations (see
    // https://github.com/desktop/desktop/issues/1144). So we can bail early at
    // this point.
    if (!match) {
      return repository
    }

    const { account, owner, name } = match
    const { endpoint } = account
    const api = API.fromAccount(account)
    const apiRepo = await api.fetchRepository(owner, name)

    if (apiRepo === null) {
      // If the request fails, we want to preserve the existing GitHub
      // repository info. But if we didn't have a GitHub repository already or
      // the endpoint changed, the skeleton repository is better than nothing.
      if (endpoint !== repository.gitHubRepository?.endpoint) {
        const ghRepo = await repoStore.upsertGitHubRepositoryFromMatch(match)
        return repoStore.setGitHubRepository(repository, ghRepo)
      }

      return repository
    }

    if (enableUpdateRemoteUrl() && repository.gitHubRepository) {
      const gitStore = this.gitStoreCache.get(repository)
      await updateRemoteUrl(gitStore, repository.gitHubRepository, apiRepo)
    }

    const ghRepo = await repoStore.upsertGitHubRepository(endpoint, apiRepo)
    const freshRepo = await repoStore.setGitHubRepository(repository, ghRepo)

    await this.refreshBranchProtectionState(freshRepo)
    return freshRepo
  }

  private async updateBranchProtectionsFromAPI(repository: Repository) {
    if (repository.gitHubRepository === null) {
      return
    }

    const { owner, name } = repository.gitHubRepository

    const account = getAccountForEndpoint(
      this.accounts,
      repository.gitHubRepository.endpoint
    )

    if (account === null) {
      return
    }

    const api = API.fromAccount(account)

    const branches = await api.fetchProtectedBranches(owner.login, name)

    await this.repositoriesStore.updateBranchProtections(
      repository.gitHubRepository,
      branches
    )
  }

  private async matchGitHubRepository(
    repository: Repository
  ): Promise<IMatchedGitHubRepository | null> {
    const gitStore = this.gitStoreCache.get(repository)

    if (!gitStore.defaultRemote) {
      await gitStore.loadRemotes()
    }

    const remote = gitStore.defaultRemote
    return remote !== null
      ? matchGitHubRepository(this.accounts, remote.url)
      : null
  }

  /** This shouldn't be called directly. See `Dispatcher`. */
  public _pushError(error: Error): Promise<void> {
    const newErrors = Array.from(this.errors)
    newErrors.push(error)
    this.errors = newErrors
    this.emitUpdate()

    return Promise.resolve()
  }

  /** This shouldn't be called directly. See `Dispatcher`. */
  public _clearError(error: Error): Promise<void> {
    this.errors = this.errors.filter(e => e !== error)
    this.emitUpdate()

    return Promise.resolve()
  }

  /** This shouldn't be called directly. See `Dispatcher`. */
  public async _renameBranch(
    repository: Repository,
    branch: Branch,
    newName: string
  ): Promise<void> {
    const gitStore = this.gitStoreCache.get(repository)
    await gitStore.performFailableOperation(() =>
      renameBranch(repository, branch, newName)
    )

    return this._refreshRepository(repository)
  }

  /** This shouldn't be called directly. See `Dispatcher`. */
  public async _deleteBranch(
    repository: Repository,
    branch: Branch,
    includeUpstream?: boolean
  ): Promise<void> {
    return this.withAuthenticatingUser(repository, async (r, account) => {
      const gitStore = this.gitStoreCache.get(r)

      // If solely a remote branch, there is no need to checkout a branch.
      if (branch.type === BranchType.Remote) {
        const { remoteName, tip, nameWithoutRemote } = branch
        if (remoteName === null) {
          // This is based on the branches ref. It should not be null for a
          // remote branch
          throw new Error(
            `Could not determine remote name from: ${branch.ref}.`
          )
        }

        await gitStore.performFailableOperation(() =>
          deleteRemoteBranch(r, account, remoteName, nameWithoutRemote)
        )

        // We log the remote branch's sha so that the user can recover it.
        log.info(
          `Deleted branch ${branch.upstreamWithoutRemote} (was ${tip.sha})`
        )

        return this._refreshRepository(r)
      }

      // If a local branch, user may have the branch to delete checked out and
      // we need to switch to a different branch (default or recent).
      const branchToCheckout = this.getBranchToCheckoutAfterDelete(branch, r)

      if (branchToCheckout !== null) {
        await gitStore.performFailableOperation(() =>
          checkoutBranch(r, account, branchToCheckout)
        )
      }

      await gitStore.performFailableOperation(() => {
        return this.deleteLocalBranchAndUpstreamBranch(
          repository,
          branch,
          account,
          includeUpstream
        )
      })

      return this._refreshRepository(r)
    })
  }

  /**
   * Deletes the local branch. If the parameter `includeUpstream` is true, the
   * upstream branch will be deleted also.
   */
  private async deleteLocalBranchAndUpstreamBranch(
    repository: Repository,
    branch: Branch,
    account: IGitAccount | null,
    includeUpstream?: boolean
  ): Promise<void> {
    await deleteLocalBranch(repository, branch.name)

    if (
      includeUpstream === true &&
      branch.upstreamRemoteName !== null &&
      branch.upstreamWithoutRemote !== null
    ) {
      await deleteRemoteBranch(
        repository,
        account,
        branch.upstreamRemoteName,
        branch.upstreamWithoutRemote
      )
    }
    return
  }

  private getBranchToCheckoutAfterDelete(
    branchToDelete: Branch,
    repository: Repository
  ): Branch | null {
    const { branchesState } = this.repositoryStateCache.get(repository)
    const tip = branchesState.tip
    const currentBranch = tip.kind === TipState.Valid ? tip.branch : null
    // if current branch is not the branch being deleted, no need to switch
    // branches
    if (currentBranch !== null && branchToDelete.name !== currentBranch.name) {
      return null
    }

    // If the default branch is null, use the most recent branch excluding the branch
    // the branch to delete as the branch to checkout.
    const branchToCheckout =
      branchesState.defaultBranch ??
      branchesState.recentBranches.find(x => x.name !== branchToDelete.name)

    if (branchToCheckout === undefined) {
      throw new Error(
        `It's not possible to delete the only existing branch in a repository.`
      )
    }

    return branchToCheckout
  }

  private updatePushPullFetchProgress(
    repository: Repository,
    pushPullFetchProgress: Progress | null
  ) {
    this.repositoryStateCache.update(repository, () => ({
      pushPullFetchProgress,
    }))
    if (enableProgressBarOnIcon()) {
      if (pushPullFetchProgress !== null) {
        remote.getCurrentWindow().setProgressBar(pushPullFetchProgress.value)
      } else {
        remote.getCurrentWindow().setProgressBar(-1)
      }
    }
    if (this.selectedRepository === repository) {
      this.emitUpdate()
    }
  }

  public async _push(
    repository: Repository,
    options?: PushOptions
  ): Promise<void> {
    return this.withAuthenticatingUser(repository, (repository, account) => {
      return this.performPush(repository, account, options)
    })
  }

  private async performPush(
    repository: Repository,
    account: IGitAccount | null,
    options?: PushOptions
  ): Promise<void> {
    const state = this.repositoryStateCache.get(repository)
    const { remote } = state
    if (remote === null) {
      this._showPopup({
        type: PopupType.PublishRepository,
        repository,
      })

      return
    }

    return this.withPushPullFetch(repository, async () => {
      const { tip } = state.branchesState

      if (tip.kind === TipState.Unborn) {
        throw new Error('The current branch is unborn.')
      }

      if (tip.kind === TipState.Detached) {
        throw new Error('The current repository is in a detached HEAD state.')
      }

      if (tip.kind === TipState.Valid) {
        const { branch } = tip

        const remoteName = branch.upstreamRemoteName || remote.name

        const pushTitle = `Pushing to ${remoteName}`

        // Emit an initial progress even before our push begins
        // since we're doing some work to get remotes up front.
        this.updatePushPullFetchProgress(repository, {
          kind: 'push',
          title: pushTitle,
          value: 0,
          remote: remoteName,
          branch: branch.name,
        })

        // Let's say that a push takes roughly twice as long as a fetch,
        // this is of course highly inaccurate.
        let pushWeight = 2.5
        let fetchWeight = 1

        // Let's leave 10% at the end for refreshing
        const refreshWeight = 0.1

        // Scale pull and fetch weights to be between 0 and 0.9.
        const scale = (1 / (pushWeight + fetchWeight)) * (1 - refreshWeight)

        pushWeight *= scale
        fetchWeight *= scale

        const retryAction: RetryAction = {
          type: RetryActionType.Push,
          repository,
        }

        // This is most likely not necessary and is only here out of
        // an abundance of caution. We're introducing support for
        // automatically configuring Git proxies based on system
        // proxy settings and therefore need to pass along the remote
        // url to functions such as push, pull, fetch etc.
        //
        // Prior to this we relied primarily on the `branch.remote`
        // property and used the `remote.name` as a fallback in case the
        // branch object didn't have a remote name (i.e. if it's not
        // published yet).
        //
        // The remote.name is derived from the current tip first and falls
        // back to using the defaultRemote if the current tip isn't valid
        // or if the current branch isn't published. There's however no
        // guarantee that they'll be refreshed at the exact same time so
        // there's a theoretical possibility that `branch.remote` and
        // `remote.name` could be out of sync. I have no reason to suspect
        // that's the case and if it is then we already have problems as
        // the `fetchRemotes` call after the push already relies on the
        // `remote` and not the `branch.remote`. All that said this is
        // a critical path in the app and somehow breaking pushing would
        // be near unforgivable so I'm introducing this `safeRemote`
        // temporarily to ensure that there's no risk of us using an
        // out of sync remote name while still providing envForRemoteOperation
        // with an url to use when resolving proxies.
        //
        // I'm also adding a non fatal exception if this ever happens
        // so that we can confidently remove this safeguard in a future
        // release.
        const safeRemote: IRemote = { name: remoteName, url: remote.url }

        if (safeRemote.name !== remote.name) {
          sendNonFatalException(
            'remoteNameMismatch',
            new Error('The current remote name differs from the branch remote')
          )
        }

        const gitStore = this.gitStoreCache.get(repository)
        await gitStore.performFailableOperation(
          async () => {
            await pushRepo(
              repository,
              account,
              safeRemote,
              branch.name,
              branch.upstreamWithoutRemote,
              gitStore.tagsToPush,
              options,
              progress => {
                this.updatePushPullFetchProgress(repository, {
                  ...progress,
                  title: pushTitle,
                  value: pushWeight * progress.value,
                })
              }
            )
            gitStore.clearTagsToPush()

            await gitStore.fetchRemotes(
              account,
              [safeRemote],
              false,
              fetchProgress => {
                this.updatePushPullFetchProgress(repository, {
                  ...fetchProgress,
                  value: pushWeight + fetchProgress.value * fetchWeight,
                })
              }
            )

            const refreshTitle = __DARWIN__
              ? 'Refreshing Repository'
              : 'Refreshing repository'
            const refreshStartProgress = pushWeight + fetchWeight

            this.updatePushPullFetchProgress(repository, {
              kind: 'generic',
              title: refreshTitle,
              description: 'Fast-forwarding branches',
              value: refreshStartProgress,
            })

            await this.fastForwardBranches(repository)

            this.updatePushPullFetchProgress(repository, {
              kind: 'generic',
              title: refreshTitle,
              value: refreshStartProgress + refreshWeight * 0.5,
            })

            // manually refresh branch protections after the push, to ensure
            // any new branch will immediately report as protected
            await this.refreshBranchProtectionState(repository)

            await this._refreshRepository(repository)
          },
          { retryAction }
        )

        this.updatePushPullFetchProgress(repository, null)

        this.updateMenuLabelsForSelectedRepository()

        // Note that we're using `getAccountForRepository` here instead
        // of the `account` instance we've got and that's because recordPush
        // needs to be able to differentiate between a GHES account and a
        // generic account and it can't do that only based on the endpoint.
        this.statsStore.recordPush(
          getAccountForRepository(this.accounts, repository),
          options
        )
      }
    })
  }

  private async withIsCommitting(
    repository: Repository,
    fn: () => Promise<boolean>
  ): Promise<boolean> {
    const state = this.repositoryStateCache.get(repository)
    // ensure the user doesn't try and commit again
    if (state.isCommitting) {
      return false
    }

    this.repositoryStateCache.update(repository, () => ({
      isCommitting: true,
    }))
    this.emitUpdate()

    try {
      return await fn()
    } finally {
      this.repositoryStateCache.update(repository, () => ({
        isCommitting: false,
      }))
      this.emitUpdate()
    }
  }

  private async withPushPullFetch(
    repository: Repository,
    fn: () => Promise<void>
  ): Promise<void> {
    const state = this.repositoryStateCache.get(repository)
    // Don't allow concurrent network operations.
    if (state.isPushPullFetchInProgress) {
      return
    }

    this.repositoryStateCache.update(repository, () => ({
      isPushPullFetchInProgress: true,
    }))
    this.emitUpdate()

    try {
      await fn()
    } finally {
      this.repositoryStateCache.update(repository, () => ({
        isPushPullFetchInProgress: false,
      }))
      this.emitUpdate()
    }
  }

  public async _pull(repository: Repository): Promise<void> {
    return this.withAuthenticatingUser(repository, (repository, account) => {
      return this.performPull(repository, account)
    })
  }

  /** This shouldn't be called directly. See `Dispatcher`. */
  private async performPull(
    repository: Repository,
    account: IGitAccount | null
  ): Promise<void> {
    return this.withPushPullFetch(repository, async () => {
      const gitStore = this.gitStoreCache.get(repository)
      const remote = gitStore.currentRemote

      if (!remote) {
        throw new Error('The repository has no remotes.')
      }

      const state = this.repositoryStateCache.get(repository)
      const tip = state.branchesState.tip

      if (tip.kind === TipState.Unborn) {
        throw new Error('The current branch is unborn.')
      }

      if (tip.kind === TipState.Detached) {
        throw new Error('The current repository is in a detached HEAD state.')
      }

      if (tip.kind === TipState.Valid) {
        let mergeBase: string | null = null
        let gitContext: GitErrorContext | undefined = undefined

        if (tip.branch.upstream !== null) {
          mergeBase = await getMergeBase(
            repository,
            tip.branch.name,
            tip.branch.upstream
          )

          gitContext = {
            kind: 'pull',
            theirBranch: tip.branch.upstream,
            currentBranch: tip.branch.name,
          }
        }

        const title = `Pulling ${remote.name}`
        const kind = 'pull'
        this.updatePushPullFetchProgress(repository, {
          kind,
          title,
          value: 0,
          remote: remote.name,
        })

        try {
          // Let's say that a pull takes twice as long as a fetch,
          // this is of course highly inaccurate.
          let pullWeight = 2
          let fetchWeight = 1

          // Let's leave 10% at the end for refreshing
          const refreshWeight = 0.1

          // Scale pull and fetch weights to be between 0 and 0.9.
          const scale = (1 / (pullWeight + fetchWeight)) * (1 - refreshWeight)

          pullWeight *= scale
          fetchWeight *= scale

          const retryAction: RetryAction = {
            type: RetryActionType.Pull,
            repository,
          }

          if (gitStore.pullWithRebase) {
            this.statsStore.recordPullWithRebaseEnabled()
          } else {
            this.statsStore.recordPullWithDefaultSetting()
          }

          await gitStore.performFailableOperation(
            () =>
              pullRepo(repository, account, remote, progress => {
                this.updatePushPullFetchProgress(repository, {
                  ...progress,
                  value: progress.value * pullWeight,
                })
              }),
            {
              gitContext,
              retryAction,
            }
          )

          const refreshStartProgress = pullWeight + fetchWeight
          const refreshTitle = __DARWIN__
            ? 'Refreshing Repository'
            : 'Refreshing repository'

          this.updatePushPullFetchProgress(repository, {
            kind: 'generic',
            title: refreshTitle,
            description: 'Fast-forwarding branches',
            value: refreshStartProgress,
          })

          await this.fastForwardBranches(repository)

          this.updatePushPullFetchProgress(repository, {
            kind: 'generic',
            title: refreshTitle,
            value: refreshStartProgress + refreshWeight * 0.5,
          })

          if (mergeBase) {
            await gitStore.reconcileHistory(mergeBase)
          }

          // manually refresh branch protections after the push, to ensure
          // any new branch will immediately report as protected
          await this.refreshBranchProtectionState(repository)

          await this._refreshRepository(repository)
        } finally {
          this.updatePushPullFetchProgress(repository, null)
        }
      }
    })
  }

  private async fastForwardBranches(repository: Repository) {
    try {
      const eligibleBranches = await getBranchesDifferingFromUpstream(
        repository
      )

      await fastForwardBranches(repository, eligibleBranches)
    } catch (e) {
      log.error('Branch fast-forwarding failed', e)
      sendNonFatalException('fastForwardBranches', e)
    }
  }

  /** This shouldn't be called directly. See `Dispatcher`. */
  public async _publishRepository(
    repository: Repository,
    name: string,
    description: string,
    private_: boolean,
    account: Account,
    org: IAPIOrganization | null
  ): Promise<Repository> {
    const api = API.fromAccount(account)
    const apiRepository = await api.createRepository(
      org,
      name,
      description,
      private_
    )

    const gitStore = this.gitStoreCache.get(repository)
    await gitStore.performFailableOperation(() =>
      addRemote(repository, 'origin', apiRepository.clone_url)
    )
    await gitStore.loadRemotes()

    // skip pushing if the current branch is a detached HEAD or the repository
    // is unborn
    if (gitStore.tip.kind === TipState.Valid) {
      await this.performPush(repository, account)
    }

    return this.repositoryWithRefreshedGitHubRepository(repository)
  }

  private getAccountForRemoteURL(remote: string): IGitAccount | null {
    const account = matchGitHubRepository(this.accounts, remote)?.account
    if (account !== undefined) {
      const hasValidToken =
        account.token.length > 0 ? 'has token' : 'empty token'
      log.info(
        `[AppStore.getAccountForRemoteURL] account found for remote: ${remote} - ${account.login} (${hasValidToken})`
      )
      return account
    }

    const hostname = getGenericHostname(remote)
    const username = getGenericUsername(hostname)
    if (username != null) {
      log.info(
        `[AppStore.getAccountForRemoteURL] found generic credentials for '${hostname}' and '${username}'`
      )
      return { login: username, endpoint: hostname }
    }

    log.info(
      `[AppStore.getAccountForRemoteURL] no generic credentials found for '${remote}'`
    )

    return null
  }

  /** This shouldn't be called directly. See `Dispatcher`. */
  public _clone(
    url: string,
    path: string,
    options?: { branch?: string; defaultBranch?: string }
  ): {
    promise: Promise<boolean>
    repository: CloningRepository
  } {
    const account = this.getAccountForRemoteURL(url)
    const promise = this.cloningRepositoriesStore.clone(url, path, {
      ...options,
      account,
    })
    const repository = this.cloningRepositoriesStore.repositories.find(
      r => r.url === url && r.path === path
    )!

    promise.then(success => {
      if (success) {
        this.statsStore.recordCloneRepository()
      }
    })

    return { promise, repository }
  }

  public _removeCloningRepository(repository: CloningRepository) {
    this.cloningRepositoriesStore.remove(repository)
  }

  public async _discardChanges(
    repository: Repository,
    files: ReadonlyArray<WorkingDirectoryFileChange>
  ) {
    const gitStore = this.gitStoreCache.get(repository)
    await gitStore.discardChanges(files)

    return this._refreshRepository(repository)
  }

  public async _discardChangesFromSelection(
    repository: Repository,
    filePath: string,
    diff: ITextDiff,
    selection: DiffSelection
  ) {
    const gitStore = this.gitStoreCache.get(repository)
    await gitStore.discardChangesFromSelection(filePath, diff, selection)

    return this._refreshRepository(repository)
  }

  public async _undoCommit(
    repository: Repository,
    commit: Commit
  ): Promise<void> {
    const gitStore = this.gitStoreCache.get(repository)

    await gitStore.undoCommit(commit)

    const { commitSelection } = this.repositoryStateCache.get(repository)

    if (commitSelection.sha === commit.sha) {
      this.clearSelectedCommit(repository)
    }

    return this._refreshRepository(repository)
  }

  /**
   * Fetch a specific refspec for the repository.
   *
   * As this action is required to complete when viewing a Pull Request from
   * a fork, it does not opt-in to checks that prevent multiple concurrent
   * network actions. This might require some rework in the future to chain
   * these actions.
   *
   */
  public async _fetchRefspec(
    repository: Repository,
    refspec: string
  ): Promise<void> {
    return this.withAuthenticatingUser(
      repository,
      async (repository, account) => {
        const gitStore = this.gitStoreCache.get(repository)
        await gitStore.fetchRefspec(account, refspec)

        return this._refreshRepository(repository)
      }
    )
  }

  /**
   * Fetch all relevant remotes in the the repository.
   *
   * See gitStore.fetch for more details.
   *
   * Note that this method will not perform the fetch of the specified remote
   * if _any_ fetches or pulls are currently in-progress.
   */
  public _fetch(repository: Repository, fetchType: FetchType): Promise<void> {
    return this.withAuthenticatingUser(repository, (repository, account) => {
      return this.performFetch(repository, account, fetchType)
    })
  }

  /**
   * Fetch a particular remote in a repository.
   *
   * Note that this method will not perform the fetch of the specified remote
   * if _any_ fetches or pulls are currently in-progress.
   */
  private _fetchRemote(
    repository: Repository,
    remote: IRemote,
    fetchType: FetchType
  ): Promise<void> {
    return this.withAuthenticatingUser(repository, (repository, account) => {
      return this.performFetch(repository, account, fetchType, [remote])
    })
  }

  /**
   * Fetch all relevant remotes or one or more given remotes in the repository.
   *
   * @param remotes Optional, one or more remotes to fetch if undefined all
   *                relevant remotes will be fetched. See gitStore.fetch for
   *                more detail on what constitutes a relevant remote.
   */
  private async performFetch(
    repository: Repository,
    account: IGitAccount | null,
    fetchType: FetchType,
    remotes?: IRemote[]
  ): Promise<void> {
    await this.withPushPullFetch(repository, async () => {
      const gitStore = this.gitStoreCache.get(repository)

      try {
        const fetchWeight = 0.9
        const refreshWeight = 0.1
        const isBackgroundTask = fetchType === FetchType.BackgroundTask

        const progressCallback = (progress: IFetchProgress) => {
          this.updatePushPullFetchProgress(repository, {
            ...progress,
            value: progress.value * fetchWeight,
          })
        }

        if (remotes === undefined) {
          await gitStore.fetch(account, isBackgroundTask, progressCallback)
        } else {
          await gitStore.fetchRemotes(
            account,
            remotes,
            isBackgroundTask,
            progressCallback
          )
        }

        const refreshTitle = __DARWIN__
          ? 'Refreshing Repository'
          : 'Refreshing repository'

        this.updatePushPullFetchProgress(repository, {
          kind: 'generic',
          title: refreshTitle,
          description: 'Fast-forwarding branches',
          value: fetchWeight,
        })

        await this.fastForwardBranches(repository)

        this.updatePushPullFetchProgress(repository, {
          kind: 'generic',
          title: refreshTitle,
          value: fetchWeight + refreshWeight * 0.5,
        })

        // manually refresh branch protections after the push, to ensure
        // any new branch will immediately report as protected
        await this.refreshBranchProtectionState(repository)

        await this._refreshRepository(repository)
      } finally {
        this.updatePushPullFetchProgress(repository, null)

        if (fetchType === FetchType.UserInitiatedTask) {
          if (repository.gitHubRepository != null) {
            this._refreshIssues(repository.gitHubRepository)
          }
        }
      }
    })
  }

  public _endWelcomeFlow(): Promise<void> {
    this.showWelcomeFlow = false
    this.emitUpdate()

    markWelcomeFlowComplete()

    this.statsStore.recordWelcomeWizardTerminated()

    return Promise.resolve()
  }

  public _setCommitMessageFocus(focus: boolean) {
    if (this.focusCommitMessage !== focus) {
      this.focusCommitMessage = focus
      this.emitUpdate()
    }
  }

  public _setSidebarWidth(width: number): Promise<void> {
    this.sidebarWidth = width
    setNumber(sidebarWidthConfigKey, width)
    this.emitUpdate()

    return Promise.resolve()
  }

  public _resetSidebarWidth(): Promise<void> {
    this.sidebarWidth = defaultSidebarWidth
    localStorage.removeItem(sidebarWidthConfigKey)
    this.emitUpdate()

    return Promise.resolve()
  }

  public _setCommitSummaryWidth(width: number): Promise<void> {
    this.commitSummaryWidth = width
    setNumber(commitSummaryWidthConfigKey, width)
    this.emitUpdate()

    return Promise.resolve()
  }

  public _resetCommitSummaryWidth(): Promise<void> {
    this.commitSummaryWidth = defaultCommitSummaryWidth
    localStorage.removeItem(commitSummaryWidthConfigKey)
    this.emitUpdate()

    return Promise.resolve()
  }

  public _setCommitMessage(
    repository: Repository,
    message: ICommitMessage
  ): Promise<void> {
    const gitStore = this.gitStoreCache.get(repository)
    return gitStore.setCommitMessage(message)
  }

  /**
   * Set the global application menu.
   *
   * This is called in response to the main process emitting an event signalling
   * that the application menu has changed in some way like an item being
   * added/removed or an item having its visibility toggled.
   *
   * This method should not be called by the renderer in any other circumstance
   * than as a directly result of the main-process event.
   *
   */
  private setAppMenu(menu: IMenu): Promise<void> {
    if (this.appMenu) {
      this.appMenu = this.appMenu.withMenu(menu)
    } else {
      this.appMenu = AppMenu.fromMenu(menu)
    }

    this.emitUpdate()
    return Promise.resolve()
  }

  public _setAppMenuState(
    update: (appMenu: AppMenu) => AppMenu
  ): Promise<void> {
    if (this.appMenu) {
      this.appMenu = update(this.appMenu)
      this.emitUpdate()
    }
    return Promise.resolve()
  }

  public _setAccessKeyHighlightState(highlight: boolean): Promise<void> {
    if (this.highlightAccessKeys !== highlight) {
      this.highlightAccessKeys = highlight
      this.emitUpdate()
    }

    return Promise.resolve()
  }

  public async _mergeBranch(
    repository: Repository,
    branch: string,
    mergeStatus: MergeTreeResult | null
  ): Promise<void> {
    const gitStore = this.gitStoreCache.get(repository)

    if (mergeStatus !== null) {
      if (mergeStatus.kind === ComputedAction.Clean) {
        this.statsStore.recordMergeHintSuccessAndUserProceeded()
      } else if (mergeStatus.kind === ComputedAction.Conflicts) {
        this.statsStore.recordUserProceededAfterConflictWarning()
      } else if (mergeStatus.kind === ComputedAction.Loading) {
        this.statsStore.recordUserProceededWhileLoading()
      }
    }

    const mergeResult = await gitStore.merge(branch)
    const { tip } = gitStore

    if (mergeResult === MergeResult.Success && tip.kind === TipState.Valid) {
      this._setBanner({
        type: BannerType.SuccessfulMerge,
        ourBranch: tip.branch.name,
        theirBranch: branch,
      })
    } else if (
      mergeResult === MergeResult.AlreadyUpToDate &&
      tip.kind === TipState.Valid
    ) {
      this._setBanner({
        type: BannerType.BranchAlreadyUpToDate,
        ourBranch: tip.branch.name,
        theirBranch: branch,
      })
    }

    return this._refreshRepository(repository)
  }

  /** This shouldn't be called directly. See `Dispatcher`. */
  public async _setRebaseProgressFromState(repository: Repository) {
    const snapshot = await getRebaseSnapshot(repository)
    if (snapshot === null) {
      return
    }

    const { progress, commits } = snapshot

    this.repositoryStateCache.updateRebaseState(repository, () => {
      return {
        progress,
        commits,
      }
    })
  }

  /** This shouldn't be called directly. See `Dispatcher`. */
  public _initializeRebaseProgress(
    repository: Repository,
    commits: ReadonlyArray<CommitOneLine>
  ) {
    this.repositoryStateCache.updateRebaseState(repository, () => {
      const hasCommits = commits.length > 0
      const firstCommitSummary = hasCommits ? commits[0].summary : null

      return {
        progress: {
          value: formatRebaseValue(0),
          rebasedCommitCount: 0,
          currentCommitSummary: firstCommitSummary,
          totalCommitCount: commits.length,
        },
        commits,
      }
    })

    this.emitUpdate()
  }

  /** This shouldn't be called directly. See `Dispatcher`. */
  public _setConflictsResolved(repository: Repository) {
    // an update is not emitted here because there is no need
    // to trigger a re-render at this point

    this.repositoryStateCache.updateRebaseState(repository, () => ({
      userHasResolvedConflicts: true,
    }))
  }

  /** This shouldn't be called directly. See `Dispatcher`. */
  public async _setRebaseFlowStep(
    repository: Repository,
    step: RebaseFlowStep
  ): Promise<void> {
    this.repositoryStateCache.updateRebaseState(repository, () => ({
      step,
    }))

    this.emitUpdate()

    if (step.kind === RebaseStep.ShowProgress && step.rebaseAction !== null) {
      // this timeout is intended to defer the action from running immediately
      // after the progress UI is shown, to better show that rebase is
      // progressing rather than suddenly appearing and disappearing again
      await sleep(500)
      await step.rebaseAction()
    }
  }

  /** This shouldn't be called directly. See `Dispatcher`. */
  public _endRebaseFlow(repository: Repository) {
    this.repositoryStateCache.updateRebaseState(repository, () => ({
      step: null,
      progress: null,
      commits: null,
      preview: null,
      userHasResolvedConflicts: false,
    }))

    this.emitUpdate()
  }

  /** This shouldn't be called directly. See `Dispatcher`. */
  public async _rebase(
    repository: Repository,
    baseBranch: Branch,
    targetBranch: Branch
  ): Promise<RebaseResult> {
    const progressCallback = (progress: IRebaseProgress) => {
      this.repositoryStateCache.updateRebaseState(repository, () => ({
        progress,
      }))

      this.emitUpdate()
    }

    const gitStore = this.gitStoreCache.get(repository)
    const result = await gitStore.performFailableOperation(
      () => rebase(repository, baseBranch, targetBranch, progressCallback),
      {
        retryAction: {
          type: RetryActionType.Rebase,
          repository,
          baseBranch,
          targetBranch,
        },
      }
    )

    return result || RebaseResult.Error
  }

  /** This shouldn't be called directly. See `Dispatcher`. */
  public async _abortRebase(repository: Repository) {
    const gitStore = this.gitStoreCache.get(repository)
    return await gitStore.performFailableOperation(() =>
      abortRebase(repository)
    )
  }

  /** This shouldn't be called directly. See `Dispatcher`. */
  public async _continueRebase(
    repository: Repository,
    workingDirectory: WorkingDirectoryStatus,
    manualResolutions: ReadonlyMap<string, ManualConflictResolution>
  ): Promise<RebaseResult> {
    const progressCallback = (progress: IRebaseProgress) => {
      this.repositoryStateCache.updateRebaseState(repository, () => ({
        progress,
      }))

      this.emitUpdate()
    }

    const gitStore = this.gitStoreCache.get(repository)
    const result = await gitStore.performFailableOperation(() =>
      continueRebase(
        repository,
        workingDirectory.files,
        manualResolutions,
        progressCallback
      )
    )

    return result || RebaseResult.Error
  }

  /** This shouldn't be called directly. See `Dispatcher`. */
  public async _abortMerge(repository: Repository): Promise<void> {
    const gitStore = this.gitStoreCache.get(repository)
    return await gitStore.performFailableOperation(() => abortMerge(repository))
  }

  /** This shouldn't be called directly. See `Dispatcher`.
   *  This method only used in the Merge Conflicts dialog flow,
   *  not committing a conflicted merge via the "Changes" pane.
   */
  public async _finishConflictedMerge(
    repository: Repository,
    workingDirectory: WorkingDirectoryStatus,
    manualResolutions: Map<string, ManualConflictResolution>
  ): Promise<string | undefined> {
    /**
     *  The assumption made here is that all other files that were part of this merge
     *  have already been staged by git automatically (or manually by the user via CLI).
     *  When the user executes a merge and there are conflicts,
     *  git stages all files that are part of the merge that _don't_ have conflicts
     *  This means that we only need to stage the conflicted files
     *  (whether they are manual or markered) to get all changes related to
     *  this merge staged. This also means that any uncommitted changes in the index
     *  that were in place before the merge was started will _not_ be included, unless
     *  the user stages them manually via CLI.
     *
     *  Its also worth noting this method only used in the Merge Conflicts dialog flow, not committing a conflicted merge via the "Changes" pane.
     *
     *  *TLDR we only stage conflicts here because git will have already staged the rest of the changes related to this merge.*
     */
    const conflictedFiles = workingDirectory.files.filter(f => {
      return f.status.kind === AppFileStatusKind.Conflicted
    })
    const gitStore = this.gitStoreCache.get(repository)
    return await gitStore.performFailableOperation(() =>
      createMergeCommit(repository, conflictedFiles, manualResolutions)
    )
  }

  /** This shouldn't be called directly. See `Dispatcher`. */
  public async _setRemoteURL(
    repository: Repository,
    name: string,
    url: string
  ): Promise<void> {
    const gitStore = this.gitStoreCache.get(repository)
    await gitStore.setRemoteURL(name, url)
  }

  /** This shouldn't be called directly. See `Dispatcher`. */
  public async _openShell(path: string) {
    this.statsStore.recordOpenShell()

    try {
      const match = await findShellOrDefault(this.selectedShell)
      await launchShell(match, path, error => this._pushError(error))
    } catch (error) {
      this.emitError(error)
    }
  }

  /** Takes a URL and opens it using the system default application */
  public _openInBrowser(url: string): Promise<boolean> {
    return shell.openExternal(url)
  }

  /** Open a path to a repository or file using the user's configured editor */
  public async _openInExternalEditor(fullPath: string): Promise<void> {
    const { selectedExternalEditor } = this.getState()

    try {
      const match = await findEditorOrDefault(selectedExternalEditor)
      if (match === null) {
        this.emitError(
          new ExternalEditorError(
            `No suitable editors installed for GitHub Desktop to launch. Install ${suggestedExternalEditor.name} for your platform and restart GitHub Desktop to try again.`,
            { suggestDefaultEditor: true }
          )
        )
        return
      }

      await launchExternalEditor(fullPath, match)
    } catch (error) {
      this.emitError(error)
    }
  }

  /** This shouldn't be called directly. See `Dispatcher`. */
  public async _saveGitIgnore(
    repository: Repository,
    text: string
  ): Promise<void> {
    await saveGitIgnore(repository, text)
    return this._refreshRepository(repository)
  }

  /** Set whether the user has opted out of stats reporting. */
  public async setStatsOptOut(
    optOut: boolean,
    userViewedPrompt: boolean
  ): Promise<void> {
    await this.statsStore.setOptOut(optOut, userViewedPrompt)

    this.emitUpdate()
  }

  public markUsageStatsNoteSeen() {
    markUsageStatsNoteSeen()
  }

  public _setConfirmRepositoryRemovalSetting(
    confirmRepoRemoval: boolean
  ): Promise<void> {
    this.askForConfirmationOnRepositoryRemoval = confirmRepoRemoval
    setBoolean(confirmRepoRemovalKey, confirmRepoRemoval)

    this.updateMenuLabelsForSelectedRepository()

    this.emitUpdate()

    return Promise.resolve()
  }

  public _setConfirmDiscardChangesSetting(value: boolean): Promise<void> {
    this.confirmDiscardChanges = value

    setBoolean(confirmDiscardChangesKey, value)
    this.emitUpdate()

    return Promise.resolve()
  }

  public _setConfirmForcePushSetting(value: boolean): Promise<void> {
    this.askForConfirmationOnForcePush = value
    setBoolean(confirmForcePushKey, value)

    this.updateMenuLabelsForSelectedRepository()

    this.emitUpdate()

    return Promise.resolve()
  }

  public _setUncommittedChangesStrategySetting(
    value: UncommittedChangesStrategy
  ): Promise<void> {
    this.uncommittedChangesStrategy = value

    localStorage.setItem(uncommittedChangesStrategyKey, value)

    this.emitUpdate()
    return Promise.resolve()
  }

  public _setExternalEditor(selectedEditor: string) {
    const promise = this.updateSelectedExternalEditor(selectedEditor)
    localStorage.setItem(externalEditorKey, selectedEditor)
    this.emitUpdate()

    this.updateMenuLabelsForSelectedRepository()
    return promise
  }

  public _setShell(shell: Shell): Promise<void> {
    this.selectedShell = shell
    localStorage.setItem(shellKey, shell)
    this.emitUpdate()

    this.updateMenuLabelsForSelectedRepository()

    return Promise.resolve()
  }

  public _changeImageDiffType(type: ImageDiffType): Promise<void> {
    this.imageDiffType = type
    localStorage.setItem(imageDiffTypeKey, JSON.stringify(this.imageDiffType))
    this.emitUpdate()

    return Promise.resolve()
  }

  public _setHideWhitespaceInDiff(
    hideWhitespaceInDiff: boolean,
    repository: Repository,
    file: CommittedFileChange | null
  ): Promise<void> {
    setBoolean(hideWhitespaceInDiffKey, hideWhitespaceInDiff)
    this.hideWhitespaceInDiff = hideWhitespaceInDiff

    if (file === null) {
      return this.updateChangesWorkingDirectoryDiff(repository)
    } else {
      return this._changeFileSelection(repository, file)
    }
  }

  public _setShowSideBySideDiff(showSideBySideDiff: boolean) {
    if (showSideBySideDiff !== this.showSideBySideDiff) {
      setShowSideBySideDiff(showSideBySideDiff)
      this.showSideBySideDiff = showSideBySideDiff
      this.statsStore.recordDiffModeChanged()
      this.emitUpdate()
    }
  }

  public _setUpdateBannerVisibility(visibility: boolean) {
    this.isUpdateAvailableBannerVisible = visibility

    this.emitUpdate()
  }

  public _setBanner(state: Banner) {
    this.currentBanner = state
    this.emitUpdate()
  }

  /** This shouldn't be called directly. See `Dispatcher`. */
  public _clearBanner(bannerType?: BannerType) {
    const { currentBanner } = this
    if (currentBanner === null) {
      return
    }

    if (bannerType !== undefined && currentBanner.type !== bannerType) {
      return
    }

    this.currentBanner = null
    this.emitUpdate()
  }

  public _reportStats() {
    // ensure the user has seen and acknowledged the current usage stats setting
    if (!this.showWelcomeFlow && !hasSeenUsageStatsNote()) {
      this._showPopup({ type: PopupType.UsageReportingChanges })
      return Promise.resolve()
    }

    return this.statsStore.reportStats(this.accounts, this.repositories)
  }

  public _recordLaunchStats(stats: ILaunchStats): Promise<void> {
    return this.statsStore.recordLaunchStats(stats)
  }

  public async _appendIgnoreRule(
    repository: Repository,
    pattern: string | string[]
  ): Promise<void> {
    await appendIgnoreRule(repository, pattern)
    return this._refreshRepository(repository)
  }

  public _resetSignInState(): Promise<void> {
    this.signInStore.reset()
    return Promise.resolve()
  }

  public _beginDotComSignIn(): Promise<void> {
    this.signInStore.beginDotComSignIn()
    return Promise.resolve()
  }

  public _beginEnterpriseSignIn(): Promise<void> {
    this.signInStore.beginEnterpriseSignIn()
    return Promise.resolve()
  }

  public _setSignInEndpoint(url: string): Promise<void> {
    return this.signInStore.setEndpoint(url)
  }

  public _setSignInCredentials(
    username: string,
    password: string
  ): Promise<void> {
    return this.signInStore.authenticateWithBasicAuth(username, password)
  }

  public _requestBrowserAuthentication(): Promise<void> {
    return this.signInStore.authenticateWithBrowser()
  }

  public _setSignInOTP(otp: string): Promise<void> {
    return this.signInStore.setTwoFactorOTP(otp)
  }

  public async _setAppFocusState(isFocused: boolean): Promise<void> {
    if (this.appIsFocused !== isFocused) {
      this.appIsFocused = isFocused
      this.emitUpdate()
    }

    if (this.appIsFocused) {
      this.repositoryIndicatorUpdater.resume()
      if (this.selectedRepository instanceof Repository) {
        this.startPullRequestUpdater(this.selectedRepository)
        // if we're in the tutorial and we don't have an editor yet, check for one!
        if (this.currentOnboardingTutorialStep === TutorialStep.PickEditor) {
          await this._resolveCurrentEditor()
        }
      }
    } else {
      this.repositoryIndicatorUpdater.pause()
      this.stopPullRequestUpdater()
    }
  }

  /**
   * Start an Open in Desktop flow. This will return a new promise which will
   * resolve when `_completeOpenInDesktop` is called.
   */
  public _startOpenInDesktop(fn: () => void): Promise<Repository | null> {
    // tslint:disable-next-line:promise-must-complete
    const p = new Promise<Repository | null>(
      resolve => (this.resolveOpenInDesktop = resolve)
    )
    fn()
    return p
  }

  /**
   * Complete any active Open in Desktop flow with the repository returned by
   * the given function.
   */
  public async _completeOpenInDesktop(
    fn: () => Promise<Repository | null>
  ): Promise<Repository | null> {
    const resolve = this.resolveOpenInDesktop
    this.resolveOpenInDesktop = null

    const result = await fn()
    if (resolve) {
      resolve(result)
    }

    return result
  }

  public _updateRepositoryPath(
    repository: Repository,
    path: string
  ): Promise<Repository> {
    return this.repositoriesStore.updateRepositoryPath(repository, path)
  }

  public _removeAccount(account: Account): Promise<void> {
    log.info(
      `[AppStore] removing account ${account.login} (${account.name}) from store`
    )
    return this.accountsStore.removeAccount(account)
  }

  private async _addAccount(account: Account): Promise<void> {
    log.info(
      `[AppStore] adding account ${account.login} (${account.name}) to store`
    )
    const storedAccount = await this.accountsStore.addAccount(account)

    // If we're in the welcome flow and a user signs in we want to trigger
    // a refresh of the repositories available for cloning straight away
    // in order to have the list of repositories ready for them when they
    // get to the blankslate.
    if (this.showWelcomeFlow && storedAccount !== null) {
      this.apiRepositoriesStore.loadRepositories(storedAccount)
    }
  }

  public _updateRepositoryMissing(
    repository: Repository,
    missing: boolean
  ): Promise<Repository> {
    return this.repositoriesStore.updateRepositoryMissing(repository, missing)
  }

  /** This shouldn't be called directly. See `Dispatcher`. */
  public async _updateRepositoryWorkflowPreferences(
    repository: Repository,
    workflowPreferences: WorkflowPreferences
  ): Promise<void> {
    await this.repositoriesStore.updateRepositoryWorkflowPreferences(
      repository,
      workflowPreferences
    )
  }

  /**
   * Add a tutorial repository.
   *
   * This method differs from the `_addRepositories` method in that it
   * requires that the repository has been created on the remote and
   * set up to track it. Given that tutorial repositories are created
   * from the no-repositories blank slate it shouldn't be possible for
   * another repository with the same path to exist in the repositories
   * table but in case that hangs in the future this method will set
   * the tutorial flag on the existing repository at the given path.
   */
  public async _addTutorialRepository(
    path: string,
    endpoint: string,
    apiRepository: IAPIFullRepository
  ) {
    const validatedPath = await validatedRepositoryPath(path)
    if (validatedPath) {
      log.info(
        `[AppStore] adding tutorial repository at ${validatedPath} to store`
      )

      await this.repositoriesStore.addTutorialRepository(
        validatedPath,
        endpoint,
        apiRepository
      )
      this.tutorialAssessor.onNewTutorialRepository()
    } else {
      const error = new Error(`${path} isn't a git repository.`)
      this.emitError(error)
    }
  }

  public async _addRepositories(
    paths: ReadonlyArray<string>
  ): Promise<ReadonlyArray<Repository>> {
    const addedRepositories = new Array<Repository>()
    const lfsRepositories = new Array<Repository>()
    const invalidPaths = new Array<string>()

    for (const path of paths) {
      const validatedPath = await validatedRepositoryPath(path)
      if (validatedPath) {
        log.info(`[AppStore] adding repository at ${validatedPath} to store`)

        const repositories = this.repositories
        const existing = matchExistingRepository(repositories, validatedPath)

        // We don't have to worry about repositoryWithRefreshedGitHubRepository
        // and isUsingLFS if the repo already exists in the app.
        if (existing !== undefined) {
          addedRepositories.push(existing)
          continue
        }

        const addedRepo = await this.repositoriesStore.addRepository(
          validatedPath
        )

        // initialize the remotes for this new repository to ensure it can fetch
        // it's GitHub-related details using the GitHub API (if applicable)
        const gitStore = this.gitStoreCache.get(addedRepo)
        await gitStore.loadRemotes()

        const [refreshedRepo, usingLFS] = await Promise.all([
          this.repositoryWithRefreshedGitHubRepository(addedRepo),
          this.isUsingLFS(addedRepo),
        ])
        addedRepositories.push(refreshedRepo)

        if (usingLFS) {
          lfsRepositories.push(refreshedRepo)
        }
      } else {
        invalidPaths.push(path)
      }
    }

    if (invalidPaths.length > 0) {
      this.emitError(new Error(this.getInvalidRepoPathsMessage(invalidPaths)))
    }

    if (lfsRepositories.length > 0) {
      this._showPopup({
        type: PopupType.InitializeLFS,
        repositories: lfsRepositories,
      })
    }

    return addedRepositories
  }

  public async _removeRepository(
    repository: Repository | CloningRepository,
    moveToTrash: boolean
  ): Promise<void> {
    try {
      if (moveToTrash) {
        const deleted = shell.moveItemToTrash(repository.path)

        if (!deleted) {
          this.emitError(
            new Error(
              `Failed moving repository directory to ${TrashNameLabel}.\n\nA common reason for this is if a file or directory is open in another program.`
            )
          )
          return
        }
      }

      if (repository instanceof CloningRepository) {
        this._removeCloningRepository(repository)
      } else {
        await this.repositoriesStore.removeRepository(repository)
      }
    } catch (err) {
      this.emitError(err)
      return
    }

    const allRepositories = await this.repositoriesStore.getAll()
    if (allRepositories.length === 0) {
      this._closeFoldout(FoldoutType.Repository)
    } else {
      this._showFoldout({ type: FoldoutType.Repository })
    }
  }

  public async _cloneAgain(url: string, path: string): Promise<void> {
    const { promise, repository } = this._clone(url, path)
    await this._selectRepository(repository)
    const success = await promise
    if (!success) {
      return
    }

    const repositories = this.repositories
    const found = repositories.find(r => r.path === path)

    if (found) {
      const updatedRepository = await this._updateRepositoryMissing(
        found,
        false
      )
      await this._selectRepository(updatedRepository)
    }
  }

  private getInvalidRepoPathsMessage(
    invalidPaths: ReadonlyArray<string>
  ): string {
    if (invalidPaths.length === 1) {
      return `${invalidPaths} isn't a Git repository.`
    }

    return `The following paths aren't Git repositories:\n\n${invalidPaths
      .slice(0, MaxInvalidFoldersToDisplay)
      .map(path => `- ${path}`)
      .join('\n')}${
      invalidPaths.length > MaxInvalidFoldersToDisplay
        ? `\n\n(and ${invalidPaths.length - MaxInvalidFoldersToDisplay} more)`
        : ''
    }`
  }

  private async withAuthenticatingUser<T>(
    repository: Repository,
    fn: (repository: Repository, account: IGitAccount | null) => Promise<T>
  ): Promise<T> {
    let updatedRepository = repository
    let account: IGitAccount | null = getAccountForRepository(
      this.accounts,
      updatedRepository
    )

    // If we don't have a user association, it might be because we haven't yet
    // tried to associate the repository with a GitHub repository, or that
    // association is out of date. So try again before we bail on providing an
    // authenticating user.
    if (!account) {
      updatedRepository = await this.repositoryWithRefreshedGitHubRepository(
        repository
      )
      account = getAccountForRepository(this.accounts, updatedRepository)
    }

    if (!account) {
      const gitStore = this.gitStoreCache.get(repository)
      const remote = gitStore.currentRemote
      if (remote) {
        const hostname = getGenericHostname(remote.url)
        const username = getGenericUsername(hostname)
        if (username != null) {
          account = { login: username, endpoint: hostname }
        }
      }
    }

    if (account instanceof Account) {
      const hasValidToken =
        account.token.length > 0 ? 'has token' : 'empty token'
      log.info(
        `[AppStore.withAuthenticatingUser] account found for repository: ${repository.name} - ${account.login} (${hasValidToken})`
      )
    }

    return fn(updatedRepository, account)
  }

  private updateRevertProgress(
    repository: Repository,
    progress: IRevertProgress | null
  ) {
    this.repositoryStateCache.update(repository, () => ({
      revertProgress: progress,
    }))

    if (this.selectedRepository === repository) {
      this.emitUpdate()
    }
  }

  /** This shouldn't be called directly. See `Dispatcher`. */
  public async _revertCommit(
    repository: Repository,
    commit: Commit
  ): Promise<void> {
    return this.withAuthenticatingUser(repository, async (repo, account) => {
      const gitStore = this.gitStoreCache.get(repo)

      await gitStore.revertCommit(repo, commit, account, progress => {
        this.updateRevertProgress(repo, progress)
      })

      this.updateRevertProgress(repo, null)
      await this._refreshRepository(repository)
    })
  }

  public async promptForGenericGitAuthentication(
    repository: Repository | CloningRepository,
    retryAction: RetryAction
  ): Promise<void> {
    let url
    if (repository instanceof Repository) {
      const gitStore = this.gitStoreCache.get(repository)
      const remote = gitStore.currentRemote
      if (!remote) {
        return
      }

      url = remote.url
    } else {
      url = repository.url
    }

    const hostname = getGenericHostname(url)
    return this._showPopup({
      type: PopupType.GenericGitAuthentication,
      hostname,
      retryAction,
    })
  }

  public async _installGlobalLFSFilters(force: boolean): Promise<void> {
    try {
      await installGlobalLFSFilters(force)
    } catch (error) {
      this.emitError(error)
    }
  }

  private async isUsingLFS(repository: Repository): Promise<boolean> {
    try {
      return await isUsingLFS(repository)
    } catch (error) {
      return false
    }
  }

  public async _installLFSHooks(
    repositories: ReadonlyArray<Repository>
  ): Promise<void> {
    for (const repo of repositories) {
      try {
        // At this point we've asked the user if we should install them, so
        // force installation.
        await installLFSHooks(repo, true)
      } catch (error) {
        this.emitError(error)
      }
    }
  }

  public _changeCloneRepositoriesTab(tab: CloneRepositoryTab): Promise<void> {
    this.selectedCloneRepositoryTab = tab

    this.emitUpdate()

    return Promise.resolve()
  }

  /**
   * Request a refresh of the list of repositories that
   * the provided account has explicit permissions to access.
   * See ApiRepositoriesStore for more details.
   */
  public _refreshApiRepositories(account: Account) {
    return this.apiRepositoriesStore.loadRepositories(account)
  }

  public _changeBranchesTab(tab: BranchesTab): Promise<void> {
    this.selectedBranchesTab = tab

    this.emitUpdate()

    return Promise.resolve()
  }

  public async _showGitHubExplore(repository: Repository): Promise<void> {
    const { gitHubRepository } = repository
    if (!gitHubRepository || gitHubRepository.htmlURL === null) {
      return
    }

    const url = new URL(gitHubRepository.htmlURL)
    url.pathname = '/explore'

    await this._openInBrowser(url.toString())
  }

  public async _createPullRequest(repository: Repository): Promise<void> {
    const gitHubRepository = repository.gitHubRepository
    if (!gitHubRepository) {
      return
    }

    const state = this.repositoryStateCache.get(repository)
    const tip = state.branchesState.tip

    if (tip.kind !== TipState.Valid) {
      return
    }

    const branch = tip.branch
    const aheadBehind = state.aheadBehind

    if (aheadBehind == null) {
      this._showPopup({
        type: PopupType.PushBranchCommits,
        repository,
        branch,
      })
    } else if (aheadBehind.ahead > 0) {
      this._showPopup({
        type: PopupType.PushBranchCommits,
        repository,
        branch,
        unPushedCommits: aheadBehind.ahead,
      })
    } else {
      await this._openCreatePullRequestInBrowser(repository, branch)
    }
  }

  public async _showPullRequest(repository: Repository): Promise<void> {
    // no pull requests from non github repos
    if (repository.gitHubRepository === null) {
      return
    }

    const currentPullRequest = this.repositoryStateCache.get(repository)
      .branchesState.currentPullRequest

    if (currentPullRequest === null) {
      return
    }
    const { htmlURL: baseRepoUrl } = currentPullRequest.base.gitHubRepository

    if (baseRepoUrl === null) {
      return
    }

    const showPrUrl = `${baseRepoUrl}/pull/${currentPullRequest.pullRequestNumber}`

    await this._openInBrowser(showPrUrl)
  }

  public async _refreshPullRequests(repository: Repository): Promise<void> {
    if (isRepositoryWithGitHubRepository(repository)) {
      const account = getAccountForRepository(this.accounts, repository)
      if (account !== null) {
        await this.pullRequestCoordinator.refreshPullRequests(
          repository,
          account
        )
      }
    }
  }

  private async onPullRequestChanged(
    repository: Repository,
    openPullRequests: ReadonlyArray<PullRequest>
  ) {
    this.repositoryStateCache.updateBranchesState(repository, () => {
      return { openPullRequests }
    })

    this.updateCurrentPullRequest(repository)
    this.gitStoreCache.get(repository).pruneForkedRemotes(openPullRequests)

    const selectedState = this.getSelectedState()

    // Update menu labels if the currently selected repository is the
    // repository for which we received an update.
    if (selectedState && selectedState.type === SelectionType.Repository) {
      if (selectedState.repository.id === repository.id) {
        this.updateMenuLabelsForSelectedRepository()
      }
    }
    this.emitUpdate()
  }

  private updateCurrentPullRequest(repository: Repository) {
    const gitHubRepository = repository.gitHubRepository

    if (!gitHubRepository) {
      return
    }

    this.repositoryStateCache.updateBranchesState(repository, state => {
      let currentPullRequest: PullRequest | null = null

      const { remote } = this.repositoryStateCache.get(repository)

      if (state.tip.kind === TipState.Valid && remote) {
        currentPullRequest = findAssociatedPullRequest(
          state.tip.branch,
          state.openPullRequests,
          remote
        )
      }

      return { currentPullRequest }
    })

    this.emitUpdate()
  }

  public async _openCreatePullRequestInBrowser(
    repository: Repository,
    branch: Branch
  ): Promise<void> {
    const gitHubRepository = repository.gitHubRepository
    if (!gitHubRepository) {
      return
    }

    const urlEncodedBranchName = escape(branch.nameWithoutRemote)
    const baseURL = `${gitHubRepository.htmlURL}/pull/new/${urlEncodedBranchName}`

    await this._openInBrowser(baseURL)

    if (this.currentOnboardingTutorialStep === TutorialStep.OpenPullRequest) {
      this._markPullRequestTutorialStepAsComplete(repository)
    }
  }

  public async _updateExistingUpstreamRemote(
    repository: Repository
  ): Promise<void> {
    const gitStore = this.gitStoreCache.get(repository)
    await gitStore.updateExistingUpstreamRemote()

    return this._refreshRepository(repository)
  }

  private getIgnoreExistingUpstreamRemoteKey(repository: Repository): string {
    return `repository/${repository.id}/ignoreExistingUpstreamRemote`
  }

  public _ignoreExistingUpstreamRemote(repository: Repository): Promise<void> {
    const key = this.getIgnoreExistingUpstreamRemoteKey(repository)
    setBoolean(key, true)

    return Promise.resolve()
  }

  private getIgnoreExistingUpstreamRemote(
    repository: Repository
  ): Promise<boolean> {
    const key = this.getIgnoreExistingUpstreamRemoteKey(repository)
    return Promise.resolve(getBoolean(key, false))
  }

  private async addUpstreamRemoteIfNeeded(repository: Repository) {
    const gitStore = this.gitStoreCache.get(repository)
    const ignored = await this.getIgnoreExistingUpstreamRemote(repository)
    if (ignored) {
      return
    }

    return gitStore.addUpstreamRemoteIfNeeded()
  }

  public async _checkoutPullRequest(
    repository: RepositoryWithGitHubRepository,
    prNumber: number,
    headRepoOwner: string,
    headCloneUrl: string,
    headRefName: string
  ): Promise<void> {
    const gitStore = this.gitStoreCache.get(repository)
    const remotes = await getRemotes(repository)

    // Find an existing remote (regardless if set up by us or outside of
    // Desktop).
    let remote = remotes.find(r => urlMatchesRemote(headCloneUrl, r))

    // If we can't find one we'll create a Desktop fork remote.
    if (remote === undefined) {
      try {
        const forkRemoteName = forkPullRequestRemoteName(headRepoOwner)
        remote = await addRemote(repository, forkRemoteName, headCloneUrl)
      } catch (e) {
        this.emitError(
          new Error(`Couldn't checkout PR, adding remote failed: ${e.message}`)
        )
        return
      }
    }

    const remoteRef = `${remote.name}/${headRefName}`

    // Start by trying to find a local branch that is tracking the remote ref.
    let existingBranch = gitStore.allBranches.find(
      x => x.type === BranchType.Local && x.upstream === remoteRef
    )

    // If we found one, let's check it out and get out of here, quick
    if (existingBranch !== undefined) {
      await this._checkoutBranch(repository, existingBranch)
      this.statsStore.recordPRBranchCheckout()
      return
    }

    const findRemoteBranch = (name: string) =>
      gitStore.allBranches.find(
        x => x.type === BranchType.Remote && x.name === name
      )

    // No such luck, let's see if we can at least find the remote branch then
    existingBranch = findRemoteBranch(remoteRef)

    // If quite possible that the PR was created after our last fetch of the
    // remote so let's fetch it and then try again.
    if (existingBranch === undefined) {
      try {
        await this._fetchRemote(repository, remote, FetchType.UserInitiatedTask)
        existingBranch = findRemoteBranch(remoteRef)
      } catch (e) {
        log.error(`Failed fetching remote ${remote?.name}`, e)
      }
    }

    if (existingBranch === undefined) {
      this.emitError(
        new Error(
          `Couldn't find branch '${headRefName}' in remote '${remote.name}'. ` +
            `A common cause for this is if the PR author has deleted their ` +
            `branch or their forked repository.`
        )
      )
      return
    }

    // For fork remotes we checkout the ref as pr/[123] instead of using the
    // head ref name since many PRs from forks are created from their default
    // branch so we'll have a very high likelihood of a conflicting local branch
    const isForkRemote =
      remote.name !== gitStore.defaultRemote?.name &&
      remote.name !== gitStore.upstreamRemote?.name

    if (isForkRemote) {
      await this._createBranch(repository, `pr/${prNumber}`, remoteRef)
    } else {
      await this._checkoutBranch(repository, existingBranch)
    }

    this.statsStore.recordPRBranchCheckout()
  }

  /**
   * Set whether the user has chosen to hide or show the
   * co-authors field in the commit message component
   */
  public _setShowCoAuthoredBy(
    repository: Repository,
    showCoAuthoredBy: boolean
  ) {
    this.gitStoreCache.get(repository).setShowCoAuthoredBy(showCoAuthoredBy)
    return Promise.resolve()
  }

  /**
   * Update the per-repository co-authors list
   *
   * @param repository Co-author settings are per-repository
   * @param coAuthors  Zero or more authors
   */
  public _setCoAuthors(
    repository: Repository,
    coAuthors: ReadonlyArray<IAuthor>
  ) {
    this.gitStoreCache.get(repository).setCoAuthors(coAuthors)
    return Promise.resolve()
  }

  /**
   * Set the application-wide theme
   */
  public _setSelectedTheme(theme: ApplicationTheme) {
    setPersistedTheme(theme)
    this.selectedTheme = theme
    this.emitUpdate()

    return Promise.resolve()
  }

  /**
   * Set the application-wide theme
   */
  public _setAutomaticallySwitchTheme(automaticallySwitchTheme: boolean) {
    setAutoSwitchPersistedTheme(automaticallySwitchTheme)
    this.automaticallySwitchTheme = automaticallySwitchTheme
    this.emitUpdate()

    return Promise.resolve()
  }

  public async _resolveCurrentEditor() {
    const match = await findEditorOrDefault(this.selectedExternalEditor)
    const resolvedExternalEditor = match != null ? match.editor : null
    if (this.resolvedExternalEditor !== resolvedExternalEditor) {
      this.resolvedExternalEditor = resolvedExternalEditor

      // Make sure we let the tutorial assessor know that we have a new editor
      // in case it's stuck waiting for one to be selected.
      if (this.currentOnboardingTutorialStep === TutorialStep.PickEditor) {
        if (this.selectedRepository instanceof Repository) {
          this.updateCurrentTutorialStep(this.selectedRepository)
        }
      }

      this.emitUpdate()
    }
  }

  public getResolvedExternalEditor = () => {
    return this.resolvedExternalEditor
  }

  /** This shouldn't be called directly. See `Dispatcher`. */
  public _updateManualConflictResolution(
    repository: Repository,
    path: string,
    manualResolution: ManualConflictResolution | null
  ) {
    this.repositoryStateCache.updateChangesState(repository, state => {
      const { conflictState } = state

      if (conflictState === null) {
        // not currently in a conflict, whatever
        return { conflictState }
      }

      const updatedManualResolutions = new Map(conflictState.manualResolutions)

      if (manualResolution !== null) {
        updatedManualResolutions.set(path, manualResolution)
      } else {
        updatedManualResolutions.delete(path)
      }

      return {
        conflictState: {
          ...conflictState,
          manualResolutions: updatedManualResolutions,
        },
      }
    })

    this.updateRebaseStateAfterManualResolution(repository)
    this.updateCherryPickStateAfterManualResolution(repository)

    this.emitUpdate()
  }

  /**
   * Updates the rebase flow conflict step state as the manual resolutions
   * have been changed.
   */
  private updateRebaseStateAfterManualResolution(repository: Repository) {
    const currentState = this.repositoryStateCache.get(repository)

    const { changesState, rebaseState } = currentState
    const { conflictState } = changesState
    const { step } = rebaseState

    if (
      conflictState !== null &&
      conflictState.kind === 'rebase' &&
      step !== null &&
      step.kind === RebaseStep.ShowConflicts
    ) {
      this.repositoryStateCache.updateRebaseState(repository, () => ({
        step: { ...step, conflictState },
      }))
    }
  }

  /**
   * Updates the cherry pick flow conflict step state as the manual resolutions
   * have been changed.
   */
  private updateCherryPickStateAfterManualResolution(
    repository: Repository
  ): void {
    const currentState = this.repositoryStateCache.get(repository)

    const { changesState, cherryPickState } = currentState
    const { conflictState } = changesState
    const { step } = cherryPickState

    if (
      conflictState === null ||
      step === null ||
      !isCherryPickConflictState(conflictState) ||
      step.kind !== CherryPickStepKind.ShowConflicts
    ) {
      return
    }

    this.repositoryStateCache.updateCherryPickState(repository, () => ({
      step: { ...step, conflictState },
    }))
  }

  private async createStashAndDropPreviousEntry(
    repository: Repository,
    branch: Branch
  ) {
    const entry = await getLastDesktopStashEntryForBranch(repository, branch)
    const gitStore = this.gitStoreCache.get(repository)

    const createdStash = await gitStore.performFailableOperation(() =>
      this.createStashEntry(repository, branch)
    )

    if (createdStash === true && entry !== null) {
      const { stashSha, branchName } = entry
      await gitStore.performFailableOperation(async () => {
        await dropDesktopStashEntry(repository, stashSha)
        log.info(`Dropped stash '${stashSha}' associated with ${branchName}`)
      })
    }

    return createdStash === true
  }

  private async createStashEntry(repository: Repository, branch: Branch) {
    const { changesState } = this.repositoryStateCache.get(repository)
    const { workingDirectory } = changesState
    const untrackedFiles = getUntrackedFiles(workingDirectory)

    return await createDesktopStashEntry(repository, branch, untrackedFiles)
  }

  /** This shouldn't be called directly. See `Dispatcher`. */
  public async _popStashEntry(repository: Repository, stashEntry: IStashEntry) {
    const gitStore = this.gitStoreCache.get(repository)
    await gitStore.performFailableOperation(() => {
      return popStashEntry(repository, stashEntry.stashSha)
    })
    log.info(
      `[AppStore. _popStashEntry] popped stash with commit id ${stashEntry.stashSha}`
    )

    this.statsStore.recordStashRestore()
    await this._refreshRepository(repository)
  }

  /** This shouldn't be called directly. See `Dispatcher`. */
  public async _dropStashEntry(
    repository: Repository,
    stashEntry: IStashEntry
  ) {
    const gitStore = this.gitStoreCache.get(repository)
    await gitStore.performFailableOperation(() => {
      return dropDesktopStashEntry(repository, stashEntry.stashSha)
    })
    log.info(
      `[AppStore. _dropStashEntry] dropped stash with commit id ${stashEntry.stashSha}`
    )

    this.statsStore.recordStashDiscard()
    await gitStore.loadStashEntries()
  }

  /** This shouldn't be called directly. See `Dispatcher`. */
  public _setStashedFilesWidth(width: number): Promise<void> {
    this.stashedFilesWidth = width
    setNumber(stashedFilesWidthConfigKey, width)
    this.emitUpdate()

    return Promise.resolve()
  }

  public _resetStashedFilesWidth(): Promise<void> {
    this.stashedFilesWidth = defaultStashedFilesWidth
    localStorage.removeItem(stashedFilesWidthConfigKey)
    this.emitUpdate()

    return Promise.resolve()
  }

  public async _testPruneBranches() {
    if (this.currentBranchPruner === null) {
      return
    }

    await this.currentBranchPruner.testPrune()
  }

  public async _showCreateForkDialog(
    repository: RepositoryWithGitHubRepository
  ) {
    const account = getAccountForRepository(this.accounts, repository)
    if (account === null) {
      return
    }
    await this._showPopup({
      type: PopupType.CreateFork,
      repository,
      account,
    })
  }

  /**
   * Converts a local repository to use the given fork
   * as its default remote and associated `GitHubRepository`.
   */
  public async _convertRepositoryToFork(
    repository: RepositoryWithGitHubRepository,
    fork: IAPIFullRepository
  ): Promise<Repository> {
    const gitStore = this.gitStoreCache.get(repository)
    const defaultRemoteName = gitStore.defaultRemote?.name
    const remoteUrl = gitStore.defaultRemote?.url
    const { endpoint } = repository.gitHubRepository

    // make sure there is a default remote (there should be)
    if (defaultRemoteName !== undefined && remoteUrl !== undefined) {
      // update default remote
      if (await gitStore.setRemoteURL(defaultRemoteName, fork.clone_url)) {
        await gitStore.ensureUpstreamRemoteURL(remoteUrl)
        // update associated github repo
        return this.repositoriesStore.setGitHubRepository(
          repository,
          await this.repositoriesStore.upsertGitHubRepository(endpoint, fork)
        )
      }
    }
    return repository
  }

  /**
   * Create a tutorial repository using the given account. The account
   * determines which host (i.e. GitHub.com or a GHES instance) that
   * the tutorial repository should be created on.
   *
   * @param account The account (and thereby the GitHub host) under
   *                which the repository is to be created created
   */
  public async _createTutorialRepository(account: Account) {
    try {
      await this.statsStore.recordTutorialStarted()

      const name = 'desktop-tutorial'
      const path = Path.resolve(getDefaultDir(), name)

      const apiRepository = await createTutorialRepository(
        account,
        name,
        path,
        (title, value, description) => {
          if (
            this.currentPopup !== null &&
            this.currentPopup.type === PopupType.CreateTutorialRepository
          ) {
            this.currentPopup = {
              ...this.currentPopup,
              progress: { kind: 'generic', title, value, description },
            }
            this.emitUpdate()
          }
        }
      )

      await this._addTutorialRepository(path, account.endpoint, apiRepository)
      await this.statsStore.recordTutorialRepoCreated()
    } catch (err) {
      sendNonFatalException('tutorialRepoCreation', err)

      if (err instanceof GitError) {
        this.emitError(err)
      } else {
        this.emitError(
          new Error(
            `Failed creating the tutorial repository.\n\n${err.message}`
          )
        )
      }
    } finally {
      this._closePopup(PopupType.CreateTutorialRepository)
    }
  }

  /** This shouldn't be called directly. See `Dispatcher`. */
  public async _setCherryPickFlowStep(
    repository: Repository,
    step: CherryPickFlowStep
  ): Promise<void> {
    this.repositoryStateCache.updateCherryPickState(repository, () => ({
      step,
    }))

    this.emitUpdate()
  }

  /** This shouldn't be called directly. See `Dispatcher`. */
  public _initializeCherryPickProgress(
    repository: Repository,
    commits: ReadonlyArray<CommitOneLine>
  ) {
    if (commits.length === 0) {
      // This shouldn't happen... but in case throw error.
      throw new Error(
        'Unable to initialize cherry pick progress. No commits provided.'
      )
    }

    this.repositoryStateCache.updateCherryPickState(repository, () => {
      return {
        progress: {
          kind: 'cherryPick',
          title: `Cherry picking commit 1 of ${commits.length} commits`,
          value: 0,
          cherryPickCommitCount: 1,
          totalCommitCount: commits.length,
          currentCommitSummary: commits[0].summary,
        },
      }
    })

    this.emitUpdate()
  }

  /** This shouldn't be called directly. See `Dispatcher`. */
  public async _cherryPick(
    repository: Repository,
    targetBranch: Branch,
    commits: ReadonlyArray<CommitOneLine>
  ): Promise<CherryPickResult> {
    if (commits.length === 0) {
      // This shouldn't happen... but in case throw error.
      throw new Error('Unable to cherry pick. No commits provided.')
    }

    const gitStore = this.gitStoreCache.get(repository)
    await this.withAuthenticatingUser(repository, async (r, account) => {
      await gitStore.performFailableOperation(() =>
        checkoutBranch(repository, account, targetBranch)
      )
    })

    const progressCallback = (progress: ICherryPickProgress) => {
      this.repositoryStateCache.updateCherryPickState(repository, () => ({
        progress,
      }))
      this.emitUpdate()
    }

    let revisionRange: string
    if (commits.length === 1) {
      revisionRange = commits[0].sha
    } else {
      const lastCommit = commits[commits.length - 1]
      revisionRange = revRangeInclusive(commits[0].sha, lastCommit.sha)
    }

    const result = await gitStore.performFailableOperation(() =>
      cherryPick(repository, revisionRange, progressCallback)
    )

    return result || CherryPickResult.Error
  }

  /** This shouldn't be called directly. See `Dispatcher`. */
  public async _abortCherryPick(
    repository: Repository,
    sourceBranch: Branch | null
  ): Promise<void> {
    const gitStore = this.gitStoreCache.get(repository)

    await gitStore.performFailableOperation(() => abortCherryPick(repository))

    if (sourceBranch === null) {
      return
    }

    await this.withAuthenticatingUser(repository, async (r, account) => {
      await gitStore.performFailableOperation(() =>
        checkoutBranch(repository, account, sourceBranch)
      )
    })
  }

  /** This shouldn't be called directly. See `Dispatcher`. */
  public _endCherryPickFlow(repository: Repository): void {
    this.repositoryStateCache.updateCherryPickState(repository, () => ({
      step: null,
      progress: null,
      userHasResolvedConflicts: false,
    }))

    this.emitUpdate()
  }

  /** This shouldn't be called directly. See `Dispatcher`. */
  public _setCherryPickTargetBranchUndoSha(
    repository: Repository,
    sha: string
  ): void {
    // An update is not emitted here because there is no need
    // to trigger a re-render at this point. (storing for later)
    this.repositoryStateCache.updateCherryPickState(repository, () => ({
      targetBranchUndoSha: sha,
    }))
  }

  /** This shouldn't be called directly. See `Dispatcher`. */
  public _setCherryPickConflictsResolved(repository: Repository) {
    // an update is not emitted here because there is no need
    // to trigger a re-render at this point

    this.repositoryStateCache.updateCherryPickState(repository, () => ({
      userHasResolvedConflicts: true,
    }))
  }

  /** This shouldn't be called directly. See `Dispatcher`. */
  public async _continueCherryPick(
    repository: Repository,
    files: ReadonlyArray<WorkingDirectoryFileChange>,
    manualResolutions: ReadonlyMap<string, ManualConflictResolution>
  ): Promise<CherryPickResult> {
    const progressCallback = (progress: ICherryPickProgress) => {
      this.repositoryStateCache.updateCherryPickState(repository, () => ({
        progress,
      }))
      this.emitUpdate()
    }

    const gitStore = this.gitStoreCache.get(repository)
    const result = await gitStore.performFailableOperation(() =>
      continueCherryPick(repository, files, manualResolutions, progressCallback)
    )

    return result || CherryPickResult.Error
  }

  /** This shouldn't be called directly. See `Dispatcher`. */
  public async _setCherryPickProgressFromState(repository: Repository) {
    const snapshot = await getCherryPickSnapshot(repository)
    if (snapshot === null) {
      return
    }

    const { progress, targetBranchUndoSha } = snapshot

    this.repositoryStateCache.updateCherryPickState(repository, () => ({
      progress,
      targetBranchUndoSha,
    }))
  }

  /** display the cherry pick flow, if not already in this flow */
  private async showCherryPickConflictsDialog(
    repository: Repository,
    conflictState: CherryPickConflictState
  ) {
    const alreadyInFlow =
      this.currentPopup !== null &&
      this.currentPopup.type === PopupType.CherryPick

    if (alreadyInFlow) {
      return
    }

    const displayingBanner =
      this.currentBanner !== null &&
      this.currentBanner.type === BannerType.CherryPickConflictsFound

    if (displayingBanner) {
      return
    }

    await this._setCherryPickProgressFromState(repository)

    this._setCherryPickFlowStep(repository, {
      kind: CherryPickStepKind.ShowConflicts,
      conflictState,
    })

    const snapshot = await getCherryPickSnapshot(repository)

    if (snapshot === null) {
      log.warn(
        `[showCherryPickConflictsDialog] unable to get cherry pick status from git, unable to continue`
      )
      return
    }

    this._showPopup({
      type: PopupType.CherryPick,
      repository,
      commits: snapshot?.commits,
      sourceBranch: null,
    })
  }

<<<<<<< HEAD
  public async _undoCherryPick(
    repository: Repository,
    targetBranchName: string
  ): Promise<void> {
    const { branchesState } = this.repositoryStateCache.get(repository)
    const { tip } = branchesState
    if (tip.kind !== TipState.Valid || tip.branch.name !== targetBranchName) {
      log.warn(
        '[undoCherryPick] - Could not undo cherry pick.  User no longer on target branch.'
      )
      return
    }

    const {
      cherryPickState: { targetBranchUndoSha },
    } = this.repositoryStateCache.get(repository)

    if (targetBranchUndoSha === null) {
      log.warn('[undoCherryPick] - Could not determine target branch undo sha')
      return
    }
    const gitStore = this.gitStoreCache.get(repository)
    await gitStore.performFailableOperation(() =>
      reset(repository, GitResetMode.Hard, targetBranchUndoSha)
    )

    return this._refreshRepository(repository)
=======
  /** This shouldn't be called directly. See `Dispatcher`. */
  public async _clearCherryPickingHead(repository: Repository): Promise<void> {
    if (!isCherryPickHeadFound(repository)) {
      return
    }

    const gitStore = this.gitStoreCache.get(repository)
    await gitStore.performFailableOperation(() => abortCherryPick(repository))
>>>>>>> faf068d4
  }
}

/**
 * Map the cached state of the compare view to an action
 * to perform which is then used to compute the compare
 * view contents.
 */
function getInitialAction(
  cachedState: IDisplayHistory | ICompareBranch
): CompareAction {
  if (cachedState.kind === HistoryTabMode.History) {
    return {
      kind: HistoryTabMode.History,
    }
  }

  const { comparisonMode, comparisonBranch } = cachedState

  return {
    kind: HistoryTabMode.Compare,
    comparisonMode,
    branch: comparisonBranch,
  }
}

/**
 * Check if the user is in a rebase flow step that doesn't depend on conflicted
 * state, as the app should not attempt to clean up any popups or banners while
 * this is occurring.
 */
function userIsStartingRebaseFlow(
  currentPopup: Popup | null,
  state: IRebaseState
) {
  if (currentPopup === null) {
    return false
  }

  if (currentPopup.type !== PopupType.RebaseFlow) {
    return false
  }

  if (state.step === null) {
    return false
  }

  if (
    state.step.kind === RebaseStep.ChooseBranch ||
    state.step.kind === RebaseStep.WarnForcePush ||
    state.step.kind === RebaseStep.ShowProgress
  ) {
    return true
  }

  return false
}

function isLocalChangesOverwrittenError(error: Error): boolean {
  if (error instanceof ErrorWithMetadata) {
    return isLocalChangesOverwrittenError(error.underlyingError)
  }

  return (
    error instanceof GitError &&
    error.result.gitError === DugiteError.LocalChangesOverwritten
  )
}<|MERGE_RESOLUTION|>--- conflicted
+++ resolved
@@ -5978,7 +5978,17 @@
     })
   }
 
-<<<<<<< HEAD
+  /** This shouldn't be called directly. See `Dispatcher`. */
+  public async _clearCherryPickingHead(repository: Repository): Promise<void> {
+    if (!isCherryPickHeadFound(repository)) {
+      return
+    }
+
+    const gitStore = this.gitStoreCache.get(repository)
+    await gitStore.performFailableOperation(() => abortCherryPick(repository))
+  }
+
+  /** This shouldn't be called directly. See `Dispatcher`. */
   public async _undoCherryPick(
     repository: Repository,
     targetBranchName: string
@@ -6006,16 +6016,6 @@
     )
 
     return this._refreshRepository(repository)
-=======
-  /** This shouldn't be called directly. See `Dispatcher`. */
-  public async _clearCherryPickingHead(repository: Repository): Promise<void> {
-    if (!isCherryPickHeadFound(repository)) {
-      return
-    }
-
-    const gitStore = this.gitStoreCache.get(repository)
-    await gitStore.performFailableOperation(() => abortCherryPick(repository))
->>>>>>> faf068d4
   }
 }
 
