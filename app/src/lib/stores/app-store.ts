import { ipcRenderer, remote } from 'electron'
import { pathExists } from 'fs-extra'
import { escape } from 'querystring'
import {
  AccountsStore,
  CloningRepositoriesStore,
  GitHubUserStore,
  GitStore,
  IssuesStore,
  PullRequestStore,
  RepositoriesStore,
  SignInStore,
} from '.'
import { Account } from '../../models/account'
import { AppMenu, IMenu } from '../../models/app-menu'
import { IAuthor } from '../../models/author'
import {
  Branch,
  eligibleForFastForward,
  IAheadBehind,
} from '../../models/branch'
import { BranchesTab } from '../../models/branches-tab'
import { CloneRepositoryTab } from '../../models/clone-repository-tab'
import { CloningRepository } from '../../models/cloning-repository'
import { Commit, ICommitContext } from '../../models/commit'
import {
  DiffSelection,
  DiffSelectionType,
  DiffType,
  ImageDiffType,
} from '../../models/diff'
import { FetchType } from '../../models/fetch'
import { GitHubRepository } from '../../models/github-repository'
import { Owner } from '../../models/owner'
import { PullRequest } from '../../models/pull-request'
import { forkPullRequestRemoteName, IRemote } from '../../models/remote'
import {
  ILocalRepositoryState,
  nameOf,
  Repository,
} from '../../models/repository'
import {
  CommittedFileChange,
  WorkingDirectoryFileChange,
  WorkingDirectoryStatus,
} from '../../models/status'
import { TipState } from '../../models/tip'
import { ICommitMessage } from '../../models/commit-message'
import {
  Progress,
  ICheckoutProgress,
  IFetchProgress,
  IRevertProgress,
} from '../../models/progress'
import { Popup, PopupType } from '../../models/popup'
import { IGitAccount } from '../../models/git-account'
import { getAppPath } from '../../ui/lib/app-proxy'
import {
  ApplicationTheme,
  getPersistedTheme,
  setPersistedTheme,
} from '../../ui/lib/application-theme'
import {
  getAppMenu,
  updatePreferredAppMenuItemLabels,
} from '../../ui/main-process-proxy'
import {
  API,
  getAccountForEndpoint,
  getDotComAPIEndpoint,
  getEnterpriseAPIURL,
  IAPIUser,
} from '../api'
import { shell } from '../app-shell'
import {
  CompareAction,
  HistoryTabMode,
  Foldout,
  FoldoutType,
  IAppState,
  ICompareBranch,
  ICompareFormUpdate,
  ICompareToBranch,
  IDisplayHistory,
  PossibleSelections,
  RepositorySectionTab,
  SelectionType,
  MergeResultStatus,
  ComparisonMode,
  SuccessfulMergeBannerState,
} from '../app-state'
import { IGitHubUser } from '../databases/github-user-database'
import {
  ExternalEditor,
  findEditorOrDefault,
  getAvailableEditors,
  launchExternalEditor,
  parse,
} from '../editors'
import { assertNever, fatalError, forceUnwrap } from '../fatal-error'

import { findAccountForRemoteURL } from '../find-account'
import { formatCommitMessage } from '../format-commit-message'
import { getGenericHostname, getGenericUsername } from '../generic-git-auth'
import { getAccountForRepository } from '../get-account-for-repository'
import {
  abortMerge,
  addRemote,
  checkoutBranch,
  createBranch,
  createCommit,
  deleteBranch,
  formatAsLocalRef,
  getAuthorIdentity,
  getBranchAheadBehind,
  getChangedFiles,
  getCommitDiff,
  getMergeBase,
  getRemotes,
  getWorkingDirectoryDiff,
  isCoAuthoredByTrailer,
  mergeTree,
  pull as pullRepo,
  push as pushRepo,
  renameBranch,
  updateRef,
  saveGitIgnore,
  appendIgnoreRule,
  createMergeCommit,
  getBranchesPointedAt,
} from '../git'
import {
  installGlobalLFSFilters,
  installLFSHooks,
  isUsingLFS,
} from '../git/lfs'
import { inferLastPushForRepository } from '../infer-last-push-for-repository'
import { updateMenuState } from '../menu-update'
import { merge } from '../merge'
import {
  IMatchedGitHubRepository,
  matchGitHubRepository,
  repositoryMatchesRemote,
} from '../repository-matching'
import { RetryAction, RetryActionType } from '../../models/retry-actions'
import {
  Default as DefaultShell,
  findShellOrDefault,
  launchShell,
  parse as parseShell,
  Shell,
} from '../shells'
import {
  ILaunchStats,
  StatsStore,
  markUsageStatsNoteSeen,
  hasSeenUsageStatsNote,
} from '../stats'
import { hasShownWelcomeFlow, markWelcomeFlowComplete } from '../welcome'
import { getWindowState, WindowState } from '../window-state'
import { TypedBaseStore } from './base-store'
import { AheadBehindUpdater } from './helpers/ahead-behind-updater'
import { enableMergeConflictsDialog } from '../feature-flag'
import { MergeResultKind } from '../../models/merge'
import { promiseWithMinimumTimeout } from '../promise'
import { BackgroundFetcher } from './helpers/background-fetcher'
import { inferComparisonBranch } from './helpers/infer-comparison-branch'
import { PullRequestUpdater } from './helpers/pull-request-updater'
import { validatedRepositoryPath } from './helpers/validated-repository-path'
import { RepositoryStateCache } from './repository-state-cache'
import { readEmoji } from '../read-emoji'
import { GitStoreCache } from './git-store-cache'
import { MergeConflictsErrorContext } from '../git-error-context'
import { setNumber, setBoolean, getBoolean, getNumber } from '../local-storage'
import { ExternalEditorError } from '../editors/shared'
<<<<<<< HEAD
import { ApiRepositoriesStore } from './api-repositories-store'
=======
import {
  updateChangedFiles,
  updateConflictState,
} from './updates/changes-state'
>>>>>>> 9320f28e

/**
 * As fast-forwarding local branches is proportional to the number of local
 * branches, and is run after every fetch/push/pull, this is skipped when the
 * number of eligible branches is greater than a given threshold.
 */
const FastForwardBranchesThreshold = 20

const LastSelectedRepositoryIDKey = 'last-selected-repository-id'

const defaultSidebarWidth: number = 250
const sidebarWidthConfigKey: string = 'sidebar-width'

const defaultCommitSummaryWidth: number = 250
const commitSummaryWidthConfigKey: string = 'commit-summary-width'

const confirmRepoRemovalDefault: boolean = true
const confirmDiscardChangesDefault: boolean = true
const confirmRepoRemovalKey: string = 'confirmRepoRemoval'
const confirmDiscardChangesKey: string = 'confirmDiscardChanges'

const externalEditorKey: string = 'externalEditor'

const imageDiffTypeDefault = ImageDiffType.TwoUp
const imageDiffTypeKey = 'image-diff-type'

const shellKey = 'shell'

// background fetching should occur hourly when Desktop is active, but this
// lower interval ensures user interactions like switching repositories and
// switching between apps does not result in excessive fetching in the app
const BackgroundFetchMinimumInterval = 30 * 60 * 1000

export class AppStore extends TypedBaseStore<IAppState> {
  private readonly gitStoreCache: GitStoreCache

  private accounts: ReadonlyArray<Account> = new Array<Account>()
  private repositories: ReadonlyArray<Repository> = new Array<Repository>()

  private selectedRepository: Repository | CloningRepository | null = null

  /** The background fetcher for the currently selected repository. */
  private currentBackgroundFetcher: BackgroundFetcher | null = null

  /** The pull request updater for the currently selected repository */
  private currentPullRequestUpdater: PullRequestUpdater | null = null

  /** The ahead/behind updater or the currently selected repository */
  private currentAheadBehindUpdater: AheadBehindUpdater | null = null

  private showWelcomeFlow = false
  private focusCommitMessage = false
  private currentPopup: Popup | null = null
  private currentFoldout: Foldout | null = null
  private errors: ReadonlyArray<Error> = new Array<Error>()
  private emitQueued = false

  private readonly localRepositoryStateLookup = new Map<
    number,
    ILocalRepositoryState
  >()

  /** Map from shortcut (e.g., :+1:) to on disk URL. */
  private emoji = new Map<string, string>()

  /**
   * The Application menu as an AppMenu instance or null if
   * the main process has not yet provided the renderer with
   * a copy of the application menu structure.
   */
  private appMenu: AppMenu | null = null

  /**
   * Used to highlight access keys throughout the app when the
   * Alt key is pressed. Only applicable on non-macOS platforms.
   */
  private highlightAccessKeys: boolean = false

  /**
   * A value indicating whether or not the current application
   * window has focus.
   */
  private appIsFocused: boolean = false

  private sidebarWidth: number = defaultSidebarWidth
  private commitSummaryWidth: number = defaultCommitSummaryWidth
  private windowState: WindowState
  private windowZoomFactor: number = 1
  private isUpdateAvailableBannerVisible: boolean = false
  private successfulMergeBannerState: SuccessfulMergeBannerState = null
  private confirmRepoRemoval: boolean = confirmRepoRemovalDefault
  private confirmDiscardChanges: boolean = confirmDiscardChangesDefault
  private imageDiffType: ImageDiffType = imageDiffTypeDefault

  private selectedExternalEditor?: ExternalEditor

  private resolvedExternalEditor: ExternalEditor | null = null

  /** The user's preferred shell. */
  private selectedShell = DefaultShell

  /** The current repository filter text */
  private repositoryFilterText: string = ''

  private currentMergeTreePromise: Promise<void> | null = null

  /** The function to resolve the current Open in Desktop flow. */
  private resolveOpenInDesktop:
    | ((repository: Repository | null) => void)
    | null = null

  private selectedCloneRepositoryTab = CloneRepositoryTab.DotCom

  private selectedBranchesTab = BranchesTab.Branches
  private selectedTheme = ApplicationTheme.Light

  public constructor(
    private readonly gitHubUserStore: GitHubUserStore,
    private readonly cloningRepositoriesStore: CloningRepositoriesStore,
    private readonly issuesStore: IssuesStore,
    private readonly statsStore: StatsStore,
    private readonly signInStore: SignInStore,
    private readonly accountsStore: AccountsStore,
    private readonly repositoriesStore: RepositoriesStore,
    private readonly pullRequestStore: PullRequestStore,
    private readonly repositoryStateCache: RepositoryStateCache,
    private readonly apiRepositoriesStore: ApiRepositoriesStore
  ) {
    super()

    this.showWelcomeFlow = !hasShownWelcomeFlow()

    this.gitStoreCache = new GitStoreCache(
      shell,
      (repo, store) => this.onGitStoreUpdated(repo, store),
      (repo, commits) => this.loadAndCacheUsers(repo, this.accounts, commits),
      error => this.emitError(error)
    )

    const window = remote.getCurrentWindow()
    this.windowState = getWindowState(window)

    window.webContents.getZoomFactor(factor => {
      this.onWindowZoomFactorChanged(factor)
    })

    this.wireupIpcEventHandlers(window)
    this.wireupStoreEventHandlers()
    getAppMenu()
  }

  private wireupIpcEventHandlers(window: Electron.BrowserWindow) {
    ipcRenderer.on(
      'window-state-changed',
      (event: Electron.IpcMessageEvent, args: any[]) => {
        this.windowState = getWindowState(window)
        this.emitUpdate()
      }
    )

    ipcRenderer.on('zoom-factor-changed', (event: any, zoomFactor: number) => {
      this.onWindowZoomFactorChanged(zoomFactor)
    })

    ipcRenderer.on(
      'app-menu',
      (event: Electron.IpcMessageEvent, { menu }: { menu: IMenu }) => {
        this.setAppMenu(menu)
      }
    )
  }

  private wireupStoreEventHandlers() {
    this.gitHubUserStore.onDidUpdate(() => {
      this.emitUpdate()
    })

    this.cloningRepositoriesStore.onDidUpdate(() => {
      this.emitUpdate()
    })

    this.cloningRepositoriesStore.onDidError(e => this.emitError(e))

    this.signInStore.onDidAuthenticate((account, method) => {
      this._addAccount(account)

      if (this.showWelcomeFlow) {
        this.statsStore.recordWelcomeWizardSignInMethod(method)
      }
    })
    this.signInStore.onDidUpdate(() => this.emitUpdate())
    this.signInStore.onDidError(error => this.emitError(error))

    this.accountsStore.onDidUpdate(async () => {
      const accounts = await this.accountsStore.getAll()
      this.accounts = accounts
      this.emitUpdate()
    })
    this.accountsStore.onDidError(error => this.emitError(error))

    this.repositoriesStore.onDidUpdate(async () => {
      this.repositories = await this.repositoriesStore.getAll()
      this.updateRepositorySelectionAfterRepositoriesChanged()
      this.emitUpdate()
    })

    this.pullRequestStore.onDidError(error => this.emitError(error))
    this.pullRequestStore.onDidUpdate(gitHubRepository =>
      this.onPullRequestStoreUpdated(gitHubRepository)
    )

    this.apiRepositoriesStore.onDidUpdate(() => this.emitUpdate())
    this.apiRepositoriesStore.onDidError(error => this.emitError(error))
  }

  /** Load the emoji from disk. */
  public loadEmoji() {
    const rootDir = getAppPath()
    readEmoji(rootDir)
      .then(emoji => {
        this.emoji = emoji
        this.emitUpdate()
      })
      .catch(err => {
        log.warn(`Unexpected issue when trying to read emoji into memory`, err)
      })
  }

  protected emitUpdate() {
    // If the window is hidden then we won't get an animation frame, but there
    // may still be work we wanna do in response to the state change. So
    // immediately emit the update.
    if (this.windowState === 'hidden') {
      this.emitUpdateNow()
      return
    }

    if (this.emitQueued) {
      return
    }

    this.emitQueued = true

    window.requestAnimationFrame(() => {
      this.emitUpdateNow()
    })
  }

  private emitUpdateNow() {
    this.emitQueued = false
    const state = this.getState()

    super.emitUpdate(state)
    updateMenuState(state, this.appMenu)
  }

  /**
   * Called when we have reason to suspect that the zoom factor
   * has changed. Note that this doesn't necessarily mean that it
   * has changed with regards to our internal state which is why
   * we double check before emitting an update.
   */
  private onWindowZoomFactorChanged(zoomFactor: number) {
    const current = this.windowZoomFactor
    this.windowZoomFactor = zoomFactor

    if (zoomFactor !== current) {
      this.emitUpdate()
    }
  }

  private getSelectedState(): PossibleSelections | null {
    const repository = this.selectedRepository
    if (!repository) {
      return null
    }

    if (repository instanceof CloningRepository) {
      const progress = this.cloningRepositoriesStore.getRepositoryState(
        repository
      )
      if (!progress) {
        return null
      }

      return { type: SelectionType.CloningRepository, repository, progress }
    }

    if (repository.missing) {
      return { type: SelectionType.MissingRepository, repository }
    }

    return {
      type: SelectionType.Repository,
      repository,
      state: this.repositoryStateCache.get(repository),
    }
  }

  public getState(): IAppState {
    return {
      accounts: this.accounts,
      repositories: [
        ...this.repositories,
        ...this.cloningRepositoriesStore.repositories,
      ],
      localRepositoryStateLookup: this.localRepositoryStateLookup,
      windowState: this.windowState,
      windowZoomFactor: this.windowZoomFactor,
      appIsFocused: this.appIsFocused,
      selectedState: this.getSelectedState(),
      signInState: this.signInStore.getState(),
      currentPopup: this.currentPopup,
      currentFoldout: this.currentFoldout,
      errors: this.errors,
      showWelcomeFlow: this.showWelcomeFlow,
      focusCommitMessage: this.focusCommitMessage,
      emoji: this.emoji,
      sidebarWidth: this.sidebarWidth,
      commitSummaryWidth: this.commitSummaryWidth,
      appMenuState: this.appMenu ? this.appMenu.openMenus : [],
      titleBarStyle: this.showWelcomeFlow ? 'light' : 'dark',
      highlightAccessKeys: this.highlightAccessKeys,
      isUpdateAvailableBannerVisible: this.isUpdateAvailableBannerVisible,
      successfulMergeBannerState: this.successfulMergeBannerState,
      askForConfirmationOnRepositoryRemoval: this.confirmRepoRemoval,
      askForConfirmationOnDiscardChanges: this.confirmDiscardChanges,
      selectedExternalEditor: this.selectedExternalEditor,
      imageDiffType: this.imageDiffType,
      selectedShell: this.selectedShell,
      repositoryFilterText: this.repositoryFilterText,
      resolvedExternalEditor: this.resolvedExternalEditor,
      selectedCloneRepositoryTab: this.selectedCloneRepositoryTab,
      selectedBranchesTab: this.selectedBranchesTab,
      selectedTheme: this.selectedTheme,
      apiRepositories: this.apiRepositoriesStore.getState(),
    }
  }

  private onGitStoreUpdated(repository: Repository, gitStore: GitStore) {
    this.repositoryStateCache.updateBranchesState(repository, () => ({
      tip: gitStore.tip,
      defaultBranch: gitStore.defaultBranch,
      allBranches: gitStore.allBranches,
      recentBranches: gitStore.recentBranches,
    }))

    this.repositoryStateCache.updateChangesState(repository, () => ({
      commitMessage: gitStore.commitMessage,
      showCoAuthoredBy: gitStore.showCoAuthoredBy,
      coAuthors: gitStore.coAuthors,
    }))

    this.repositoryStateCache.update(repository, () => ({
      commitLookup: gitStore.commitLookup,
      localCommitSHAs: gitStore.localCommitSHAs,
      aheadBehind: gitStore.aheadBehind,
      remote: gitStore.currentRemote,
      lastFetched: gitStore.lastFetched,
    }))

    this.emitUpdate()
  }

  private clearSelectedCommit(repository: Repository) {
    this.repositoryStateCache.updateCommitSelection(repository, () => ({
      sha: null,
      file: null,
      changedFiles: [],
      diff: null,
    }))
  }

  /** This shouldn't be called directly. See `Dispatcher`. */
  public async _changeCommitSelection(
    repository: Repository,
    sha: string
  ): Promise<void> {
    const { commitSelection } = this.repositoryStateCache.get(repository)

    if (commitSelection.sha === sha) {
      return
    }

    this.repositoryStateCache.updateCommitSelection(repository, () => ({
      sha,
      file: null,
      changedFiles: [],
      diff: null,
    }))

    this.emitUpdate()
  }

  private updateOrSelectFirstCommit(
    repository: Repository,
    commitSHAs: ReadonlyArray<string>
  ) {
    const state = this.repositoryStateCache.get(repository)
    let selectedSHA = state.commitSelection.sha
    if (selectedSHA != null) {
      const index = commitSHAs.findIndex(sha => sha === selectedSHA)
      if (index < 0) {
        // selected SHA is not in this list
        // -> clear the selection in the app state
        selectedSHA = null
        this.clearSelectedCommit(repository)
      }
    }

    if (selectedSHA == null && commitSHAs.length > 0) {
      this._changeCommitSelection(repository, commitSHAs[0])
      this._loadChangedFilesForCurrentSelection(repository)
    }
  }

  private startAheadBehindUpdater(repository: Repository) {
    if (this.currentAheadBehindUpdater != null) {
      fatalError(
        `An ahead/behind updater is already active and cannot start updating on ${
          repository.name
        }`
      )

      return
    }

    const updater = new AheadBehindUpdater(repository, aheadBehindCache => {
      this.repositoryStateCache.updateCompareState(repository, () => ({
        aheadBehindCache,
      }))
      this.emitUpdate()
    })

    this.currentAheadBehindUpdater = updater

    this.currentAheadBehindUpdater.start()
  }

  private stopAheadBehindUpdate() {
    const updater = this.currentAheadBehindUpdater

    if (updater != null) {
      updater.stop()
      this.currentAheadBehindUpdater = null
    }
  }

  /** This shouldn't be called directly. See `Dispatcher`. */
  public async _initializeCompare(
    repository: Repository,
    initialAction?: CompareAction
  ) {
    log.debug('[AppStore] initializing compare state')

    const state = this.repositoryStateCache.get(repository)

    const { branchesState, compareState } = state
    const { tip, currentPullRequest } = branchesState
    const currentBranch = tip.kind === TipState.Valid ? tip.branch : null

    const allBranches =
      currentBranch != null
        ? branchesState.allBranches.filter(b => b.name !== currentBranch.name)
        : branchesState.allBranches
    const recentBranches = currentBranch
      ? branchesState.recentBranches.filter(b => b.name !== currentBranch.name)
      : branchesState.recentBranches

    const cachedDefaultBranch = branchesState.defaultBranch

    // only include the default branch when comparing if the user is not on the default branch
    // and it also exists in the repository
    const defaultBranch =
      currentBranch != null &&
      cachedDefaultBranch != null &&
      currentBranch.name !== cachedDefaultBranch.name
        ? cachedDefaultBranch
        : null

    let inferredBranch: Branch | null = null
    let aheadBehindOfInferredBranch: IAheadBehind | null = null
    if (tip.kind === TipState.Valid && compareState.aheadBehindCache !== null) {
      inferredBranch = await inferComparisonBranch(
        repository,
        allBranches,
        currentPullRequest,
        tip.branch,
        getRemotes,
        compareState.aheadBehindCache
      )

      if (inferredBranch !== null) {
        aheadBehindOfInferredBranch = compareState.aheadBehindCache.get(
          tip.branch.tip.sha,
          inferredBranch.tip.sha
        )
      }
    }

    this.repositoryStateCache.updateCompareState(repository, () => ({
      allBranches,
      recentBranches,
      defaultBranch,
      inferredComparisonBranch: {
        branch: inferredBranch,
        aheadBehind: aheadBehindOfInferredBranch,
      },
    }))

    if (inferredBranch !== null) {
      const currentCount = getBehindOrDefault(aheadBehindOfInferredBranch)

      const prevInferredBranchState =
        state.compareState.inferredComparisonBranch

      const previousCount = getBehindOrDefault(
        prevInferredBranchState.aheadBehind
      )

      // we only want to show the banner when the the number
      // commits behind has changed since the last it was visible
      const countChanged = currentCount > 0 && previousCount !== currentCount
      this._setDivergingBranchBannerVisibility(repository, countChanged)
    } else {
      this._setDivergingBranchBannerVisibility(repository, false)
    }

    const cachedState = compareState.formState
    const action =
      initialAction != null ? initialAction : getInitialAction(cachedState)
    this._executeCompare(repository, action)
  }

  /** This shouldn't be called directly. See `Dispatcher`. */
  public async _executeCompare(
    repository: Repository,
    action: CompareAction
  ): Promise<void> {
    const gitStore = this.gitStoreCache.get(repository)
    const kind = action.kind

    if (action.kind === HistoryTabMode.History) {
      const { tip } = gitStore

      let currentSha: string | null = null

      if (tip.kind === TipState.Valid) {
        currentSha = tip.branch.tip.sha
      } else if (tip.kind === TipState.Detached) {
        currentSha = tip.currentSha
      }

      const { compareState } = this.repositoryStateCache.get(repository)
      const { formState, commitSHAs } = compareState
      const previousTip = compareState.tip

      const tipIsUnchanged =
        currentSha !== null &&
        previousTip !== null &&
        currentSha === previousTip

      if (
        tipIsUnchanged &&
        formState.kind === HistoryTabMode.History &&
        commitSHAs.length > 0
      ) {
        // don't refresh the history view here because we know nothing important
        // has changed and we don't want to rebuild this state
        return
      }

      // load initial group of commits for current branch
      const commits = await gitStore.loadCommitBatch('HEAD')

      if (commits === null) {
        return
      }

      this.repositoryStateCache.updateCompareState(repository, () => ({
        tip: currentSha,
        formState: {
          kind: HistoryTabMode.History,
        },
        commitSHAs: commits,
        filterText: '',
        showBranchList: false,
      }))
      this.updateOrSelectFirstCommit(repository, commits)

      return this.emitUpdate()
    }

    if (action.kind === HistoryTabMode.Compare) {
      return this.updateCompareToBranch(repository, action)
    }

    return assertNever(action, `Unknown action: ${kind}`)
  }

  private async updateCompareToBranch(
    repository: Repository,
    action: ICompareToBranch
  ) {
    const gitStore = this.gitStoreCache.get(repository)

    const comparisonBranch = action.branch
    const compare = await gitStore.getCompareCommits(
      comparisonBranch,
      action.comparisonMode
    )

    this.statsStore.recordBranchComparison()
    const { branchesState } = this.repositoryStateCache.get(repository)

    if (
      branchesState.defaultBranch !== null &&
      comparisonBranch.name === branchesState.defaultBranch.name
    ) {
      this.statsStore.recordDefaultBranchComparison()
    }

    if (compare == null) {
      return
    }

    const { ahead, behind } = compare
    const aheadBehind = { ahead, behind }

    const commitSHAs = compare.commits.map(commit => commit.sha)

    this.repositoryStateCache.updateCompareState(repository, s => ({
      formState: {
        kind: HistoryTabMode.Compare,
        comparisonBranch,
        comparisonMode: action.comparisonMode,
        aheadBehind,
      },
      filterText: comparisonBranch.name,
      commitSHAs,
    }))

    const tip = gitStore.tip

    let currentSha: string | null = null

    if (tip.kind === TipState.Valid) {
      currentSha = tip.branch.tip.sha
    } else if (tip.kind === TipState.Detached) {
      currentSha = tip.currentSha
    }

    if (this.currentAheadBehindUpdater != null && currentSha != null) {
      const from =
        action.comparisonMode === ComparisonMode.Ahead
          ? comparisonBranch.tip.sha
          : currentSha
      const to =
        action.comparisonMode === ComparisonMode.Ahead
          ? currentSha
          : comparisonBranch.tip.sha

      this.currentAheadBehindUpdater.insert(from, to, aheadBehind)
    }

    this.repositoryStateCache.updateCompareState(repository, () => ({
      mergeStatus: { kind: MergeResultKind.Loading },
    }))

    this.emitUpdate()

    this.updateOrSelectFirstCommit(repository, commitSHAs)

    if (this.currentMergeTreePromise != null) {
      return this.currentMergeTreePromise
    }

    if (tip.kind === TipState.Valid && aheadBehind.behind > 0) {
      const mergeTreePromise = promiseWithMinimumTimeout(
        () => mergeTree(repository, tip.branch, action.branch),
        500
      )
        .catch(err => {
          log.warn(
            `Error occurred while trying to merge ${tip.branch.name} (${
              tip.branch.tip.sha
            }) and ${action.branch.name} (${action.branch.tip.sha})`,
            err
          )
          return null
        })
        .then(mergeStatus => {
          this.repositoryStateCache.updateCompareState(repository, () => ({
            mergeStatus,
          }))

          this.emitUpdate()
        })

      const cleanup = () => {
        this.currentMergeTreePromise = null
      }

      // TODO: when we have Promise.prototype.finally available we
      //       should use that here to make this intent clearer
      mergeTreePromise.then(cleanup, cleanup)

      this.currentMergeTreePromise = mergeTreePromise

      return this.currentMergeTreePromise
    } else {
      this.repositoryStateCache.updateCompareState(repository, () => ({
        mergeStatus: null,
      }))

      return this.emitUpdate()
    }
  }

  /** This shouldn't be called directly. See `Dispatcher`. */
  public _updateCompareForm<K extends keyof ICompareFormUpdate>(
    repository: Repository,
    newState: Pick<ICompareFormUpdate, K>
  ) {
    this.repositoryStateCache.updateCompareState(repository, state => {
      return merge(state, newState)
    })

    this.emitUpdate()

    const { branchesState, compareState } = this.repositoryStateCache.get(
      repository
    )

    if (branchesState.tip.kind !== TipState.Valid) {
      return
    }

    if (this.currentAheadBehindUpdater === null) {
      return
    }

    if (compareState.showBranchList) {
      const currentBranch = branchesState.tip.branch

      this.currentAheadBehindUpdater.schedule(
        currentBranch,
        compareState.defaultBranch,
        compareState.recentBranches,
        compareState.allBranches
      )
    } else {
      this.currentAheadBehindUpdater.clear()
    }
  }

  /** This shouldn't be called directly. See `Dispatcher`. */
  public async _loadNextCommitBatch(repository: Repository): Promise<void> {
    const gitStore = this.gitStoreCache.get(repository)

    const state = this.repositoryStateCache.get(repository)
    const { formState } = state.compareState
    if (formState.kind === HistoryTabMode.History) {
      const commits = state.compareState.commitSHAs
      const lastCommitSha = commits[commits.length - 1]

      const newCommits = await gitStore.loadCommitBatch(`${lastCommitSha}^`)
      if (newCommits == null) {
        return
      }

      this.repositoryStateCache.updateCompareState(repository, () => ({
        commitSHAs: commits.concat(newCommits),
      }))
      this.emitUpdate()
    }
  }

  /** This shouldn't be called directly. See `Dispatcher`. */
  public async _loadChangedFilesForCurrentSelection(
    repository: Repository
  ): Promise<void> {
    const state = this.repositoryStateCache.get(repository)
    const { commitSelection } = state
    const currentSHA = commitSelection.sha
    if (currentSHA == null) {
      return
    }

    const gitStore = this.gitStoreCache.get(repository)
    const changedFiles = await gitStore.performFailableOperation(() =>
      getChangedFiles(repository, currentSHA)
    )
    if (!changedFiles) {
      return
    }

    // The selection could have changed between when we started loading the
    // changed files and we finished. We might wanna store the changed files per
    // SHA/path.
    if (currentSHA !== state.commitSelection.sha) {
      return
    }

    // if we're selecting a commit for the first time, we should select the
    // first file in the commit and render the diff immediately

    const noFileSelected = commitSelection.file === null

    const firstFileOrDefault =
      noFileSelected && changedFiles.length
        ? changedFiles[0]
        : commitSelection.file

    this.repositoryStateCache.updateCommitSelection(repository, () => ({
      file: firstFileOrDefault,
      changedFiles,
      diff: null,
    }))

    this.emitUpdate()

    if (firstFileOrDefault !== null) {
      this._changeFileSelection(repository, firstFileOrDefault)
    }
  }

  /** This shouldn't be called directly. See `Dispatcher`. */
  public async _setRepositoryFilterText(text: string): Promise<void> {
    this.repositoryFilterText = text
    this.emitUpdate()
  }

  /** This shouldn't be called directly. See `Dispatcher`. */
  public async _setBranchFilterText(
    repository: Repository,
    text: string
  ): Promise<void> {
    this.repositoryStateCache.update(repository, () => ({
      branchFilterText: text,
    }))
    this.emitUpdate()
  }

  /** This shouldn't be called directly. See `Dispatcher`. */
  public async _setPullRequestFilterText(
    repository: Repository,
    text: string
  ): Promise<void> {
    this.repositoryStateCache.update(repository, () => ({
      pullRequestFilterText: text,
    }))
    this.emitUpdate()
  }

  /** This shouldn't be called directly. See `Dispatcher`. */
  public async _changeFileSelection(
    repository: Repository,
    file: CommittedFileChange
  ): Promise<void> {
    this.repositoryStateCache.updateCommitSelection(repository, () => ({
      file,
      diff: null,
    }))
    this.emitUpdate()

    const stateBeforeLoad = this.repositoryStateCache.get(repository)
    const sha = stateBeforeLoad.commitSelection.sha

    if (!sha) {
      if (__DEV__) {
        throw new Error(
          "No currently selected sha yet we've been asked to switch file selection"
        )
      } else {
        return
      }
    }

    const diff = await getCommitDiff(repository, file, sha)

    const stateAfterLoad = this.repositoryStateCache.get(repository)

    // A whole bunch of things could have happened since we initiated the diff load
    if (
      stateAfterLoad.commitSelection.sha !== stateBeforeLoad.commitSelection.sha
    ) {
      return
    }
    if (!stateAfterLoad.commitSelection.file) {
      return
    }
    if (stateAfterLoad.commitSelection.file.id !== file.id) {
      return
    }

    this.repositoryStateCache.updateCommitSelection(repository, () => ({
      diff,
    }))

    this.emitUpdate()
  }

  /** This shouldn't be called directly. See `Dispatcher`. */
  public async _selectRepository(
    repository: Repository | CloningRepository | null
  ): Promise<Repository | null> {
    const previouslySelectedRepository = this.selectedRepository

    this.selectedRepository = repository

    this.emitUpdate()
    this.stopBackgroundFetching()
    this.stopPullRequestUpdater()

    if (repository == null) {
      return Promise.resolve(null)
    }

    if (!(repository instanceof Repository)) {
      return Promise.resolve(null)
    }

    setNumber(LastSelectedRepositoryIDKey, repository.id)

    if (repository.missing) {
      // as the repository is no longer found on disk, cleaning this up
      // ensures we don't accidentally run any Git operations against the
      // wrong location if the user then relocates the `.git` folder elsewhere
      this.gitStoreCache.remove(repository)
      return Promise.resolve(null)
    }

    this._refreshRepository(repository)

    const gitHubRepository = repository.gitHubRepository

    if (gitHubRepository != null) {
      this._refreshIssues(gitHubRepository)
      this.loadPullRequests(repository, async () => {
        const promiseForPRs = this.pullRequestStore.fetchPullRequestsFromCache(
          gitHubRepository
        )
        const isLoading = this.pullRequestStore.isFetchingPullRequests(
          gitHubRepository
        )

        const prs = await promiseForPRs

        if (prs.length > 0) {
          this.repositoryStateCache.updateBranchesState(repository, () => {
            return {
              openPullRequests: prs,
              isLoadingPullRequests: isLoading,
            }
          })
        } else {
          this._refreshPullRequests(repository)
        }

        this._updateCurrentPullRequest(repository)
        this.emitUpdate()
      })
    }

    // The selected repository could have changed while we were refreshing.
    if (this.selectedRepository !== repository) {
      return null
    }

    // "Clone in Desktop" from a cold start can trigger this twice, and
    // for edge cases where _selectRepository is re-entract, calling this here
    // ensures we clean up the existing background fetcher correctly (if set)
    this.stopBackgroundFetching()
    this.stopPullRequestUpdater()
    this.stopAheadBehindUpdate()

    this.startBackgroundFetching(repository, !previouslySelectedRepository)
    this.startPullRequestUpdater(repository)

    this.startAheadBehindUpdater(repository)
    this.refreshMentionables(repository)

    this.addUpstreamRemoteIfNeeded(repository)

    return this.repositoryWithRefreshedGitHubRepository(repository)
  }

  public async _refreshIssues(repository: GitHubRepository) {
    const user = getAccountForEndpoint(this.accounts, repository.endpoint)
    if (!user) {
      return
    }

    try {
      await this.issuesStore.refreshIssues(repository, user)
    } catch (e) {
      log.warn(`Unable to fetch issues for ${repository.fullName}`, e)
    }
  }

  private stopBackgroundFetching() {
    const backgroundFetcher = this.currentBackgroundFetcher
    if (backgroundFetcher) {
      backgroundFetcher.stop()
      this.currentBackgroundFetcher = null
    }
  }

  private refreshMentionables(repository: Repository) {
    const account = getAccountForRepository(this.accounts, repository)
    if (!account) {
      return
    }

    const gitHubRepository = repository.gitHubRepository
    if (!gitHubRepository) {
      return
    }

    this.gitHubUserStore.updateMentionables(gitHubRepository, account)
  }

  private startPullRequestUpdater(repository: Repository) {
    if (this.currentPullRequestUpdater) {
      fatalError(
        `A pull request updater is already active and cannot start updating on ${nameOf(
          repository
        )}`
      )

      return
    }

    if (!repository.gitHubRepository) {
      return
    }

    const account = getAccountForRepository(this.accounts, repository)

    if (!account) {
      return
    }

    const updater = new PullRequestUpdater(
      repository,
      account,
      this.pullRequestStore
    )
    this.currentPullRequestUpdater = updater

    this.currentPullRequestUpdater.start()
  }

  private stopPullRequestUpdater() {
    const updater = this.currentPullRequestUpdater

    if (updater) {
      updater.stop()
      this.currentPullRequestUpdater = null
    }
  }

  private shouldBackgroundFetch(
    repository: Repository,
    lastPush: Date | null
  ): boolean {
    const gitStore = this.gitStoreCache.get(repository)
    const lastFetched = gitStore.lastFetched

    if (lastFetched === null) {
      return true
    }

    const now = new Date()
    const timeSinceFetch = now.getTime() - lastFetched.getTime()
    const repoName = nameOf(repository)
    if (timeSinceFetch < BackgroundFetchMinimumInterval) {
      const timeInSeconds = Math.floor(timeSinceFetch / 1000)

      log.debug(
        `Skipping background fetch as '${repoName}' was fetched ${timeInSeconds}s ago`
      )
      return false
    }

    if (lastPush === null) {
      return true
    }

    // we should fetch if the last push happened after the last fetch
    if (lastFetched < lastPush) {
      return true
    }

    log.debug(
      `Skipping background fetch since nothing has been pushed to '${repoName}' since the last fetch at ${lastFetched}`
    )

    return false
  }

  private startBackgroundFetching(
    repository: Repository,
    withInitialSkew: boolean
  ) {
    if (this.currentBackgroundFetcher) {
      fatalError(
        `We should only have on background fetcher active at once, but we're trying to start background fetching on ${
          repository.name
        } while another background fetcher is still active!`
      )
      return
    }

    const account = getAccountForRepository(this.accounts, repository)
    if (!account) {
      return
    }

    if (!repository.gitHubRepository) {
      return
    }

    // Todo: add logic to background checker to check the API before fetching
    // similar to what's being done in `refreshAllIndicators`
    const fetcher = new BackgroundFetcher(
      repository,
      account,
      r => this.performFetch(r, account, FetchType.BackgroundTask),
      r => this.shouldBackgroundFetch(r, null)
    )
    fetcher.start(withInitialSkew)
    this.currentBackgroundFetcher = fetcher
  }

  /** Load the initial state for the app. */
  public async loadInitialState() {
    const [accounts, repositories] = await Promise.all([
      this.accountsStore.getAll(),
      this.repositoriesStore.getAll(),
    ])

    log.info(
      `[AppStore] loading ${repositories.length} repositories from store`
    )
    accounts.forEach(a => {
      log.info(`[AppStore] found account: ${a.login} (${a.name})`)
    })

    this.accounts = accounts
    this.repositories = repositories

    // doing this that the current user can be found by any of their email addresses
    for (const account of accounts) {
      const userAssociations: ReadonlyArray<IGitHubUser> = account.emails.map(
        email =>
          // NB: We're not using object spread here because `account` has more
          // keys than we want.
          ({
            endpoint: account.endpoint,
            email: email.email,
            login: account.login,
            avatarURL: account.avatarURL,
            name: account.name,
          })
      )

      for (const user of userAssociations) {
        this.gitHubUserStore.cacheUser(user)
      }
    }

    this.updateRepositorySelectionAfterRepositoriesChanged()

    this.sidebarWidth = getNumber(sidebarWidthConfigKey, defaultSidebarWidth)
    this.commitSummaryWidth = getNumber(
      commitSummaryWidthConfigKey,
      defaultCommitSummaryWidth
    )

    this.confirmRepoRemoval = getBoolean(
      confirmRepoRemovalKey,
      confirmRepoRemovalDefault
    )

    this.confirmDiscardChanges = getBoolean(
      confirmDiscardChangesKey,
      confirmDiscardChangesDefault
    )

    const externalEditorValue = await this.getSelectedExternalEditor()
    if (externalEditorValue) {
      this.selectedExternalEditor = externalEditorValue
    }

    const shellValue = localStorage.getItem(shellKey)
    this.selectedShell = shellValue ? parseShell(shellValue) : DefaultShell

    this.updateMenuItemLabels()

    const imageDiffTypeValue = localStorage.getItem(imageDiffTypeKey)
    this.imageDiffType =
      imageDiffTypeValue === null
        ? imageDiffTypeDefault
        : parseInt(imageDiffTypeValue)

    this.selectedTheme = getPersistedTheme()

    this.emitUpdateNow()

    this.accountsStore.refresh()
  }

  private async getSelectedExternalEditor(): Promise<ExternalEditor | null> {
    const externalEditorValue = localStorage.getItem(externalEditorKey)
    if (externalEditorValue) {
      const value = parse(externalEditorValue)
      if (value) {
        return value
      }
    }

    const editors = await getAvailableEditors()
    if (editors.length) {
      const value = editors[0].editor
      // store this value to avoid the lookup next time
      localStorage.setItem(externalEditorKey, value)
      return value
    }

    return null
  }

  /**
   * Update menu labels for editor, shell, and pull requests.
   */
  private updateMenuItemLabels(repository?: Repository) {
    const editorLabel = this.selectedExternalEditor
      ? `Open in ${this.selectedExternalEditor}`
      : undefined

    updatePreferredAppMenuItemLabels({
      editorLabel: editorLabel,
      pullRequestLabel: this.getPullRequestLabel(repository),
      shellLabel: `Open in ${this.selectedShell}`,
      defaultBranchName: this.getDefaultBranchName(repository),
    })
  }

  private getBranchesState(repository?: Repository) {
    if (!repository || !repository.gitHubRepository) {
      return undefined
    }

    const state = this.repositoryStateCache.get(repository)
    return state.branchesState
  }

  private getPullRequestLabel(repository?: Repository) {
    const branchesState = this.getBranchesState(repository)
    if (branchesState == null) {
      return undefined
    }

    if (branchesState.currentPullRequest === null) {
      return undefined
    }

    return __DARWIN__ ? 'Show Pull Request' : 'Show &pull request'
  }

  private getDefaultBranchName(repository?: Repository) {
    const branchesState = this.getBranchesState(repository)
    if (branchesState == null) {
      return undefined
    }

    const { defaultBranch } = branchesState
    if (defaultBranch == null || defaultBranch.upstreamWithoutRemote == null) {
      return undefined
    }
    return defaultBranch.upstreamWithoutRemote
  }

  private updateRepositorySelectionAfterRepositoriesChanged() {
    const selectedRepository = this.selectedRepository
    let newSelectedRepository: Repository | CloningRepository | null = this
      .selectedRepository
    if (selectedRepository) {
      const r =
        this.repositories.find(
          r =>
            r.constructor === selectedRepository.constructor &&
            r.id === selectedRepository.id
        ) || null

      newSelectedRepository = r
    }

    if (newSelectedRepository === null && this.repositories.length > 0) {
      const lastSelectedID = getNumber(LastSelectedRepositoryIDKey, 0)
      if (lastSelectedID > 0) {
        newSelectedRepository =
          this.repositories.find(r => r.id === lastSelectedID) || null
      }

      if (!newSelectedRepository) {
        newSelectedRepository = this.repositories[0]
      }
    }

    const repositoryChanged =
      (selectedRepository &&
        newSelectedRepository &&
        selectedRepository.hash !== newSelectedRepository.hash) ||
      (selectedRepository && !newSelectedRepository) ||
      (!selectedRepository && newSelectedRepository)
    if (repositoryChanged) {
      this._selectRepository(newSelectedRepository)
      this.emitUpdate()
    }
  }

  /** This shouldn't be called directly. See `Dispatcher`. */
  public async _loadStatus(
    repository: Repository,
    clearPartialState: boolean = false
  ): Promise<boolean> {
    const gitStore = this.gitStoreCache.get(repository)
    const status = await gitStore.loadStatus()

    if (!status) {
      return false
    }

    this.repositoryStateCache.updateChangesState(repository, state =>
      updateChangedFiles(state, status, clearPartialState)
    )

    this.repositoryStateCache.updateChangesState(repository, state => ({
      conflictState: updateConflictState(state, status, this.statsStore),
    }))

    this._triggerMergeConflictsFlow(repository)

    this.emitUpdate()

    this.updateChangesDiffForCurrentSelection(repository)

    return true
  }

  /** starts the conflict resolution flow, if appropriate */
  private async _triggerMergeConflictsFlow(repository: Repository) {
    if (!enableMergeConflictsDialog()) {
      return
    }

    const alreadyInFlow =
      this.currentPopup !== null &&
      (this.currentPopup.type === PopupType.MergeConflicts ||
        this.currentPopup.type === PopupType.AbortMerge)
    if (alreadyInFlow) {
      return
    }

    const repoState = this.repositoryStateCache.get(repository)
    const { conflictState } = repoState.changesState
    if (conflictState === null) {
      return
    }

    const possibleTheirsBranches = await getBranchesPointedAt(
      repository,
      'MERGE_HEAD'
    )
    // null means we encountered an error
    if (possibleTheirsBranches === null) {
      return
    }
    const theirBranch =
      possibleTheirsBranches.length === 1
        ? possibleTheirsBranches[0]
        : undefined

    const ourBranch = conflictState.currentBranch
    this._showPopup({
      type: PopupType.MergeConflicts,
      repository,
      ourBranch,
      theirBranch,
    })
  }

  /** This shouldn't be called directly. See `Dispatcher`. */
  public async _changeRepositorySection(
    repository: Repository,
    selectedSection: RepositorySectionTab
  ): Promise<void> {
    this.repositoryStateCache.update(repository, () => ({
      selectedSection,
    }))
    this.emitUpdate()

    if (selectedSection === RepositorySectionTab.History) {
      return this.refreshHistorySection(repository)
    } else if (selectedSection === RepositorySectionTab.Changes) {
      return this.refreshChangesSection(repository, {
        includingStatus: true,
        clearPartialState: false,
      })
    }
  }

  /** This shouldn't be called directly. See `Dispatcher`. */
  public async _changeChangesSelection(
    repository: Repository,
    selectedFiles: WorkingDirectoryFileChange[]
  ): Promise<void> {
    this.repositoryStateCache.updateChangesState(repository, () => ({
      selectedFileIDs: selectedFiles.map(file => file.id),
      diff: null,
    }))
    this.emitUpdate()

    this.updateChangesDiffForCurrentSelection(repository)
  }

  /**
   * Loads or re-loads (refreshes) the diff for the currently selected file
   * in the working directory. This operation is a noop if there's no currently
   * selected file.
   */
  private async updateChangesDiffForCurrentSelection(
    repository: Repository
  ): Promise<void> {
    const stateBeforeLoad = this.repositoryStateCache.get(repository)
    const changesStateBeforeLoad = stateBeforeLoad.changesState
    const selectedFileIDsBeforeLoad = changesStateBeforeLoad.selectedFileIDs

    // We only render diffs when a single file is selected.
    if (selectedFileIDsBeforeLoad.length !== 1) {
      if (changesStateBeforeLoad.diff !== null) {
        this.repositoryStateCache.updateChangesState(repository, () => ({
          diff: null,
        }))
        this.emitUpdate()
      }
      return
    }

    const selectedFileIdBeforeLoad = selectedFileIDsBeforeLoad[0]
    const selectedFileBeforeLoad = changesStateBeforeLoad.workingDirectory.findFileWithID(
      selectedFileIdBeforeLoad
    )

    if (selectedFileBeforeLoad === null) {
      return
    }

    const diff = await getWorkingDirectoryDiff(
      repository,
      selectedFileBeforeLoad
    )

    const stateAfterLoad = this.repositoryStateCache.get(repository)
    const changesState = stateAfterLoad.changesState

    // A different file (or files) could have been selected while we were
    // loading the diff in which case we no longer care about the diff we
    // just loaded.
    if (changesState.selectedFileIDs.length !== 1) {
      return
    }

    const selectedFileID = changesState.selectedFileIDs[0]

    if (selectedFileID !== selectedFileIdBeforeLoad) {
      return
    }

    const currentlySelectedFile = changesState.workingDirectory.findFileWithID(
      selectedFileID
    )
    if (currentlySelectedFile === null) {
      return
    }

    const selectableLines = new Set<number>()
    if (diff.kind === DiffType.Text) {
      // The diff might have changed dramatically since last we loaded it.
      // Ideally we would be more clever about validating that any partial
      // selection state is still valid by ensuring that selected lines still
      // exist but for now we'll settle on just updating the selectable lines
      // such that any previously selected line which now no longer exists or
      // has been turned into a context line isn't still selected.
      diff.hunks.forEach(h => {
        h.lines.forEach((line, index) => {
          if (line.isIncludeableLine()) {
            selectableLines.add(h.unifiedDiffStart + index)
          }
        })
      })
    }

    const newSelection = currentlySelectedFile.selection.withSelectableLines(
      selectableLines
    )
    const selectedFile = currentlySelectedFile.withSelection(newSelection)
    const updatedFiles = changesState.workingDirectory.files.map(f =>
      f.id === selectedFile.id ? selectedFile : f
    )
    const workingDirectory = WorkingDirectoryStatus.fromFiles(updatedFiles)

    this.repositoryStateCache.updateChangesState(repository, () => ({
      diff,
      workingDirectory,
    }))
    this.emitUpdate()
  }

  /** This shouldn't be called directly. See `Dispatcher`. */
  public async _commitIncludedChanges(
    repository: Repository,
    context: ICommitContext
  ): Promise<boolean> {
    const state = this.repositoryStateCache.get(repository)
    const files = state.changesState.workingDirectory.files
    const selectedFiles = files.filter(file => {
      return file.selection.getSelectionType() !== DiffSelectionType.None
    })

    const gitStore = this.gitStoreCache.get(repository)

    const result = await this.isCommitting(repository, () => {
      return gitStore.performFailableOperation(async () => {
        const message = await formatCommitMessage(repository, context)
        return createCommit(repository, message, selectedFiles)
      })
    })

    if (result) {
      this.statsStore.recordCommit()

      const includedPartialSelections = files.some(
        file => file.selection.getSelectionType() === DiffSelectionType.Partial
      )
      if (includedPartialSelections) {
        this.statsStore.recordPartialCommit()
      }

      const { trailers } = context
      if (trailers !== undefined && trailers.some(isCoAuthoredByTrailer)) {
        this.statsStore.recordCoAuthoredCommit()
      }

      await this._refreshRepository(repository)
      await this.refreshChangesSection(repository, {
        includingStatus: true,
        clearPartialState: true,
      })
    }

    return result || false
  }

  /** This shouldn't be called directly. See `Dispatcher`. */
  public _changeFileIncluded(
    repository: Repository,
    file: WorkingDirectoryFileChange,
    include: boolean
  ): Promise<void> {
    const selection = include
      ? file.selection.withSelectAll()
      : file.selection.withSelectNone()
    this.updateWorkingDirectoryFileSelection(repository, file, selection)
    return Promise.resolve()
  }

  /** This shouldn't be called directly. See `Dispatcher`. */
  public _changeFileLineSelection(
    repository: Repository,
    file: WorkingDirectoryFileChange,
    diffSelection: DiffSelection
  ): Promise<void> {
    this.updateWorkingDirectoryFileSelection(repository, file, diffSelection)
    return Promise.resolve()
  }

  /**
   * Updates the selection for the given file in the working directory state and
   * emits an update event.
   */
  private updateWorkingDirectoryFileSelection(
    repository: Repository,
    file: WorkingDirectoryFileChange,
    selection: DiffSelection
  ) {
    this.repositoryStateCache.updateChangesState(repository, state => {
      const newFiles = state.workingDirectory.files.map(f =>
        f.id === file.id ? f.withSelection(selection) : f
      )

      const workingDirectory = WorkingDirectoryStatus.fromFiles(newFiles)

      return { workingDirectory }
    })

    this.emitUpdate()
  }

  /** This shouldn't be called directly. See `Dispatcher`. */
  public _changeIncludeAllFiles(
    repository: Repository,
    includeAll: boolean
  ): Promise<void> {
    this.repositoryStateCache.updateChangesState(repository, state => {
      const workingDirectory = state.workingDirectory.withIncludeAllFiles(
        includeAll
      )
      return { workingDirectory }
    })

    this.emitUpdate()

    return Promise.resolve()
  }

  /** This shouldn't be called directly. See `Dispatcher`. */
  public async _refreshRepository(repository: Repository): Promise<void> {
    if (repository.missing) {
      return
    }

    // if the repository path doesn't exist on disk,
    // set the flag and don't try anything Git-related
    const exists = await pathExists(repository.path)
    if (!exists) {
      this._updateRepositoryMissing(repository, true)
      return
    }

    const state = this.repositoryStateCache.get(repository)
    const gitStore = this.gitStoreCache.get(repository)

    // if we cannot get a valid status it's a good indicator that the repository
    // is in a bad state - let's mark it as missing here and give up on the
    // further work
    const status = await this._loadStatus(repository)
    if (!status) {
      await this._updateRepositoryMissing(repository, true)
      return
    }

    await gitStore.loadBranches()

    const section = state.selectedSection
    let refreshSectionPromise: Promise<void>

    if (section === RepositorySectionTab.History) {
      refreshSectionPromise = this.refreshHistorySection(repository)
    } else if (section === RepositorySectionTab.Changes) {
      refreshSectionPromise = this.refreshChangesSection(repository, {
        includingStatus: false,
        clearPartialState: false,
      })
    } else {
      return assertNever(section, `Unknown section: ${section}`)
    }

    await Promise.all([
      gitStore.loadRemotes(),
      gitStore.updateLastFetched(),
      this.refreshAuthor(repository),
      refreshSectionPromise,
    ])

    this._updateCurrentPullRequest(repository)
    this.updateMenuItemLabels(repository)
    this._initializeCompare(repository)
    this.refreshIndicatorsForRepositories([repository])
  }

  public refreshAllIndicators() {
    return this.refreshIndicatorsForRepositories(this.repositories)
  }

  private async refreshIndicatorsForRepositories(
    repositories: ReadonlyArray<Repository>
  ): Promise<void> {
    const startTime = performance && performance.now ? performance.now() : null

    for (const repo of repositories) {
      await this.refreshIndicatorForRepository(repo)
    }

    if (startTime && repositories.length > 1) {
      const delta = performance.now() - startTime
      const timeInSeconds = (delta / 1000).toFixed(3)
      log.info(
        `Background fetch for ${
          repositories.length
        } repositories took ${timeInSeconds}sec`
      )
    }

    this.emitUpdate()
  }

  private async refreshIndicatorForRepository(repository: Repository) {
    const lookup = this.localRepositoryStateLookup

    if (repository.missing) {
      lookup.delete(repository.id)
      return
    }

    const exists = await pathExists(repository.path)
    if (!exists) {
      lookup.delete(repository.id)
      return
    }

    const gitStore = this.gitStoreCache.get(repository)
    const status = await gitStore.loadStatus()
    if (status === null) {
      lookup.delete(repository.id)
      return
    }

    const lastPush = await inferLastPushForRepository(
      this.accounts,
      gitStore,
      repository
    )

    if (this.shouldBackgroundFetch(repository, lastPush)) {
      await this.withAuthenticatingUser(repository, (repo, account) => {
        return gitStore.performFailableOperation(() => {
          return gitStore.fetch(account, true)
        })
      })
    }

    lookup.set(repository.id, {
      aheadBehind: gitStore.aheadBehind,
      changedFilesCount: status.workingDirectory.files.length,
    })
  }

  /**
   * Refresh all the data for the Changes section.
   *
   * This will be called automatically when appropriate.
   */
  private async refreshChangesSection(
    repository: Repository,
    options: { includingStatus: boolean; clearPartialState: boolean }
  ): Promise<void> {
    if (options.includingStatus) {
      await this._loadStatus(repository, options.clearPartialState)
    }

    const gitStore = this.gitStoreCache.get(repository)
    const state = this.repositoryStateCache.get(repository)

    if (state.branchesState.tip.kind === TipState.Valid) {
      const currentBranch = state.branchesState.tip.branch
      await gitStore.loadLocalCommits(currentBranch)
    } else if (state.branchesState.tip.kind === TipState.Unborn) {
      await gitStore.loadLocalCommits(null)
    }
  }

  /**
   * Refresh all the data for the History section.
   *
   * This will be called automatically when appropriate.
   */
  private async refreshHistorySection(repository: Repository): Promise<void> {
    const gitStore = this.gitStoreCache.get(repository)
    const state = this.repositoryStateCache.get(repository)
    const tip = state.branchesState.tip

    if (tip.kind === TipState.Valid) {
      await gitStore.loadLocalCommits(tip.branch)
    }

    return this.updateOrSelectFirstCommit(
      repository,
      state.compareState.commitSHAs
    )
  }

  private async refreshAuthor(repository: Repository): Promise<void> {
    const gitStore = this.gitStoreCache.get(repository)
    const commitAuthor =
      (await gitStore.performFailableOperation(() =>
        getAuthorIdentity(repository)
      )) || null

    this.repositoryStateCache.update(repository, () => ({
      commitAuthor,
    }))
    this.emitUpdate()
  }

  /** This shouldn't be called directly. See `Dispatcher`. */
  public async _showPopup(popup: Popup): Promise<void> {
    this._closePopup()

    // Always close the app menu when showing a pop up. This is only
    // applicable on Windows where we draw a custom app menu.
    this._closeFoldout(FoldoutType.AppMenu)

    this.currentPopup = popup
    this.emitUpdate()
  }

  /** This shouldn't be called directly. See `Dispatcher`. */
  public _closePopup(): Promise<void> {
    const currentPopup = this.currentPopup
    if (currentPopup == null) {
      return Promise.resolve()
    }

    if (currentPopup.type === PopupType.CloneRepository) {
      this._completeOpenInDesktop(() => Promise.resolve(null))
    }

    this.currentPopup = null
    this.emitUpdate()

    return Promise.resolve()
  }

  /** This shouldn't be called directly. See `Dispatcher`. */
  public async _showFoldout(foldout: Foldout): Promise<void> {
    this.currentFoldout = foldout
    this.emitUpdate()
  }

  /** This shouldn't be called directly. See `Dispatcher`. */
  public async _closeCurrentFoldout(): Promise<void> {
    if (this.currentFoldout == null) {
      return
    }

    this.currentFoldout = null
    this.emitUpdate()
  }

  /** This shouldn't be called directly. See `Dispatcher`. */
  public async _closeFoldout(foldout: FoldoutType): Promise<void> {
    if (this.currentFoldout == null) {
      return
    }

    if (foldout !== undefined && this.currentFoldout.type !== foldout) {
      return
    }

    this.currentFoldout = null
    this.emitUpdate()
  }

  /** This shouldn't be called directly. See `Dispatcher`. */
  public async _createBranch(
    repository: Repository,
    name: string,
    startPoint?: string
  ): Promise<Repository> {
    const gitStore = this.gitStoreCache.get(repository)
    const branch = await gitStore.performFailableOperation(() =>
      createBranch(repository, name, startPoint)
    )

    if (branch == null) {
      return repository
    }

    return await this._checkoutBranch(repository, branch)
  }

  private updateCheckoutProgress(
    repository: Repository,
    checkoutProgress: ICheckoutProgress | null
  ) {
    this.repositoryStateCache.update(repository, () => ({
      checkoutProgress,
    }))

    if (this.selectedRepository === repository) {
      this.emitUpdate()
    }
  }

  private getLocalBranch(
    repository: Repository,
    branch: string
  ): Branch | null {
    const gitStore = this.gitStoreCache.get(repository)
    return (
      gitStore.allBranches.find(b => b.nameWithoutRemote === branch) || null
    )
  }

  /** This shouldn't be called directly. See `Dispatcher`. */
  public async _checkoutBranch(
    repository: Repository,
    branch: Branch | string
  ): Promise<Repository> {
    const gitStore = this.gitStoreCache.get(repository)
    const kind = 'checkout'

    const foundBranch =
      typeof branch === 'string'
        ? this.getLocalBranch(repository, branch)
        : branch

    if (foundBranch == null) {
      return repository
    }

    await this.withAuthenticatingUser(repository, (repository, account) =>
      gitStore.performFailableOperation(() =>
        checkoutBranch(repository, account, foundBranch, progress => {
          this.updateCheckoutProgress(repository, progress)
        })
      )
    )

    try {
      this.updateCheckoutProgress(repository, {
        kind,
        title: __DARWIN__ ? 'Refreshing Repository' : 'Refreshing repository',
        value: 1,
        targetBranch: foundBranch.name,
      })

      await this._refreshRepository(repository)
    } finally {
      this.updateCheckoutProgress(repository, null)
      this._initializeCompare(repository, {
        kind: HistoryTabMode.History,
      })
    }

    const { branchesState } = this.repositoryStateCache.get(repository)
    const { defaultBranch } = branchesState

    if (defaultBranch !== null && foundBranch.name !== defaultBranch.name) {
      this.statsStore.recordNonDefaultBranchCheckout()
    }

    return repository
  }

  /** This shouldn't be called directly. See `Dispatcher`. */
  private async repositoryWithRefreshedGitHubRepository(
    repository: Repository
  ): Promise<Repository> {
    const oldGitHubRepository = repository.gitHubRepository

    const matchedGitHubRepository = await this.matchGitHubRepository(repository)
    if (!matchedGitHubRepository) {
      // TODO: We currently never clear GitHub repository associations (see
      // https://github.com/desktop/desktop/issues/1144). So we can bail early
      // at this point.
      return repository
    }

    // This is the repository with the GitHub repository as matched. It's not
    // ideal because the GitHub repository hasn't been fetched from the API yet
    // and so it is incomplete. But if we _can't_ fetch it from the API, it's
    // better than nothing.
    const skeletonOwner = new Owner(
      matchedGitHubRepository.owner,
      matchedGitHubRepository.endpoint,
      null
    )
    const skeletonGitHubRepository = new GitHubRepository(
      matchedGitHubRepository.name,
      skeletonOwner,
      null
    )
    const skeletonRepository = new Repository(
      repository.path,
      repository.id,
      skeletonGitHubRepository,
      repository.missing
    )

    const account = getAccountForEndpoint(
      this.accounts,
      matchedGitHubRepository.endpoint
    )
    if (!account) {
      // If the repository given to us had a GitHubRepository instance we want
      // to try to preserve that if possible since the updated GitHubRepository
      // instance won't have any API information while the previous one might.
      // We'll only swap it out if the endpoint has changed in which case the
      // old API information will be invalid anyway.
      if (
        !oldGitHubRepository ||
        matchedGitHubRepository.endpoint !== oldGitHubRepository.endpoint
      ) {
        return skeletonRepository
      }

      return repository
    }

    const api = API.fromAccount(account)
    const apiRepo = await api.fetchRepository(
      matchedGitHubRepository.owner,
      matchedGitHubRepository.name
    )

    if (!apiRepo) {
      // This is the same as above. If the request fails, we wanna preserve the
      // existing GitHub repository info. But if we didn't have a GitHub
      // repository already or the endpoint changed, the skeleton repository is
      // better than nothing.
      if (
        !oldGitHubRepository ||
        matchedGitHubRepository.endpoint !== oldGitHubRepository.endpoint
      ) {
        return skeletonRepository
      }

      return repository
    }

    const endpoint = matchedGitHubRepository.endpoint
    return this.repositoriesStore.updateGitHubRepository(
      repository,
      endpoint,
      apiRepo
    )
  }

  private async matchGitHubRepository(
    repository: Repository
  ): Promise<IMatchedGitHubRepository | null> {
    const gitStore = this.gitStoreCache.get(repository)
    const remote = gitStore.defaultRemote
    return remote !== null
      ? matchGitHubRepository(this.accounts, remote.url)
      : null
  }

  /** This shouldn't be called directly. See `Dispatcher`. */
  public _pushError(error: Error): Promise<void> {
    const newErrors = Array.from(this.errors)
    newErrors.push(error)
    this.errors = newErrors
    this.emitUpdate()

    return Promise.resolve()
  }

  /** This shouldn't be called directly. See `Dispatcher`. */
  public _clearError(error: Error): Promise<void> {
    this.errors = this.errors.filter(e => e !== error)
    this.emitUpdate()

    return Promise.resolve()
  }

  /** This shouldn't be called directly. See `Dispatcher`. */
  public async _renameBranch(
    repository: Repository,
    branch: Branch,
    newName: string
  ): Promise<void> {
    const gitStore = this.gitStoreCache.get(repository)
    await gitStore.performFailableOperation(() =>
      renameBranch(repository, branch, newName)
    )

    return this._refreshRepository(repository)
  }

  /** This shouldn't be called directly. See `Dispatcher`. */
  public async _deleteBranch(
    repository: Repository,
    branch: Branch,
    includeRemote: boolean
  ): Promise<void> {
    return this.withAuthenticatingUser(repository, async (r, account) => {
      const { branchesState } = this.repositoryStateCache.get(r)
      const { defaultBranch } = branchesState

      if (defaultBranch == null) {
        throw new Error(
          `A default branch cannot be found for this repository, so the app is unable to identify which branch to switch to before removing the current branch.`
        )
      }

      const gitStore = this.gitStoreCache.get(r)

      await gitStore.performFailableOperation(() =>
        checkoutBranch(r, account, defaultBranch)
      )
      await gitStore.performFailableOperation(() =>
        deleteBranch(r, branch, account, includeRemote)
      )

      return this._refreshRepository(r)
    })
  }

  private updatePushPullFetchProgress(
    repository: Repository,
    pushPullFetchProgress: Progress | null
  ) {
    this.repositoryStateCache.update(repository, () => ({
      pushPullFetchProgress,
    }))

    if (this.selectedRepository === repository) {
      this.emitUpdate()
    }
  }

  public async _push(repository: Repository): Promise<void> {
    return this.withAuthenticatingUser(repository, (repository, account) => {
      return this.performPush(repository, account)
    })
  }

  private async performPush(
    repository: Repository,
    account: IGitAccount | null
  ): Promise<void> {
    const state = this.repositoryStateCache.get(repository)
    const { remote } = state
    if (remote === null) {
      this._showPopup({
        type: PopupType.PublishRepository,
        repository,
      })

      return
    }

    return this.withPushPull(repository, async () => {
      const { tip } = state.branchesState

      if (tip.kind === TipState.Unborn) {
        throw new Error('The current branch is unborn.')
      }

      if (tip.kind === TipState.Detached) {
        throw new Error('The current repository is in a detached HEAD state.')
      }

      if (tip.kind === TipState.Valid) {
        const { branch } = tip

        const pushTitle = `Pushing to ${remote.name}`

        // Emit an initial progress even before our push begins
        // since we're doing some work to get remotes up front.
        this.updatePushPullFetchProgress(repository, {
          kind: 'push',
          title: pushTitle,
          value: 0,
          remote: remote.name,
          branch: branch.name,
        })

        // Let's say that a push takes roughly twice as long as a fetch,
        // this is of course highly inaccurate.
        let pushWeight = 2.5
        let fetchWeight = 1

        // Let's leave 10% at the end for refreshing
        const refreshWeight = 0.1

        // Scale pull and fetch weights to be between 0 and 0.9.
        const scale = (1 / (pushWeight + fetchWeight)) * (1 - refreshWeight)

        pushWeight *= scale
        fetchWeight *= scale

        const retryAction: RetryAction = {
          type: RetryActionType.Push,
          repository,
        }

        const gitStore = this.gitStoreCache.get(repository)
        await gitStore.performFailableOperation(
          async () => {
            await pushRepo(
              repository,
              account,
              remote.name,
              branch.name,
              branch.upstreamWithoutRemote,
              progress => {
                this.updatePushPullFetchProgress(repository, {
                  ...progress,
                  title: pushTitle,
                  value: pushWeight * progress.value,
                })
              }
            )

            await gitStore.fetchRemotes(
              account,
              [remote],
              false,
              fetchProgress => {
                this.updatePushPullFetchProgress(repository, {
                  ...fetchProgress,
                  value: pushWeight + fetchProgress.value * fetchWeight,
                })
              }
            )

            const refreshTitle = __DARWIN__
              ? 'Refreshing Repository'
              : 'Refreshing repository'
            const refreshStartProgress = pushWeight + fetchWeight

            this.updatePushPullFetchProgress(repository, {
              kind: 'generic',
              title: refreshTitle,
              value: refreshStartProgress,
            })

            await this._refreshRepository(repository)

            this.updatePushPullFetchProgress(repository, {
              kind: 'generic',
              title: refreshTitle,
              description: 'Fast-forwarding branches',
              value: refreshStartProgress + refreshWeight * 0.5,
            })

            await this.fastForwardBranches(repository)
          },
          { retryAction }
        )

        this.updatePushPullFetchProgress(repository, null)

        const prUpdater = this.currentPullRequestUpdater
        if (prUpdater) {
          const state = this.repositoryStateCache.get(repository)
          const currentPR = state.branchesState.currentPullRequest
          const gitHubRepository = repository.gitHubRepository

          if (currentPR && gitHubRepository) {
            prUpdater.didPushPullRequest(currentPR)
          }
        }

        const { accounts } = this.getState()
        const githubAccount = await findAccountForRemoteURL(
          remote.url,
          accounts
        )

        if (githubAccount === null) {
          this.statsStore.recordPushToGenericRemote()
        } else if (githubAccount.endpoint === getDotComAPIEndpoint()) {
          this.statsStore.recordPushToGitHub()
        } else if (
          githubAccount.endpoint === getEnterpriseAPIURL(githubAccount.endpoint)
        ) {
          this.statsStore.recordPushToGitHubEnterprise()
        }
      }
    })
  }

  private async isCommitting(
    repository: Repository,
    fn: () => Promise<string | undefined>
  ): Promise<boolean | undefined> {
    const state = this.repositoryStateCache.get(repository)
    // ensure the user doesn't try and commit again
    if (state.isCommitting) {
      return
    }

    this.repositoryStateCache.update(repository, () => ({
      isCommitting: true,
    }))
    this.emitUpdate()

    try {
      const sha = await fn()
      return sha !== undefined
    } finally {
      this.repositoryStateCache.update(repository, () => ({
        isCommitting: false,
      }))
      this.emitUpdate()
    }
  }

  private async withPushPull(
    repository: Repository,
    fn: () => Promise<void>
  ): Promise<void> {
    const state = this.repositoryStateCache.get(repository)
    // Don't allow concurrent network operations.
    if (state.isPushPullFetchInProgress) {
      return
    }

    this.repositoryStateCache.update(repository, () => ({
      isPushPullFetchInProgress: true,
    }))
    this.emitUpdate()

    try {
      await fn()
    } finally {
      this.repositoryStateCache.update(repository, () => ({
        isPushPullFetchInProgress: false,
      }))
      this.emitUpdate()
    }
  }

  public async _pull(repository: Repository): Promise<void> {
    return this.withAuthenticatingUser(repository, (repository, account) => {
      return this.performPull(repository, account)
    })
  }

  /** This shouldn't be called directly. See `Dispatcher`. */
  private async performPull(
    repository: Repository,
    account: IGitAccount | null
  ): Promise<void> {
    return this.withPushPull(repository, async () => {
      const gitStore = this.gitStoreCache.get(repository)
      const remote = gitStore.currentRemote

      if (!remote) {
        throw new Error('The repository has no remotes.')
      }

      const state = this.repositoryStateCache.get(repository)
      const tip = state.branchesState.tip

      if (tip.kind === TipState.Unborn) {
        throw new Error('The current branch is unborn.')
      }

      if (tip.kind === TipState.Detached) {
        throw new Error('The current repository is in a detached HEAD state.')
      }

      if (tip.kind === TipState.Valid) {
        let mergeBase: string | null = null
        let gitContext: MergeConflictsErrorContext | undefined = undefined

        if (tip.branch.upstream !== null) {
          mergeBase = await getMergeBase(
            repository,
            tip.branch.name,
            tip.branch.upstream
          )

          gitContext = {
            kind: 'pull',
            tip,
            theirBranch: tip.branch.upstream,
          }
        }

        const title = `Pulling ${remote.name}`
        const kind = 'pull'
        this.updatePushPullFetchProgress(repository, {
          kind,
          title,
          value: 0,
          remote: remote.name,
        })

        try {
          // Let's say that a pull takes twice as long as a fetch,
          // this is of course highly inaccurate.
          let pullWeight = 2
          let fetchWeight = 1

          // Let's leave 10% at the end for refreshing
          const refreshWeight = 0.1

          // Scale pull and fetch weights to be between 0 and 0.9.
          const scale = (1 / (pullWeight + fetchWeight)) * (1 - refreshWeight)

          pullWeight *= scale
          fetchWeight *= scale

          const retryAction: RetryAction = {
            type: RetryActionType.Pull,
            repository,
          }
          await gitStore.performFailableOperation(
            () =>
              pullRepo(repository, account, remote.name, progress => {
                this.updatePushPullFetchProgress(repository, {
                  ...progress,
                  value: progress.value * pullWeight,
                })
              }),
            {
              gitContext,
              retryAction,
            }
          )

          const refreshStartProgress = pullWeight + fetchWeight
          const refreshTitle = __DARWIN__
            ? 'Refreshing Repository'
            : 'Refreshing repository'

          this.updatePushPullFetchProgress(repository, {
            kind: 'generic',
            title: refreshTitle,
            value: refreshStartProgress,
          })

          if (mergeBase) {
            await gitStore.reconcileHistory(mergeBase)
          }

          await this._refreshRepository(repository)

          this.updatePushPullFetchProgress(repository, {
            kind: 'generic',
            title: refreshTitle,
            description: 'Fast-forwarding branches',
            value: refreshStartProgress + refreshWeight * 0.5,
          })

          await this.fastForwardBranches(repository)
        } finally {
          this.updatePushPullFetchProgress(repository, null)
        }
      }
    })
  }

  private async fastForwardBranches(repository: Repository) {
    const state = this.repositoryStateCache.get(repository)
    const branches = state.branchesState.allBranches

    const tip = state.branchesState.tip
    const currentBranchName =
      tip.kind === TipState.Valid ? tip.branch.name : null

    let eligibleBranches = branches.filter(b =>
      eligibleForFastForward(b, currentBranchName)
    )

    if (eligibleBranches.length >= FastForwardBranchesThreshold) {
      log.info(
        `skipping fast-forward for all branches as there are ${
          eligibleBranches.length
        } local branches - this will run again when there are less than ${FastForwardBranchesThreshold} local branches tracking remotes`
      )

      const defaultBranch = state.branchesState.defaultBranch
      eligibleBranches =
        defaultBranch != null &&
        eligibleForFastForward(defaultBranch, currentBranchName)
          ? [defaultBranch]
          : []
    }

    for (const branch of eligibleBranches) {
      const aheadBehind = await getBranchAheadBehind(repository, branch)
      if (!aheadBehind) {
        continue
      }

      const { ahead, behind } = aheadBehind
      // Only perform the fast forward if the branch is behind it's upstream
      // branch and has no local commits.
      if (ahead === 0 && behind > 0) {
        // At this point we're guaranteed this is non-null since we've filtered
        // out any branches will null upstreams above when creating
        // `eligibleBranches`.
        const upstreamRef = branch.upstream!
        const localRef = formatAsLocalRef(branch.name)
        await updateRef(
          repository,
          localRef,
          branch.tip.sha,
          upstreamRef,
          'pull: Fast-forward'
        )
      }
    }
  }

  /** This shouldn't be called directly. See `Dispatcher`. */
  public async _publishRepository(
    repository: Repository,
    name: string,
    description: string,
    private_: boolean,
    account: Account,
    org: IAPIUser | null
  ): Promise<Repository> {
    const api = API.fromAccount(account)
    const apiRepository = await api.createRepository(
      org,
      name,
      description,
      private_
    )

    const gitStore = this.gitStoreCache.get(repository)
    await gitStore.performFailableOperation(() =>
      addRemote(repository, 'origin', apiRepository.clone_url)
    )
    await gitStore.loadRemotes()

    // skip pushing if the current branch is a detached HEAD or the repository
    // is unborn
    if (gitStore.tip.kind === TipState.Valid) {
      await this.performPush(repository, account)
    }

    return this.repositoryWithRefreshedGitHubRepository(repository)
  }

  private getAccountForRemoteURL(remote: string): IGitAccount | null {
    const gitHubRepository = matchGitHubRepository(this.accounts, remote)
    if (gitHubRepository) {
      const account = getAccountForEndpoint(
        this.accounts,
        gitHubRepository.endpoint
      )
      if (account) {
        const hasValidToken =
          account.token.length > 0 ? 'has token' : 'empty token'
        log.info(
          `[AppStore.getAccountForRemoteURL] account found for remote: ${remote} - ${
            account.login
          } (${hasValidToken})`
        )
        return account
      }
    }

    const hostname = getGenericHostname(remote)
    const username = getGenericUsername(hostname)
    if (username != null) {
      log.info(
        `[AppStore.getAccountForRemoteURL] found generic credentials for '${hostname}' and '${username}'`
      )
      return { login: username, endpoint: hostname }
    }

    log.info(
      `[AppStore.getAccountForRemoteURL] no generic credentials found for '${remote}'`
    )

    return null
  }

  /** This shouldn't be called directly. See `Dispatcher`. */
  public _clone(
    url: string,
    path: string,
    options?: { branch?: string }
  ): { promise: Promise<boolean>; repository: CloningRepository } {
    const account = this.getAccountForRemoteURL(url)
    const promise = this.cloningRepositoriesStore.clone(url, path, {
      ...options,
      account,
    })
    const repository = this.cloningRepositoriesStore.repositories.find(
      r => r.url === url && r.path === path
    )!

    promise.then(success => {
      if (success) {
        this.statsStore.recordCloneRepository()
      }
    })

    return { promise, repository }
  }

  public _removeCloningRepository(repository: CloningRepository) {
    this.cloningRepositoriesStore.remove(repository)
  }

  public async _discardChanges(
    repository: Repository,
    files: ReadonlyArray<WorkingDirectoryFileChange>
  ) {
    const gitStore = this.gitStoreCache.get(repository)
    await gitStore.discardChanges(files)

    return this._refreshRepository(repository)
  }

  public async _undoCommit(
    repository: Repository,
    commit: Commit
  ): Promise<void> {
    const gitStore = this.gitStoreCache.get(repository)

    await gitStore.undoCommit(commit)

    const { commitSelection } = this.repositoryStateCache.get(repository)

    if (commitSelection.sha === commit.sha) {
      this.clearSelectedCommit(repository)
    }

    return this._refreshRepository(repository)
  }

  /**
   * Fetch a specific refspec for the repository.
   *
   * As this action is required to complete when viewing a Pull Request from
   * a fork, it does not opt-in to checks that prevent multiple concurrent
   * network actions. This might require some rework in the future to chain
   * these actions.
   *
   */
  public async _fetchRefspec(
    repository: Repository,
    refspec: string
  ): Promise<void> {
    return this.withAuthenticatingUser(
      repository,
      async (repository, account) => {
        const gitStore = this.gitStoreCache.get(repository)
        await gitStore.fetchRefspec(account, refspec)

        return this._refreshRepository(repository)
      }
    )
  }

  /**
   * Fetch all relevant remotes in the the repository.
   *
   * See gitStore.fetch for more details.
   *
   * Note that this method will not perform the fetch of the specified remote
   * if _any_ fetches or pulls are currently in-progress.
   */
  public _fetch(repository: Repository, fetchType: FetchType): Promise<void> {
    return this.withAuthenticatingUser(repository, (repository, account) => {
      return this.performFetch(repository, account, fetchType)
    })
  }

  /**
   * Fetch a particular remote in a repository.
   *
   * Note that this method will not perform the fetch of the specified remote
   * if _any_ fetches or pulls are currently in-progress.
   */
  private _fetchRemote(
    repository: Repository,
    remote: IRemote,
    fetchType: FetchType
  ): Promise<void> {
    return this.withAuthenticatingUser(repository, (repository, account) => {
      return this.performFetch(repository, account, fetchType, [remote])
    })
  }

  /**
   * Fetch all relevant remotes or one or more given remotes in the repository.
   *
   * @param remotes Optional, one or more remotes to fetch if undefined all
   *                relevant remotes will be fetched. See gitStore.fetch for
   *                more detail on what constitutes a relevant remote.
   */
  private async performFetch(
    repository: Repository,
    account: IGitAccount | null,
    fetchType: FetchType,
    remotes?: IRemote[]
  ): Promise<void> {
    await this.withPushPull(repository, async () => {
      const gitStore = this.gitStoreCache.get(repository)

      try {
        const fetchWeight = 0.9
        const refreshWeight = 0.1
        const isBackgroundTask = fetchType === FetchType.BackgroundTask

        const progressCallback = (progress: IFetchProgress) => {
          this.updatePushPullFetchProgress(repository, {
            ...progress,
            value: progress.value * fetchWeight,
          })
        }

        if (remotes === undefined) {
          await gitStore.fetch(account, isBackgroundTask, progressCallback)
        } else {
          await gitStore.fetchRemotes(
            account,
            remotes,
            isBackgroundTask,
            progressCallback
          )
        }

        const refreshTitle = __DARWIN__
          ? 'Refreshing Repository'
          : 'Refreshing repository'

        this.updatePushPullFetchProgress(repository, {
          kind: 'generic',
          title: refreshTitle,
          value: fetchWeight,
        })

        await this._refreshRepository(repository)

        this.updatePushPullFetchProgress(repository, {
          kind: 'generic',
          title: refreshTitle,
          description: 'Fast-forwarding branches',
          value: fetchWeight + refreshWeight * 0.5,
        })

        await this.fastForwardBranches(repository)
      } finally {
        this.updatePushPullFetchProgress(repository, null)

        if (fetchType === FetchType.UserInitiatedTask) {
          this._refreshPullRequests(repository)
          if (repository.gitHubRepository != null) {
            this._refreshIssues(repository.gitHubRepository)
          }
        }
      }
    })
  }

  public _endWelcomeFlow(): Promise<void> {
    this.showWelcomeFlow = false
    this.emitUpdate()

    markWelcomeFlowComplete()

    this.statsStore.recordWelcomeWizardTerminated()

    return Promise.resolve()
  }

  public _setCommitMessageFocus(focus: boolean) {
    if (this.focusCommitMessage !== focus) {
      this.focusCommitMessage = focus
      this.emitUpdate()
    }
  }

  public _setSidebarWidth(width: number): Promise<void> {
    this.sidebarWidth = width
    setNumber(sidebarWidthConfigKey, width)
    this.emitUpdate()

    return Promise.resolve()
  }

  public _resetSidebarWidth(): Promise<void> {
    this.sidebarWidth = defaultSidebarWidth
    localStorage.removeItem(sidebarWidthConfigKey)
    this.emitUpdate()

    return Promise.resolve()
  }

  public _setCommitSummaryWidth(width: number): Promise<void> {
    this.commitSummaryWidth = width
    setNumber(commitSummaryWidthConfigKey, width)
    this.emitUpdate()

    return Promise.resolve()
  }

  public _resetCommitSummaryWidth(): Promise<void> {
    this.commitSummaryWidth = defaultCommitSummaryWidth
    localStorage.removeItem(commitSummaryWidthConfigKey)
    this.emitUpdate()

    return Promise.resolve()
  }

  public _setCommitMessage(
    repository: Repository,
    message: ICommitMessage | null
  ): Promise<void> {
    const gitStore = this.gitStoreCache.get(repository)
    return gitStore.setCommitMessage(message)
  }

  /**
   * Set the global application menu.
   *
   * This is called in response to the main process emitting an event signalling
   * that the application menu has changed in some way like an item being
   * added/removed or an item having its visibility toggled.
   *
   * This method should not be called by the renderer in any other circumstance
   * than as a directly result of the main-process event.
   *
   */
  private setAppMenu(menu: IMenu): Promise<void> {
    if (this.appMenu) {
      this.appMenu = this.appMenu.withMenu(menu)
    } else {
      this.appMenu = AppMenu.fromMenu(menu)
    }

    this.emitUpdate()
    return Promise.resolve()
  }

  public _setAppMenuState(
    update: (appMenu: AppMenu) => AppMenu
  ): Promise<void> {
    if (this.appMenu) {
      this.appMenu = update(this.appMenu)
      this.emitUpdate()
    }
    return Promise.resolve()
  }

  public _setAccessKeyHighlightState(highlight: boolean): Promise<void> {
    if (this.highlightAccessKeys !== highlight) {
      this.highlightAccessKeys = highlight
      this.emitUpdate()
    }

    return Promise.resolve()
  }

  public async _mergeBranch(
    repository: Repository,
    branch: string,
    mergeStatus: MergeResultStatus | null
  ): Promise<void> {
    const gitStore = this.gitStoreCache.get(repository)

    if (mergeStatus !== null) {
      if (mergeStatus.kind === MergeResultKind.Clean) {
        this.statsStore.recordMergeHintSuccessAndUserProceeded()
      } else if (mergeStatus.kind === MergeResultKind.Conflicts) {
        this.statsStore.recordUserProceededAfterConflictWarning()
      } else if (mergeStatus.kind === MergeResultKind.Loading) {
        this.statsStore.recordUserProceededWhileLoading()
      }
    }

    const mergeSuccessful = await gitStore.merge(branch)
    const { tip } = gitStore

    if (mergeSuccessful && tip.kind === TipState.Valid) {
      this._setSuccessfulMergeBannerState({
        ourBranch: tip.branch.name,
        theirBranch: branch,
      })
    }

    return this._refreshRepository(repository)
  }

  /** This shouldn't be called directly. See `Dispatcher`. */
  public async _abortMerge(repository: Repository): Promise<void> {
    const gitStore = this.gitStoreCache.get(repository)
    return await gitStore.performFailableOperation(() => abortMerge(repository))
  }

  /** This shouldn't be called directly. See `Dispatcher`. */
  public async _createMergeCommit(
    repository: Repository,
    files: ReadonlyArray<WorkingDirectoryFileChange>
  ): Promise<string | undefined> {
    const gitStore = this.gitStoreCache.get(repository)
    return await gitStore.performFailableOperation(() =>
      createMergeCommit(repository, files)
    )
  }

  /** This shouldn't be called directly. See `Dispatcher`. */
  public _setRemoteURL(
    repository: Repository,
    name: string,
    url: string
  ): Promise<void> {
    const gitStore = this.gitStoreCache.get(repository)
    return gitStore.setRemoteURL(name, url)
  }

  /** This shouldn't be called directly. See `Dispatcher`. */
  public async _openShell(path: string) {
    this.statsStore.recordOpenShell()

    try {
      const match = await findShellOrDefault(this.selectedShell)
      await launchShell(match, path, error => this._pushError(error))
    } catch (error) {
      this.emitError(error)
    }
  }

  /** Takes a URL and opens it using the system default application */
  public _openInBrowser(url: string): Promise<boolean> {
    return shell.openExternal(url)
  }

  /** Open a path to a repository or file using the user's configured editor */
  public async _openInExternalEditor(fullPath: string): Promise<void> {
    const { selectedExternalEditor } = this.getState()

    try {
      const match = await findEditorOrDefault(selectedExternalEditor)
      if (match === null) {
        this.emitError(
          new ExternalEditorError(
            'No suitable editors installed for GitHub Desktop to launch. Install Atom for your platform and restart GitHub Desktop to try again.',
            { suggestAtom: true }
          )
        )
        return
      }

      await launchExternalEditor(fullPath, match)
    } catch (error) {
      this.emitError(error)
    }
  }

  /** This shouldn't be called directly. See `Dispatcher`. */
  public async _saveGitIgnore(
    repository: Repository,
    text: string
  ): Promise<void> {
    await saveGitIgnore(repository, text)
    return this._refreshRepository(repository)
  }

  /** Has the user opted out of stats reporting? */
  public getStatsOptOut(): boolean {
    return this.statsStore.getOptOut()
  }

  /** Set whether the user has opted out of stats reporting. */
  public async setStatsOptOut(
    optOut: boolean,
    userViewedPrompt: boolean
  ): Promise<void> {
    await this.statsStore.setOptOut(optOut, userViewedPrompt)

    this.emitUpdate()
  }

  public markUsageStatsNoteSeen() {
    markUsageStatsNoteSeen()
  }

  public _setConfirmRepositoryRemovalSetting(
    confirmRepoRemoval: boolean
  ): Promise<void> {
    this.confirmRepoRemoval = confirmRepoRemoval
    setBoolean(confirmRepoRemovalKey, confirmRepoRemoval)
    this.emitUpdate()

    return Promise.resolve()
  }

  public _setConfirmDiscardChangesSetting(value: boolean): Promise<void> {
    this.confirmDiscardChanges = value

    setBoolean(confirmDiscardChangesKey, value)
    this.emitUpdate()

    return Promise.resolve()
  }

  public _setExternalEditor(selectedEditor: ExternalEditor): Promise<void> {
    this.selectedExternalEditor = selectedEditor
    localStorage.setItem(externalEditorKey, selectedEditor)
    this.emitUpdate()

    this.updateMenuItemLabels()

    return Promise.resolve()
  }

  public _setShell(shell: Shell): Promise<void> {
    this.selectedShell = shell
    localStorage.setItem(shellKey, shell)
    this.emitUpdate()

    this.updateMenuItemLabels()

    return Promise.resolve()
  }

  public _changeImageDiffType(type: ImageDiffType): Promise<void> {
    this.imageDiffType = type
    localStorage.setItem(imageDiffTypeKey, JSON.stringify(this.imageDiffType))
    this.emitUpdate()

    return Promise.resolve()
  }

  public _setUpdateBannerVisibility(visibility: boolean) {
    this.isUpdateAvailableBannerVisible = visibility

    this.emitUpdate()
  }

  public _setSuccessfulMergeBannerState(state: SuccessfulMergeBannerState) {
    this.successfulMergeBannerState = state

    this.emitUpdate()
  }

  public _setDivergingBranchBannerVisibility(
    repository: Repository,
    visible: boolean
  ) {
    const state = this.repositoryStateCache.get(repository)
    const { compareState } = state

    if (compareState.isDivergingBranchBannerVisible !== visible) {
      this.repositoryStateCache.updateCompareState(repository, () => ({
        isDivergingBranchBannerVisible: visible,
      }))

      if (visible) {
        this.statsStore.recordDivergingBranchBannerDisplayed()
      }

      this.emitUpdate()
    }
  }

  public _reportStats() {
    // ensure the user has seen and acknowledged the current usage stats setting
    if (!this.showWelcomeFlow && !hasSeenUsageStatsNote()) {
      this._showPopup({ type: PopupType.UsageReportingChanges })
      return Promise.resolve()
    }

    return this.statsStore.reportStats(this.accounts, this.repositories)
  }

  public _recordLaunchStats(stats: ILaunchStats): Promise<void> {
    return this.statsStore.recordLaunchStats(stats)
  }

  public async _appendIgnoreRule(
    repository: Repository,
    pattern: string | string[]
  ): Promise<void> {
    await appendIgnoreRule(repository, pattern)
    return this._refreshRepository(repository)
  }

  public _resetSignInState(): Promise<void> {
    this.signInStore.reset()
    return Promise.resolve()
  }

  public _beginDotComSignIn(): Promise<void> {
    this.signInStore.beginDotComSignIn()
    return Promise.resolve()
  }

  public _beginEnterpriseSignIn(): Promise<void> {
    this.signInStore.beginEnterpriseSignIn()
    return Promise.resolve()
  }

  public _setSignInEndpoint(url: string): Promise<void> {
    return this.signInStore.setEndpoint(url)
  }

  public _setSignInCredentials(
    username: string,
    password: string
  ): Promise<void> {
    return this.signInStore.authenticateWithBasicAuth(username, password)
  }

  public _requestBrowserAuthentication(): Promise<void> {
    return this.signInStore.authenticateWithBrowser()
  }

  public _setSignInOTP(otp: string): Promise<void> {
    return this.signInStore.setTwoFactorOTP(otp)
  }

  public async _setAppFocusState(isFocused: boolean): Promise<void> {
    if (this.appIsFocused !== isFocused) {
      this.appIsFocused = isFocused
      this.emitUpdate()
    }
  }

  /**
   * Start an Open in Desktop flow. This will return a new promise which will
   * resolve when `_completeOpenInDesktop` is called.
   */
  public _startOpenInDesktop(fn: () => void): Promise<Repository | null> {
    // tslint:disable-next-line:promise-must-complete
    const p = new Promise<Repository | null>(
      resolve => (this.resolveOpenInDesktop = resolve)
    )
    fn()
    return p
  }

  /**
   * Complete any active Open in Desktop flow with the repository returned by
   * the given function.
   */
  public async _completeOpenInDesktop(
    fn: () => Promise<Repository | null>
  ): Promise<Repository | null> {
    const resolve = this.resolveOpenInDesktop
    this.resolveOpenInDesktop = null

    const result = await fn()
    if (resolve) {
      resolve(result)
    }

    return result
  }

  public _updateRepositoryPath(
    repository: Repository,
    path: string
  ): Promise<Repository> {
    return this.repositoriesStore.updateRepositoryPath(repository, path)
  }

  public _removeAccount(account: Account): Promise<void> {
    log.info(
      `[AppStore] removing account ${account.login} (${
        account.name
      }) from store`
    )
    return this.accountsStore.removeAccount(account)
  }

  public async _addAccount(account: Account): Promise<void> {
    log.info(
      `[AppStore] adding account ${account.login} (${account.name}) to store`
    )
    await this.accountsStore.addAccount(account)
    const selectedState = this.getState().selectedState

    if (selectedState && selectedState.type === SelectionType.Repository) {
      // ensuring we have the latest set of accounts here, rather than waiting
      // and doing stuff when the account store emits an update and we refresh
      // the accounts field
      const accounts = await this.accountsStore.getAll()
      const repoState = selectedState.state
      const commits = repoState.commitLookup.values()
      this.loadAndCacheUsers(selectedState.repository, accounts, commits)
    }
  }

  private loadAndCacheUsers(
    repository: Repository,
    accounts: ReadonlyArray<Account>,
    commits: Iterable<Commit>
  ) {
    for (const commit of commits) {
      this.gitHubUserStore._loadAndCacheUser(
        accounts,
        repository,
        commit.sha,
        commit.author.email
      )
    }
  }

  public _updateRepositoryMissing(
    repository: Repository,
    missing: boolean
  ): Promise<Repository> {
    return this.repositoriesStore.updateRepositoryMissing(repository, missing)
  }

  public async _addRepositories(
    paths: ReadonlyArray<string>
  ): Promise<ReadonlyArray<Repository>> {
    const addedRepositories = new Array<Repository>()
    const lfsRepositories = new Array<Repository>()
    for (const path of paths) {
      const validatedPath = await validatedRepositoryPath(path)
      if (validatedPath) {
        log.info(`[AppStore] adding repository at ${validatedPath} to store`)

        const addedRepo = await this.repositoriesStore.addRepository(
          validatedPath
        )

        // initialize the remotes for this new repository to ensure it can fetch
        // it's GitHub-related details using the GitHub API (if applicable)
        const gitStore = this.gitStoreCache.get(addedRepo)
        await gitStore.loadRemotes()

        const [refreshedRepo, usingLFS] = await Promise.all([
          this.repositoryWithRefreshedGitHubRepository(addedRepo),
          this.isUsingLFS(addedRepo),
        ])
        addedRepositories.push(refreshedRepo)

        if (usingLFS) {
          lfsRepositories.push(refreshedRepo)
        }
      } else {
        const error = new Error(`${path} isn't a git repository.`)
        this.emitError(error)
      }
    }

    if (lfsRepositories.length > 0) {
      this._showPopup({
        type: PopupType.InitializeLFS,
        repositories: lfsRepositories,
      })
    }

    return addedRepositories
  }

  public async _removeRepositories(
    repositories: ReadonlyArray<Repository | CloningRepository>
  ): Promise<void> {
    const localRepositories = repositories.filter(
      r => r instanceof Repository
    ) as ReadonlyArray<Repository>
    const cloningRepositories = repositories.filter(
      r => r instanceof CloningRepository
    ) as ReadonlyArray<CloningRepository>
    cloningRepositories.forEach(r => {
      this._removeCloningRepository(r)
    })

    const repositoryIDs = localRepositories.map(r => r.id)
    for (const id of repositoryIDs) {
      await this.repositoriesStore.removeRepository(id)
    }

    const allRepositories = await this.repositoriesStore.getAll()
    if (allRepositories.length === 0) {
      this._closeFoldout(FoldoutType.Repository)
    } else {
      this._showFoldout({ type: FoldoutType.Repository })
    }
  }

  public async _cloneAgain(url: string, path: string): Promise<void> {
    const { promise, repository } = this._clone(url, path)
    await this._selectRepository(repository)
    const success = await promise
    if (!success) {
      return
    }

    const repositories = this.repositories
    const found = repositories.find(r => r.path === path)

    if (found) {
      const updatedRepository = await this._updateRepositoryMissing(
        found,
        false
      )
      await this._selectRepository(updatedRepository)
    }
  }

  private async withAuthenticatingUser<T>(
    repository: Repository,
    fn: (repository: Repository, account: IGitAccount | null) => Promise<T>
  ): Promise<T> {
    let updatedRepository = repository
    let account: IGitAccount | null = getAccountForRepository(
      this.accounts,
      updatedRepository
    )

    // If we don't have a user association, it might be because we haven't yet
    // tried to associate the repository with a GitHub repository, or that
    // association is out of date. So try again before we bail on providing an
    // authenticating user.
    if (!account) {
      updatedRepository = await this.repositoryWithRefreshedGitHubRepository(
        repository
      )
      account = getAccountForRepository(this.accounts, updatedRepository)
    }

    if (!account) {
      const gitStore = this.gitStoreCache.get(repository)
      const remote = gitStore.currentRemote
      if (remote) {
        const hostname = getGenericHostname(remote.url)
        const username = getGenericUsername(hostname)
        if (username != null) {
          account = { login: username, endpoint: hostname }
        }
      }
    }

    if (account instanceof Account) {
      const hasValidToken =
        account.token.length > 0 ? 'has token' : 'empty token'
      log.info(
        `[AppStore.withAuthenticatingUser] account found for repository: ${
          repository.name
        } - ${account.login} (${hasValidToken})`
      )
    }

    return fn(updatedRepository, account)
  }

  private updateRevertProgress(
    repository: Repository,
    progress: IRevertProgress | null
  ) {
    this.repositoryStateCache.update(repository, () => ({
      revertProgress: progress,
    }))

    if (this.selectedRepository === repository) {
      this.emitUpdate()
    }
  }

  /** This shouldn't be called directly. See `Dispatcher`. */
  public async _revertCommit(
    repository: Repository,
    commit: Commit
  ): Promise<void> {
    return this.withAuthenticatingUser(repository, async (repo, account) => {
      const gitStore = this.gitStoreCache.get(repo)

      await gitStore.revertCommit(repo, commit, account, progress => {
        this.updateRevertProgress(repo, progress)
      })

      this.updateRevertProgress(repo, null)
      await this._refreshRepository(repository)
    })
  }

  public async promptForGenericGitAuthentication(
    repository: Repository | CloningRepository,
    retryAction: RetryAction
  ): Promise<void> {
    let url
    if (repository instanceof Repository) {
      const gitStore = this.gitStoreCache.get(repository)
      const remote = gitStore.currentRemote
      if (!remote) {
        return
      }

      url = remote.url
    } else {
      url = repository.url
    }

    const hostname = getGenericHostname(url)
    return this._showPopup({
      type: PopupType.GenericGitAuthentication,
      hostname,
      retryAction,
    })
  }

  public async _installGlobalLFSFilters(force: boolean): Promise<void> {
    try {
      await installGlobalLFSFilters(force)
    } catch (error) {
      this.emitError(error)
    }
  }

  private async isUsingLFS(repository: Repository): Promise<boolean> {
    try {
      return await isUsingLFS(repository)
    } catch (error) {
      return false
    }
  }

  public async _installLFSHooks(
    repositories: ReadonlyArray<Repository>
  ): Promise<void> {
    for (const repo of repositories) {
      try {
        // At this point we've asked the user if we should install them, so
        // force installation.
        await installLFSHooks(repo, true)
      } catch (error) {
        this.emitError(error)
      }
    }
  }

  public _changeCloneRepositoriesTab(tab: CloneRepositoryTab): Promise<void> {
    this.selectedCloneRepositoryTab = tab

    this.emitUpdate()

    return Promise.resolve()
  }

  /**
   * Request a refresh of the list of repositories that
   * the provided account has explicit permissions to access.
   * See ApiRepositoriesStore for more details.
   */
  public _refreshApiRepositories(account: Account) {
    return this.apiRepositoriesStore.loadRepositories(account)
  }

  public _openMergeTool(repository: Repository, path: string): Promise<void> {
    const gitStore = this.gitStoreCache.get(repository)
    return gitStore.openMergeTool(path)
  }

  public _changeBranchesTab(tab: BranchesTab): Promise<void> {
    this.selectedBranchesTab = tab

    this.emitUpdate()

    return Promise.resolve()
  }

  public async _createPullRequest(repository: Repository): Promise<void> {
    const gitHubRepository = repository.gitHubRepository
    if (!gitHubRepository) {
      return
    }

    const state = this.repositoryStateCache.get(repository)
    const tip = state.branchesState.tip

    if (tip.kind !== TipState.Valid) {
      return
    }

    const branch = tip.branch
    const aheadBehind = state.aheadBehind

    if (aheadBehind == null) {
      this._showPopup({
        type: PopupType.PushBranchCommits,
        repository,
        branch,
      })
    } else if (aheadBehind.ahead > 0) {
      this._showPopup({
        type: PopupType.PushBranchCommits,
        repository,
        branch,
        unPushedCommits: aheadBehind.ahead,
      })
    } else {
      await this._openCreatePullRequestInBrowser(repository, branch)
    }
  }

  public async _showPullRequest(repository: Repository): Promise<void> {
    const gitHubRepository = repository.gitHubRepository

    if (!gitHubRepository) {
      return
    }

    const state = this.repositoryStateCache.get(repository)
    const currentPullRequest = state.branchesState.currentPullRequest

    if (!currentPullRequest) {
      return
    }

    const baseURL = `${gitHubRepository.htmlURL}/pull/${
      currentPullRequest.pullRequestNumber
    }`

    await this._openInBrowser(baseURL)
  }

  private async loadPullRequests(
    repository: Repository,
    loader: (account: Account) => void
  ) {
    const gitHubRepository = repository.gitHubRepository

    if (gitHubRepository == null) {
      return
    }

    const account = getAccountForEndpoint(
      this.accounts,
      gitHubRepository.endpoint
    )

    if (account == null) {
      return
    }

    await loader(account)
  }

  public async _refreshPullRequests(repository: Repository): Promise<void> {
    return this.loadPullRequests(repository, async account => {
      await this.pullRequestStore.fetchAndCachePullRequests(repository, account)
      this.updateMenuItemLabels(repository)
    })
  }

  private async onPullRequestStoreUpdated(gitHubRepository: GitHubRepository) {
    const promiseForPRs = this.pullRequestStore.fetchPullRequestsFromCache(
      gitHubRepository
    )
    const isLoading = this.pullRequestStore.isFetchingPullRequests(
      gitHubRepository
    )

    const repository = this.repositories.find(
      r =>
        !!r.gitHubRepository &&
        r.gitHubRepository.dbID === gitHubRepository.dbID
    )
    if (!repository) {
      return
    }

    const prs = await promiseForPRs
    this.repositoryStateCache.updateBranchesState(repository, () => {
      return {
        openPullRequests: prs,
        isLoadingPullRequests: isLoading,
      }
    })

    this._updateCurrentPullRequest(repository)
    this.emitUpdate()
  }

  private findAssociatedPullRequest(
    branch: Branch,
    pullRequests: ReadonlyArray<PullRequest>,
    gitHubRepository: GitHubRepository,
    remote: IRemote
  ): PullRequest | null {
    const upstream = branch.upstreamWithoutRemote

    if (upstream == null) {
      return null
    }

    const pr =
      pullRequests.find(
        pr =>
          pr.head.ref === upstream &&
          pr.head.gitHubRepository != null &&
          repositoryMatchesRemote(pr.head.gitHubRepository, remote)
      ) || null

    return pr
  }

  private _updateCurrentPullRequest(repository: Repository) {
    const gitHubRepository = repository.gitHubRepository

    if (!gitHubRepository) {
      return
    }

    this.repositoryStateCache.updateBranchesState(repository, state => {
      let currentPullRequest: PullRequest | null = null

      const { remote } = this.repositoryStateCache.get(repository)

      if (state.tip.kind === TipState.Valid && remote) {
        currentPullRequest = this.findAssociatedPullRequest(
          state.tip.branch,
          state.openPullRequests,
          gitHubRepository,
          remote
        )
      }

      return {
        currentPullRequest,
      }
    })

    this.emitUpdate()
  }

  public async _openCreatePullRequestInBrowser(
    repository: Repository,
    branch: Branch
  ): Promise<void> {
    const gitHubRepository = repository.gitHubRepository
    if (!gitHubRepository) {
      return
    }

    const urlEncodedBranchName = escape(branch.nameWithoutRemote)
    const baseURL = `${
      gitHubRepository.htmlURL
    }/pull/new/${urlEncodedBranchName}`

    await this._openInBrowser(baseURL)
  }

  public async _updateExistingUpstreamRemote(
    repository: Repository
  ): Promise<void> {
    const gitStore = this.gitStoreCache.get(repository)
    await gitStore.updateExistingUpstreamRemote()

    return this._refreshRepository(repository)
  }

  private getIgnoreExistingUpstreamRemoteKey(repository: Repository): string {
    return `repository/${repository.id}/ignoreExistingUpstreamRemote`
  }

  public _ignoreExistingUpstreamRemote(repository: Repository): Promise<void> {
    const key = this.getIgnoreExistingUpstreamRemoteKey(repository)
    setBoolean(key, true)

    return Promise.resolve()
  }

  private getIgnoreExistingUpstreamRemote(
    repository: Repository
  ): Promise<boolean> {
    const key = this.getIgnoreExistingUpstreamRemoteKey(repository)
    return Promise.resolve(getBoolean(key, false))
  }

  private async addUpstreamRemoteIfNeeded(repository: Repository) {
    const gitStore = this.gitStoreCache.get(repository)
    const ignored = await this.getIgnoreExistingUpstreamRemote(repository)
    if (ignored) {
      return
    }

    return gitStore.addUpstreamRemoteIfNeeded()
  }

  public async _checkoutPullRequest(
    repository: Repository,
    pullRequest: PullRequest
  ): Promise<void> {
    const gitHubRepository = forceUnwrap(
      `Cannot checkout a PR if the repository doesn't have a GitHub repository`,
      repository.gitHubRepository
    )
    const head = pullRequest.head
    const isRefInThisRepo =
      head.gitHubRepository &&
      head.gitHubRepository.cloneURL === gitHubRepository.cloneURL

    if (isRefInThisRepo) {
      const gitStore = this.gitStoreCache.get(repository)
      const defaultRemote = gitStore.defaultRemote
      // if we don't have a default remote here, it's probably going
      // to just crash and burn on checkout, but that's okay
      if (defaultRemote != null) {
        // the remote ref will be something like `origin/my-cool-branch`
        const remoteRef = `${defaultRemote.name}/${head.ref}`

        const remoteRefExists =
          gitStore.allBranches.find(branch => branch.name === remoteRef) != null

        // only try a fetch here if we can't find the ref
        if (!remoteRefExists) {
          await this._fetchRemote(
            repository,
            defaultRemote,
            FetchType.UserInitiatedTask
          )
        }
      }
      await this._checkoutBranch(repository, head.ref)
    } else if (head.gitHubRepository != null) {
      const cloneURL = forceUnwrap(
        "This pull request's clone URL is not populated but should be",
        head.gitHubRepository.cloneURL
      )
      const remoteName = forkPullRequestRemoteName(
        head.gitHubRepository.owner.login
      )
      const remotes = await getRemotes(repository)
      const remote =
        remotes.find(r => r.name === remoteName) ||
        (await addRemote(repository, remoteName, cloneURL))

      if (remote.url !== cloneURL) {
        const error = new Error(
          `Expected PR remote ${remoteName} url to be ${cloneURL} got ${
            remote.url
          }.`
        )

        log.error(error.message)
        return this.emitError(error)
      }

      await this._fetchRemote(repository, remote, FetchType.UserInitiatedTask)

      const gitStore = this.gitStoreCache.get(repository)

      const localBranchName = `pr/${pullRequest.pullRequestNumber}`
      const doesBranchExist =
        gitStore.allBranches.find(branch => branch.name === localBranchName) !=
        null

      if (!doesBranchExist) {
        await this._createBranch(
          repository,
          localBranchName,
          `${remoteName}/${head.ref}`
        )
      }

      await this._checkoutBranch(repository, localBranchName)
    }

    this.statsStore.recordPRBranchCheckout()
  }

  /**
   * Set whether the user has chosen to hide or show the
   * co-authors field in the commit message component
   */
  public _setShowCoAuthoredBy(
    repository: Repository,
    showCoAuthoredBy: boolean
  ) {
    this.gitStoreCache.get(repository).setShowCoAuthoredBy(showCoAuthoredBy)
    return Promise.resolve()
  }

  /**
   * Update the per-repository co-authors list
   *
   * @param repository Co-author settings are per-repository
   * @param coAuthors  Zero or more authors
   */
  public _setCoAuthors(
    repository: Repository,
    coAuthors: ReadonlyArray<IAuthor>
  ) {
    this.gitStoreCache.get(repository).setCoAuthors(coAuthors)
    return Promise.resolve()
  }

  /**
   * Set the application-wide theme
   */
  public _setSelectedTheme(theme: ApplicationTheme) {
    setPersistedTheme(theme)
    this.selectedTheme = theme
    this.emitUpdate()

    return Promise.resolve()
  }

  public async _resolveCurrentEditor() {
    const match = await findEditorOrDefault(this.selectedExternalEditor)
    const resolvedExternalEditor = match != null ? match.editor : null
    if (this.resolvedExternalEditor !== resolvedExternalEditor) {
      this.resolvedExternalEditor = resolvedExternalEditor
      this.emitUpdate()
    }
  }
}

/**
 * Map the cached state of the compare view to an action
 * to perform which is then used to compute the compare
 * view contents.
 */
function getInitialAction(
  cachedState: IDisplayHistory | ICompareBranch
): CompareAction {
  if (cachedState.kind === HistoryTabMode.History) {
    return {
      kind: HistoryTabMode.History,
    }
  }

  const { comparisonMode, comparisonBranch } = cachedState

  return {
    kind: HistoryTabMode.Compare,
    comparisonMode,
    branch: comparisonBranch,
  }
}

/**
 * Get the behind count (or 0) of the ahead/behind counter
 */
function getBehindOrDefault(aheadBehind: IAheadBehind | null): number {
  if (aheadBehind === null) {
    return 0
  }

  return aheadBehind.behind
}<|MERGE_RESOLUTION|>--- conflicted
+++ resolved
@@ -173,14 +173,11 @@
 import { MergeConflictsErrorContext } from '../git-error-context'
 import { setNumber, setBoolean, getBoolean, getNumber } from '../local-storage'
 import { ExternalEditorError } from '../editors/shared'
-<<<<<<< HEAD
 import { ApiRepositoriesStore } from './api-repositories-store'
-=======
 import {
   updateChangedFiles,
   updateConflictState,
 } from './updates/changes-state'
->>>>>>> 9320f28e
 
 /**
  * As fast-forwarding local branches is proportional to the number of local
@@ -1691,8 +1688,8 @@
       selectableLines
     )
     const selectedFile = currentlySelectedFile.withSelection(newSelection)
-    const updatedFiles = changesState.workingDirectory.files.map(f =>
-      f.id === selectedFile.id ? selectedFile : f
+    const updatedFiles = changesState.workingDirectory.files.map(
+      f => (f.id === selectedFile.id ? selectedFile : f)
     )
     const workingDirectory = WorkingDirectoryStatus.fromFiles(updatedFiles)
 
@@ -1781,8 +1778,8 @@
     selection: DiffSelection
   ) {
     this.repositoryStateCache.updateChangesState(repository, state => {
-      const newFiles = state.workingDirectory.files.map(f =>
-        f.id === file.id ? f.withSelection(selection) : f
+      const newFiles = state.workingDirectory.files.map(
+        f => (f.id === file.id ? f.withSelection(selection) : f)
       )
 
       const workingDirectory = WorkingDirectoryStatus.fromFiles(newFiles)
