--- conflicted
+++ resolved
@@ -94,21 +94,18 @@
   stashEntriesCreatedOutsideDesktop: 0,
   errorWhenSwitchingBranchesWithUncommmittedChanges: 0,
   rebaseCurrentBranchMenuCount: 0,
-<<<<<<< HEAD
   stashViewedAfterCheckoutCount: 0,
   stashCreatedOnCurrentBranchCount: 0,
   changesTakenToNewBranchCount: 0,
   stashRestoreCount: 0,
   stashDiscardCount: 0,
   noActionTakenOnStashCount: 0,
-=======
   suggestedStepOpenInExternalEditor: 0,
   suggestedStepOpenWorkingDirectory: 0,
   suggestedStepViewOnGitHub: 0,
   suggestedStepPublishRepository: 0,
   suggestedStepPublishBranch: 0,
   suggestedStepCreatePullRequest: 0,
->>>>>>> 67a270bb
 }
 
 interface IOnboardingStats {
