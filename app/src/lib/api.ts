import * as OS from 'os'
import * as URL from 'url'
import { Account } from '../models/account'

import {
  request,
  parsedResponse,
  HTTPMethod,
  APIError,
  urlWithQueryString,
} from './http'
import { AuthenticationMode } from './2fa'
import { uuid } from './uuid'
import username from 'username'
import { GitProtocol } from './remote-parsing'
import { Emitter } from 'event-kit'
import JSZip from 'jszip'
import { updateEndpointVersion } from './endpoint-capabilities'

const envEndpoint = process.env['DESKTOP_GITHUB_DOTCOM_API_ENDPOINT']
const envHTMLURL = process.env['DESKTOP_GITHUB_DOTCOM_HTML_URL']
const envAdditionalCookies =
  process.env['DESKTOP_GITHUB_DOTCOM_ADDITIONAL_COOKIES']

if (envAdditionalCookies !== undefined) {
  document.cookie += '; ' + envAdditionalCookies
}

/**
 * Optional set of configurable settings for the fetchAll method
 */
interface IFetchAllOptions<T> {
  /**
   * The number of results to ask for on each page when making
   * requests to paged API endpoints.
   */
  perPage?: number

  /**
   * An optional predicate which determines whether or not to
   * continue loading results from the API. This can be used
   * to put a limit on the number of results to return from
   * a paged API resource.
   *
   * As an example, to stop loading results after 500 results:
   *
   * `(results) => results.length < 500`
   *
   * @param results  All results retrieved thus far
   */
  continue?: (results: ReadonlyArray<T>) => boolean

  /**
   * Calculate the next page path given the response.
   *
   * Optional, see `getNextPagePathFromLink` for the default
   * implementation.
   */
  getNextPagePath?: (response: Response) => string | null

  /**
   * Whether or not to silently suppress request errors and
   * return the results retrieved thus far. If this field is
   * `true` the fetchAll method will suppress errors (this is
   * also the default behavior if no value is provided for
   * this field). Setting this field to false will cause the
   * fetchAll method to throw if it encounters an API error
   * on any page.
   */
  suppressErrors?: boolean
}

const ClientID = process.env.TEST_ENV ? '' : __OAUTH_CLIENT_ID__
const ClientSecret = process.env.TEST_ENV ? '' : __OAUTH_SECRET__

if (!ClientID || !ClientID.length || !ClientSecret || !ClientSecret.length) {
  log.warn(
    `DESKTOP_OAUTH_CLIENT_ID and/or DESKTOP_OAUTH_CLIENT_SECRET is undefined. You won't be able to authenticate new users.`
  )
}

type GitHubAccountType = 'User' | 'Organization'

/** The OAuth scopes we want to request */
const oauthScopes = ['repo', 'user', 'workflow']

enum HttpStatusCode {
  NotModified = 304,
  NotFound = 404,
}

/** The note URL used for authorizations the app creates. */
const NoteURL = 'https://desktop.github.com/'

/**
 * Information about a repository as returned by the GitHub API.
 */
export interface IAPIRepository {
  readonly clone_url: string
  readonly ssh_url: string
  readonly html_url: string
  readonly name: string
  readonly owner: IAPIIdentity
  readonly private: boolean
  readonly fork: boolean
  readonly default_branch: string
  readonly pushed_at: string
  readonly has_issues: boolean
  readonly archived: boolean
}

/** Information needed to clone a repository. */
export interface IAPIRepositoryCloneInfo {
  /** Canonical clone URL of the repository. */
  readonly url: string

  /**
   * Default branch of the repository, if any. This is usually either retrieved
   * from the API for GitHub repositories, or undefined for other repositories.
   */
  readonly defaultBranch?: string
}

export interface IAPIFullRepository extends IAPIRepository {
  /**
   * The parent repository of a fork.
   *
   * HACK: BEWARE: This is defined as `parent: IAPIRepository | undefined`
   * rather than `parent?: ...` even though the parent property is actually
   * optional in the API response. So we're lying a bit to the type system
   * here saying that this will be present but the only time the difference
   * between omission and explicit undefined matters is when using constructs
   * like `x in y` or `y.hasOwnProperty('x')` which we do very rarely.
   *
   * Without at least one non-optional type in this interface TypeScript will
   * happily let us pass an IAPIRepository in place of an IAPIFullRepository.
   */
  readonly parent: IAPIRepository | undefined

  /**
   * The high-level permissions that the currently authenticated
   * user enjoys for the repository. Undefined if the API call
   * was made without an authenticated user or if the repository
   * isn't the primarily requested one (i.e. if this is the parent
   * repository of the requested repository)
   *
   * The permissions hash will also be omitted when the repository
   * information is embedded within another object such as a pull
   * request (base.repo or head.repo).
   *
   * In other words, the only time when the permissions property
   * will be present is when explicitly fetching the repository
   * through the `/repos/user/name` endpoint or similar.
   */
  readonly permissions?: IAPIRepositoryPermissions
}

/*
 * Information about how the user is permitted to interact with a repository.
 */
export interface IAPIRepositoryPermissions {
  readonly admin: boolean
  /* aka 'write' */
  readonly push: boolean
  /* aka 'read' */
  readonly pull: boolean
}

/**
 * Information about a commit as returned by the GitHub API.
 */
export interface IAPICommit {
  readonly sha: string
  readonly author: IAPIIdentity | {} | null
}

/**
 * Entity returned by the `/user/orgs` endpoint.
 *
 * Because this is specific to one endpoint it omits the `type` member from
 * `IAPIIdentity` that callers might expect.
 */
export interface IAPIOrganization {
  readonly id: number
  readonly url: string
  readonly login: string
  readonly avatar_url: string
}

/**
 * Minimum subset of an identity returned by the GitHub API
 */
export interface IAPIIdentity {
  readonly id: number
  readonly url: string
  readonly login: string
  readonly avatar_url: string
  readonly type: GitHubAccountType
}

/**
 * Complete identity details returned in some situations by the GitHub API.
 *
 * If you are not sure what is returned as part of an API response, you should
 * use `IAPIIdentity` as that contains the known subset of an identity and does
 * not cover scenarios where privacy settings of a user control what information
 * is returned.
 */
interface IAPIFullIdentity {
  readonly id: number
  readonly url: string
  readonly login: string
  readonly avatar_url: string

  /**
   * The user's real name or null if the user hasn't provided
   * a real name for their public profile.
   */
  readonly name: string | null

  /**
   * The email address for this user or null if the user has not
   * specified a public email address in their profile.
   */
  readonly email: string | null
  readonly type: GitHubAccountType
}

/** The users we get from the mentionables endpoint. */
export interface IAPIMentionableUser {
  /**
   * A url to an avatar image chosen by the user
   */
  readonly avatar_url: string

  /**
   * The user's attributable email address or null if the
   * user doesn't have an email address that they can be
   * attributed by
   */
  readonly email: string | null

  /**
   * The username or "handle" of the user
   */
  readonly login: string

  /**
   * The user's real name (or at least the name that the user
   * has configured to be shown) or null if the user hasn't provided
   * a real name for their public profile.
   */
  readonly name: string | null
}

/**
 * Error thrown by `fetchUpdatedPullRequests` when receiving more results than
 * what the `maxResults` parameter allows for.
 */
export class MaxResultsError extends Error {}

/**
 * `null` can be returned by the API for legacy reasons. A non-null value is
 * set for the primary email address currently, but in the future visibility
 * may be defined for each email address.
 */
export type EmailVisibility = 'public' | 'private' | null

/**
 * Information about a user's email as returned by the GitHub API.
 */
export interface IAPIEmail {
  readonly email: string
  readonly verified: boolean
  readonly primary: boolean
  readonly visibility: EmailVisibility
}

/** Information about an issue as returned by the GitHub API. */
export interface IAPIIssue {
  readonly number: number
  readonly title: string
  readonly state: 'open' | 'closed'
  readonly updated_at: string
}

/** The combined state of a ref. */
export type APIRefState = 'failure' | 'pending' | 'success' | 'error'

/** The overall status of a check run */
export enum APICheckStatus {
  Queued = 'queued',
  InProgress = 'in_progress',
  Completed = 'completed',
}

/** The conclusion of a completed check run */
export enum APICheckConclusion {
  ActionRequired = 'action_required',
  Canceled = 'cancelled',
  TimedOut = 'timed_out',
  Failure = 'failure',
  Neutral = 'neutral',
  Success = 'success',
  Skipped = 'skipped',
  Stale = 'stale',
}

/**
 * The API response for a combined view of a commit
 * status for a given ref
 */
export interface IAPIRefStatusItem {
  readonly state: APIRefState
  readonly target_url: string | null
  readonly description: string
  readonly context: string
  readonly id: number
}

/** The API response to a ref status request. */
export interface IAPIRefStatus {
  readonly state: APIRefState
  readonly total_count: number
  readonly statuses: ReadonlyArray<IAPIRefStatusItem>
}

export interface IAPIRefCheckRun {
  readonly id: number
  readonly url: string
  readonly status: APICheckStatus
  readonly conclusion: APICheckConclusion | null
  readonly name: string
  readonly check_suite: IAPIRefCheckRunCheckSuite
  readonly app: IAPIRefCheckRunApp
  readonly completed_at: string
  readonly started_at: string
  readonly html_url: string
  readonly pull_requests: ReadonlyArray<IAPIPullRequest>
}

// NB. Only partially mapped
export interface IAPIRefCheckRunApp {
  readonly name: string
}

// NB. Only partially mapped
export interface IAPIRefCheckRunOutput {
  readonly title: string | null
  readonly summary: string | null
  readonly text: string | null
}

export interface IAPIRefCheckRunCheckSuite {
  readonly id: number
}

export interface IAPICheckSuite {
  readonly id: number
  readonly rerequestable: boolean
  readonly runs_rerequestable: boolean
  readonly status: APICheckStatus
  readonly created_at: string
}

export interface IAPIRefCheckRuns {
  readonly total_count: number
  readonly check_runs: IAPIRefCheckRun[]
}

interface IAPIWorkflowRuns {
  readonly total_count: number
  readonly workflow_runs: ReadonlyArray<IAPIWorkflowRun>
}
// NB. Only partially mapped
export interface IAPIWorkflowRun {
  readonly id: number
  /**
   * The workflow_id is the id of the workflow not the individual run.
   **/
  readonly workflow_id: number
  readonly cancel_url: string
  readonly created_at: string
  readonly logs_url: string
  readonly name: string
  readonly rerun_url: string
  readonly check_suite_id: number
  readonly event: string
}

export interface IAPIWorkflowJobs {
  readonly total_count: number
  readonly jobs: IAPIWorkflowJob[]
}

// NB. Only partially mapped
export interface IAPIWorkflowJob {
  readonly id: number
  readonly name: string
  readonly status: APICheckStatus
  readonly conclusion: APICheckConclusion | null
  readonly completed_at: string
  readonly started_at: string
  readonly steps: ReadonlyArray<IAPIWorkflowJobStep>
  readonly html_url: string
}

export interface IAPIWorkflowJobStep {
  readonly name: string
  readonly number: number
  readonly status: APICheckStatus
  readonly conclusion: APICheckConclusion | null
  readonly completed_at: string
  readonly started_at: string
  readonly log: string
}

/** Protected branch information returned by the GitHub API */
export interface IAPIPushControl {
  /**
   * What status checks are required before merging?
   *
   * Empty array if user is admin and branch is not admin-enforced
   */
  required_status_checks: Array<string>

  /**
   * How many reviews are required before merging?
   *
   * 0 if user is admin and branch is not admin-enforced
   */
  required_approving_review_count: number

  /**
   * Is user permitted?
   *
   * Always `true` for admins.
   * `true` if `Restrict who can push` is not enabled.
   * `true` if `Restrict who can push` is enabled and user is in list.
   * `false` if `Restrict who can push` is enabled and user is not in list.
   */
  allow_actor: boolean

  /**
   * Currently unused properties
   */
  pattern: string | null
  required_signatures: boolean
  required_linear_history: boolean
  allow_deletions: boolean
  allow_force_pushes: boolean
}

/** Branch information returned by the GitHub API */
export interface IAPIBranch {
  /**
   * The name of the branch stored on the remote.
   *
   * NOTE: this is NOT a fully-qualified ref (i.e. `refs/heads/main`)
   */
  readonly name: string
  /**
   * Branch protection settings:
   *
   *  - `true` indicates that the branch is protected in some way
   *  - `false` indicates no branch protection set
   */
  readonly protected: boolean
}

interface IAPIPullRequestRef {
  readonly ref: string
  readonly sha: string

  /**
   * The repository in which this ref lives. It could be null if the repository
   * has been deleted since the PR was opened.
   */
  readonly repo: IAPIRepository | null
}

/** Information about a pull request as returned by the GitHub API. */
export interface IAPIPullRequest {
  readonly number: number
  readonly title: string
  readonly created_at: string
  readonly updated_at: string
  readonly user: IAPIIdentity
  readonly head: IAPIPullRequestRef
  readonly base: IAPIPullRequestRef
  readonly body: string
  readonly state: 'open' | 'closed'
  readonly draft?: boolean
}

/** The metadata about a GitHub server. */
export interface IServerMetadata {
  /**
   * Does the server support password-based authentication? If not, the user
   * must go through the OAuth flow to authenticate.
   */
  readonly verifiable_password_authentication: boolean
}

/** The server response when handling the OAuth callback (with code) to obtain an access token */
interface IAPIAccessToken {
  readonly access_token: string
  readonly scope: string
  readonly token_type: string
}

/** The partial server response when creating a new authorization on behalf of a user */
interface IAPIAuthorization {
  readonly token: string
}

/** The response we receive from fetching mentionables. */
interface IAPIMentionablesResponse {
  readonly etag: string | undefined
  readonly users: ReadonlyArray<IAPIMentionableUser>
}

/**
 * Parses the Link header from GitHub and returns the 'next' path
 * if one is present.
 *
 * If no link rel next header is found this method returns null.
 */
function getNextPagePathFromLink(response: Response): string | null {
  const linkHeader = response.headers.get('Link')

  if (!linkHeader) {
    return null
  }

  for (const part of linkHeader.split(',')) {
    // https://github.com/philschatz/octokat.js/blob/5658abe442e8bf405cfda1c72629526a37554613/src/plugins/pagination.js#L17
    const match = part.match(/<([^>]+)>; rel="([^"]+)"/)

    if (match && match[2] === 'next') {
      const nextURL = URL.parse(match[1])
      return nextURL.path || null
    }
  }

  return null
}

/**
 * Parses the 'next' Link header from GitHub using
 * `getNextPagePathFromLink`. Unlike `getNextPagePathFromLink`
 * this method will attempt to double the page size when
 * the current page index and the page size allows for it
 * leading to a ramp up in page size.
 *
 * This might sound confusing, and it is, but the primary use
 * case for this is when retrieving updated PRs. By specifying
 * an initial page size of, for example, 10 this method will
 * increase the page size to 20 once the second page has been
 * loaded. See the table below for an example. The ramp-up
 * will stop at a page size of 100 since that's the maximum
 * that the GitHub API supports.
 *
 * ```
 * |-----------|------|-----------|-----------------|
 * | Request # | Page | Page size | Retrieved items |
 * |-----------|------|-----------|-----------------|
 * | 1         | 1    | 10        | 10              |
 * | 2         | 2    | 10        | 20              |
 * | 3         | 2    | 20        | 40              |
 * | 4         | 2    | 40        | 80              |
 * | 5         | 2    | 80        | 160             |
 * | 6         | 3    | 80        | 240             |
 * | 7         | 4    | 80        | 320             |
 * | 8         | 5    | 80        | 400             |
 * | 9         | 5    | 100       | 500             |
 * |-----------|------|-----------|-----------------|
 * ```
 * This algorithm means we can have the best of both worlds.
 * If there's a small number of changed pull requests since
 * our last update we'll do small requests that use minimal
 * bandwidth but if we encounter a repository where a lot
 * of PRs have changed since our last fetch (like a very
 * active repository or one we haven't fetched in a long time)
 * we'll spool up our page size in just a few requests and load
 * in bulk.
 *
 * As an example I used a very active internal repository and
 * asked for all PRs updated in the last 24 hours which was 320.
 * With the previous regime of fetching with a page size of 10
 * that obviously took 32 requests. With this new regime it
 * would take 7.
 */
export function getNextPagePathWithIncreasingPageSize(response: Response) {
  const nextPath = getNextPagePathFromLink(response)

  if (!nextPath) {
    return null
  }

  const { pathname, query } = URL.parse(nextPath, true)
  const { per_page, page } = query

  const pageSize = typeof per_page === 'string' ? parseInt(per_page, 10) : NaN
  const pageNumber = typeof page === 'string' ? parseInt(page, 10) : NaN

  if (!pageSize || !pageNumber) {
    return nextPath
  }

  // Confusing, but we're looking at the _next_ page path here
  // so the current is whatever came before it.
  const currentPage = pageNumber - 1

  // Number of received items thus far
  const received = currentPage * pageSize

  // Can't go above 100, that's the max the API will allow.
  const nextPageSize = Math.min(100, pageSize * 2)

  // Have we received exactly the amount of items
  // such that doubling the page size and loading the
  // second page would seamlessly fit? No sense going
  // above 100 since that's the max the API supports
  if (pageSize !== nextPageSize && received % nextPageSize === 0) {
    query.per_page = `${nextPageSize}`
    query.page = `${received / nextPageSize + 1}`
    return URL.format({ pathname, query })
  }

  return nextPath
}

/**
 * Returns an ISO 8601 time string with second resolution instead of
 * the standard javascript toISOString which returns millisecond
 * resolution. The GitHub API doesn't return dates with milliseconds
 * so we won't send any back either.
 */
function toGitHubIsoDateString(date: Date) {
  return date.toISOString().replace(/\.\d{3}Z$/, 'Z')
}

/**
 * An object for making authenticated requests to the GitHub API
 */
export class API {
  private static readonly TOKEN_INVALIDATED_EVENT = 'token-invalidated'

  private static readonly emitter = new Emitter()

  public static onTokenInvalidated(callback: (endpoint: string) => void) {
    API.emitter.on(API.TOKEN_INVALIDATED_EVENT, callback)
  }

  private static emitTokenInvalidated(endpoint: string) {
    API.emitter.emit(API.TOKEN_INVALIDATED_EVENT, endpoint)
  }

  /** Create a new API client from the given account. */
  public static fromAccount(account: Account): API {
    return new API(account.endpoint, account.token)
  }

  private endpoint: string
  private token: string

  /** Create a new API client for the endpoint, authenticated with the token. */
  public constructor(endpoint: string, token: string) {
    this.endpoint = endpoint
    this.token = token
  }

  /** Fetch a repo by its owner and name. */
  public async fetchRepository(
    owner: string,
    name: string
  ): Promise<IAPIFullRepository | null> {
    try {
      const response = await this.request('GET', `repos/${owner}/${name}`)
      if (response.status === HttpStatusCode.NotFound) {
        log.warn(`fetchRepository: '${owner}/${name}' returned a 404`)
        return null
      }
      return await parsedResponse<IAPIFullRepository>(response)
    } catch (e) {
      log.warn(`fetchRepository: an error occurred for '${owner}/${name}'`, e)
      return null
    }
  }

  /**
   * Fetch info needed to clone a repository. That includes:
   *  - The canonical clone URL for a repository, respecting the protocol
   *    preference if provided.
   *  - The default branch of the repository, in case the repository is empty.
   *    Only available for GitHub repositories.
   *
   * Returns null if the request returned a 404 (NotFound). NotFound doesn't
   * necessarily mean that the repository doesn't exist, it could exist and
   * the current user just doesn't have the permissions to see it. GitHub.com
   * doesn't differentiate between not found and permission denied for private
   * repositories as that would leak the existence of a private repository.
   *
   * Note that unlike `fetchRepository` this method will throw for all errors
   * except 404 NotFound responses.
   *
   * @param owner    The repository owner (nodejs in https://github.com/nodejs/node)
   * @param name     The repository name (node in https://github.com/nodejs/node)
   * @param protocol The preferred Git protocol (https or ssh)
   */
  public async fetchRepositoryCloneInfo(
    owner: string,
    name: string,
    protocol: GitProtocol | undefined
  ): Promise<IAPIRepositoryCloneInfo | null> {
    const response = await this.request('GET', `repos/${owner}/${name}`, {
      // Make sure we don't run into cache issues when fetching the repositories,
      // specially after repositories have been renamed.
      reloadCache: true,
    })

    if (response.status === HttpStatusCode.NotFound) {
      return null
    }

    const repo = await parsedResponse<IAPIRepository>(response)
    return {
      url: protocol === 'ssh' ? repo.ssh_url : repo.clone_url,
      defaultBranch: repo.default_branch,
    }
  }

  /** Fetch all repos a user has access to. */
  public async fetchRepositories(): Promise<ReadonlyArray<
    IAPIRepository
  > | null> {
    try {
      const repositories = await this.fetchAll<IAPIRepository>('user/repos')
      // "But wait, repositories can't have a null owner" you say.
      // Ordinarily you'd be correct but turns out there's super
      // rare circumstances where a user has been deleted but the
      // repository hasn't. Such cases are usually addressed swiftly
      // but in some cases like GitHub Enterprise instances
      // they can linger for longer than we'd like so we'll make
      // sure to exclude any such dangling repository, chances are
      // they won't be cloneable anyway.
      return repositories.filter(x => x.owner !== null)
    } catch (error) {
      log.warn(`fetchRepositories: ${error}`)
      return null
    }
  }

  /** Fetch the logged in account. */
  public async fetchAccount(): Promise<IAPIFullIdentity> {
    try {
      const response = await this.request('GET', 'user')
      const result = await parsedResponse<IAPIFullIdentity>(response)
      return result
    } catch (e) {
      log.warn(`fetchAccount: failed with endpoint ${this.endpoint}`, e)
      throw e
    }
  }

  /** Fetch the current user's emails. */
  public async fetchEmails(): Promise<ReadonlyArray<IAPIEmail>> {
    try {
      const response = await this.request('GET', 'user/emails')
      const result = await parsedResponse<ReadonlyArray<IAPIEmail>>(response)

      return Array.isArray(result) ? result : []
    } catch (e) {
      log.warn(`fetchEmails: failed with endpoint ${this.endpoint}`, e)
      return []
    }
  }

  /** Fetch all the orgs to which the user belongs. */
  public async fetchOrgs(): Promise<ReadonlyArray<IAPIOrganization>> {
    try {
      return await this.fetchAll<IAPIOrganization>('user/orgs')
    } catch (e) {
      log.warn(`fetchOrgs: failed with endpoint ${this.endpoint}`, e)
      return []
    }
  }

  /** Create a new GitHub repository with the given properties. */
  public async createRepository(
    org: IAPIOrganization | null,
    name: string,
    description: string,
    private_: boolean
  ): Promise<IAPIFullRepository> {
    try {
      const apiPath = org ? `orgs/${org.login}/repos` : 'user/repos'
      const response = await this.request('POST', apiPath, {
        body: {
          name,
          description,
          private: private_,
        },
      })

      return await parsedResponse<IAPIFullRepository>(response)
    } catch (e) {
      if (e instanceof APIError) {
        if (org !== null) {
          throw new Error(
            `Unable to create repository for organization '${org.login}'. Verify that the repository does not already exist and that you have permission to create a repository there.`
          )
        }
        throw e
      }

      log.error(`createRepository: failed with endpoint ${this.endpoint}`, e)
      throw new Error(
        `Unable to publish repository. Please check if you have an internet connection and try again.`
      )
    }
  }

  /** Create a new GitHub fork of this repository (owner and name) */
  public async forkRepository(
    owner: string,
    name: string
  ): Promise<IAPIFullRepository> {
    try {
      const apiPath = `/repos/${owner}/${name}/forks`
      const response = await this.request('POST', apiPath)
      return await parsedResponse<IAPIFullRepository>(response)
    } catch (e) {
      log.error(
        `forkRepository: failed to fork ${owner}/${name} at endpoint: ${this.endpoint}`,
        e
      )
      throw e
    }
  }

  /**
   * Fetch the issues with the given state that have been created or updated
   * since the given date.
   */
  public async fetchIssues(
    owner: string,
    name: string,
    state: 'open' | 'closed' | 'all',
    since: Date | null
  ): Promise<ReadonlyArray<IAPIIssue>> {
    const params: { [key: string]: string } = {
      state,
    }
    if (since && !isNaN(since.getTime())) {
      params.since = toGitHubIsoDateString(since)
    }

    const url = urlWithQueryString(`repos/${owner}/${name}/issues`, params)
    try {
      const issues = await this.fetchAll<IAPIIssue>(url)

      // PRs are issues! But we only want Really Seriously Issues.
      return issues.filter((i: any) => !i.pullRequest)
    } catch (e) {
      log.warn(`fetchIssues: failed for repository ${owner}/${name}`, e)
      throw e
    }
  }

  /** Fetch all open pull requests in the given repository. */
  public async fetchAllOpenPullRequests(owner: string, name: string) {
    const url = urlWithQueryString(`repos/${owner}/${name}/pulls`, {
      state: 'open',
    })
    try {
      return await this.fetchAll<IAPIPullRequest>(url)
    } catch (e) {
      log.warn(`failed fetching open PRs for repository ${owner}/${name}`, e)
      throw e
    }
  }

  /**
   * Fetch all pull requests in the given repository that have been
   * updated on or after the provided date.
   *
   * Note: The GitHub API doesn't support providing a last-updated
   * limitation for PRs like it does for issues so we're emulating
   * the issues API by sorting PRs descending by last updated and
   * only grab as many pages as we need to until we no longer receive
   * PRs that have been update more recently than the `since`
   * parameter.
   *
   * If there's more than `maxResults` updated PRs since the last time
   * we fetched this method will throw an error such that we can abort
   * this strategy and commence loading all open PRs instead.
   */
  public async fetchUpdatedPullRequests(
    owner: string,
    name: string,
    since: Date,
    // 320 is chosen because with a ramp-up page size starting with
    // a page size of 10 we'll reach 320 in exactly 7 pages. See
    // getNextPagePathWithIncreasingPageSize
    maxResults = 320
  ) {
    const sinceTime = since.getTime()
    const url = urlWithQueryString(`repos/${owner}/${name}/pulls`, {
      state: 'all',
      sort: 'updated',
      direction: 'desc',
    })

    try {
      const prs = await this.fetchAll<IAPIPullRequest>(url, {
        // We use a page size smaller than our default 100 here because we
        // expect that the majority use case will return much less than
        // 100 results. Given that as long as _any_ PR has changed we'll
        // get the full list back (PRs doesn't support ?since=) we want
        // to keep this number fairly conservative in order to not use
        // up bandwidth needlessly while balancing it such that we don't
        // have to use a lot of requests to update our database. We then
        // ramp up the page size (see getNextPagePathWithIncreasingPageSize)
        // if it turns out there's a lot of updated PRs.
        perPage: 10,
        getNextPagePath: getNextPagePathWithIncreasingPageSize,
        continue(results) {
          if (results.length >= maxResults) {
            throw new MaxResultsError('got max pull requests, aborting')
          }

          // Given that we sort the results in descending order by their
          // updated_at field we can safely say that if the last item
          // is modified after our sinceTime then haven't reached the
          // end of updated PRs.
          const last = results[results.length - 1]
          return last !== undefined && Date.parse(last.updated_at) > sinceTime
        },
        // We can't ignore errors here as that might mean that we haven't
        // retrieved enough pages to fully capture the changes since the
        // last time we updated. Ignoring errors here would mean that we'd
        // store an incorrect lastUpdated field in the database.
        suppressErrors: false,
      })
      return prs.filter(pr => Date.parse(pr.updated_at) >= sinceTime)
    } catch (e) {
      log.warn(`failed fetching updated PRs for repository ${owner}/${name}`, e)
      throw e
    }
  }

  /**
   * Fetch a single pull request in the given repository
   */
  public async fetchPullRequest(owner: string, name: string, prNumber: string) {
    try {
      const path = `/repos/${owner}/${name}/pulls/${prNumber}`
      const response = await this.request('GET', path)
      return await parsedResponse<IAPIPullRequest>(response)
    } catch (e) {
      log.warn(`failed fetching PR for ${owner}/${name}/pulls/${prNumber}`, e)
      throw e
    }
  }

  /**
   * Get the combined status for the given ref.
   */
  public async fetchCombinedRefStatus(
    owner: string,
    name: string,
    ref: string
  ): Promise<IAPIRefStatus | null> {
    const safeRef = encodeURIComponent(ref)
    const path = `repos/${owner}/${name}/commits/${safeRef}/status?per_page=100`
    const response = await this.request('GET', path)

    try {
      return await parsedResponse<IAPIRefStatus>(response)
    } catch (err) {
      log.debug(
        `Failed fetching check runs for ref ${ref} (${owner}/${name})`,
        err
      )
      return null
    }
  }

  /**
   * Get any check run results for the given ref.
   */
  public async fetchRefCheckRuns(
    owner: string,
    name: string,
    ref: string
  ): Promise<IAPIRefCheckRuns | null> {
    const safeRef = encodeURIComponent(ref)
    const path = `repos/${owner}/${name}/commits/${safeRef}/check-runs?per_page=100`
    const headers = {
      Accept: 'application/vnd.github.antiope-preview+json',
    }

    const response = await this.request('GET', path, { customHeaders: headers })

    try {
      return await parsedResponse<IAPIRefCheckRuns>(response)
    } catch (err) {
      log.debug(
        `Failed fetching check runs for ref ${ref} (${owner}/${name})`,
        err
      )
      return null
    }
  }

  /**
   * List workflow runs for a repository filtered by branch and event type of
   * pull_request
   */
  public async fetchPRWorkflowRuns(
    owner: string,
    name: string,
    branchName: string
  ): Promise<IAPIWorkflowRuns | null> {
    const path = `repos/${owner}/${name}/actions/runs?event=pull_request&branch=${encodeURIComponent(
      branchName
    )}`
    const customHeaders = {
      Accept: 'application/vnd.github.antiope-preview+json',
    }
    const response = await this.request('GET', path, { customHeaders })
    try {
      return await parsedResponse<IAPIWorkflowRuns>(response)
    } catch (err) {
      log.debug(
        `Failed fetching workflow runs for ${branchName} (${owner}/${name})`
      )
    }
    return null
  }

  /**
   * List workflow run jobs for a given workflow run
   */
  public async fetchWorkflowRunJobs(
    owner: string,
    name: string,
    workflowRunId: number
  ): Promise<IAPIWorkflowJobs | null> {
    const path = `repos/${owner}/${name}/actions/runs/${workflowRunId}/jobs`
    const customHeaders = {
      Accept: 'application/vnd.github.antiope-preview+json',
    }
    const response = await this.request('GET', path, {
      customHeaders,
    })
    try {
      return await parsedResponse<IAPIWorkflowJobs>(response)
    } catch (err) {
      log.debug(
        `Failed fetching workflow jobs (${owner}/${name}) workflow run: ${workflowRunId}`
      )
    }
    return null
  }

  /**
   * Get JSZip for a workflow run log archive.
   *
   * If it fails to retrieve or parse the zip file, it will return null.
   */
  public async fetchWorkflowRunJobLogs(logsUrl: string): Promise<JSZip | null> {
    const customHeaders = {
      Accept: 'application/vnd.github.antiope-preview+json',
    }
    const response = await this.request('GET', logsUrl, {
      customHeaders,
    })

    try {
      const zipBlob = await response.blob()
      return new JSZip().loadAsync(zipBlob)
    } catch (e) {
      // Sometimes a workflow provides a log url, but still returns a 404
      // because a log file doesn't make sense for the workflow. Thus, we just
      // want to fail without raising an error.
    }

    return null
  }

  /**
   * Triggers GitHub to rerequest an existing check suite, without pushing new
   * code to a repository.
   */
  public async rerequestCheckSuite(
    owner: string,
    name: string,
    checkSuiteId: number
  ): Promise<boolean> {
    const path = `/repos/${owner}/${name}/check-suites/${checkSuiteId}/rerequest`
    const response = await this.request('POST', path)

    try {
      return response.ok
    } catch (_) {
      log.debug(
        `Failed retry check suite id ${checkSuiteId} (${owner}/${name})`
      )
    }

    return false
  }

  /**
   * Gets a single check suite using its id
   */
  public async fetchCheckSuite(
    owner: string,
    name: string,
    checkSuiteId: number
  ): Promise<IAPICheckSuite | null> {
    const path = `/repos/${owner}/${name}/check-suites/${checkSuiteId}`
    const response = await this.request('GET', path)

    try {
      return await parsedResponse<IAPICheckSuite>(response)
    } catch (_) {
      log.debug(
        `[fetchCheckSuite] Failed fetch check suite id ${checkSuiteId} (${owner}/${name})`
      )
    }

    return null
  }

  /**
   * Get branch protection info to determine if a user can push to a given branch.
   *
   * Note: if request fails, the default returned value assumes full access for the user
   */
  public async fetchPushControl(
    owner: string,
    name: string,
    branch: string
  ): Promise<IAPIPushControl> {
    const path = `repos/${owner}/${name}/branches/${encodeURIComponent(
      branch
    )}/push_control`

    const headers: any = {
      Accept: 'application/vnd.github.phandalin-preview',
    }

    try {
      const response = await this.request('GET', path, {
        customHeaders: headers,
      })
      return await parsedResponse<IAPIPushControl>(response)
    } catch (err) {
      log.info(
        `[fetchPushControl] unable to check if branch is potentially pushable`,
        err
      )
      return {
        pattern: null,
        required_signatures: false,
        required_status_checks: [],
        required_approving_review_count: 0,
        required_linear_history: false,
        allow_actor: true,
        allow_deletions: true,
        allow_force_pushes: true,
      }
    }
  }

  public async fetchProtectedBranches(
    owner: string,
    name: string
  ): Promise<ReadonlyArray<IAPIBranch>> {
    const path = `repos/${owner}/${name}/branches?protected=true`
    try {
      const response = await this.request('GET', path)
      return await parsedResponse<IAPIBranch[]>(response)
    } catch (err) {
      log.info(
        `[fetchProtectedBranches] unable to list protected branches`,
        err
      )
      return new Array<IAPIBranch>()
    }
  }

  /**
   * Authenticated requests to a paginating resource such as issues.
   *
   * Follows the GitHub API hypermedia links to get the subsequent
   * pages when available, buffers all items and returns them in
   * one array when done.
   */
  private async fetchAll<T>(path: string, options?: IFetchAllOptions<T>) {
    const buf = new Array<T>()
    const opts: IFetchAllOptions<T> = { perPage: 100, ...options }
    const params = { per_page: `${opts.perPage}` }

    let nextPath: string | null = urlWithQueryString(path, params)
    do {
      const response: Response = await this.request('GET', nextPath)
      if (opts.suppressErrors !== false && !response.ok) {
        log.warn(`fetchAll: '${path}' returned a ${response.status}`)
        return buf
      }

      const items = await parsedResponse<ReadonlyArray<T>>(response)
      if (items) {
        buf.push(...items)
      }

      nextPath = opts.getNextPagePath
        ? opts.getNextPagePath(response)
        : getNextPagePathFromLink(response)
    } while (nextPath && (!opts.continue || opts.continue(buf)))

    return buf
  }

  /** Make an authenticated request to the client's endpoint with its token. */
  private async request(
    method: HTTPMethod,
    path: string,
    options: {
      body?: Object
      customHeaders?: Object
      reloadCache?: boolean
    } = {}
  ): Promise<Response> {
    const response = await request(
      this.endpoint,
      this.token,
      method,
      path,
      options.body,
      options.customHeaders,
      options.reloadCache
    )

    // Only consider invalid token when the status is 401 and the response has
    // the X-GitHub-Request-Id header, meaning it comes from GH(E) and not from
    // any kind of proxy/gateway. For more info see #12943
    // We're also not considering a token has been invalidated when the reason
    // behind a 401 is the fact that any kind of 2 factor auth is required.
    if (
      response.status === 401 &&
      response.headers.has('X-GitHub-Request-Id') &&
      !response.headers.has('X-GitHub-OTP')
    ) {
      API.emitTokenInvalidated(this.endpoint)
    }

    tryUpdateEndpointVersionFromResponse(this.endpoint, response)

    return response
  }

  /**
   * Get the allowed poll interval for fetching. If an error occurs it will
   * return null.
   */
  public async getFetchPollInterval(
    owner: string,
    name: string
  ): Promise<number | null> {
    const path = `repos/${owner}/${name}/git`
    try {
      const response = await this.request('HEAD', path)
      const interval = response.headers.get('x-poll-interval')
      if (interval) {
        const parsed = parseInt(interval, 10)
        return isNaN(parsed) ? null : parsed
      }
      return null
    } catch (e) {
      log.warn(`getFetchPollInterval: failed for ${owner}/${name}`, e)
      return null
    }
  }

  /** Fetch the mentionable users for the repository. */
  public async fetchMentionables(
    owner: string,
    name: string,
    etag: string | undefined
  ): Promise<IAPIMentionablesResponse | null> {
    // NB: this custom `Accept` is required for the `mentionables` endpoint.
    const headers: any = {
      Accept: 'application/vnd.github.jerry-maguire-preview',
    }

    if (etag !== undefined) {
      headers['If-None-Match'] = etag
    }

    try {
      const path = `repos/${owner}/${name}/mentionables/users`
      const response = await this.request('GET', path, {
        customHeaders: headers,
      })

      if (response.status === HttpStatusCode.NotFound) {
        log.warn(`fetchMentionables: '${path}' returned a 404`)
        return null
      }

      if (response.status === HttpStatusCode.NotModified) {
        return null
      }
      const users = await parsedResponse<ReadonlyArray<IAPIMentionableUser>>(
        response
      )
      const etag = response.headers.get('etag') || undefined
      return { users, etag }
    } catch (e) {
      log.warn(`fetchMentionables: failed for ${owner}/${name}`, e)
      return null
    }
  }

  /**
   * Retrieve the public profile information of a user with
   * a given username.
   */
  public async fetchUser(login: string): Promise<IAPIFullIdentity | null> {
    try {
      const response = await this.request(
        'GET',
        `users/${encodeURIComponent(login)}`
      )

      if (response.status === 404) {
        return null
      }

      return await parsedResponse<IAPIFullIdentity>(response)
    } catch (e) {
      log.warn(`fetchUser: failed with endpoint ${this.endpoint}`, e)
      throw e
    }
  }
}

export enum AuthorizationResponseKind {
  Authorized,
  Failed,
  TwoFactorAuthenticationRequired,
  UserRequiresVerification,
  PersonalAccessTokenBlocked,
  Error,
  EnterpriseTooOld,
  /**
   * The API has indicated that the user is required to go through
   * the web authentication flow.
   */
  WebFlowRequired,
}

export type AuthorizationResponse =
  | { kind: AuthorizationResponseKind.Authorized; token: string }
  | { kind: AuthorizationResponseKind.Failed; response: Response }
  | {
      kind: AuthorizationResponseKind.TwoFactorAuthenticationRequired
      type: AuthenticationMode
    }
  | { kind: AuthorizationResponseKind.Error; response: Response }
  | { kind: AuthorizationResponseKind.UserRequiresVerification }
  | { kind: AuthorizationResponseKind.PersonalAccessTokenBlocked }
  | { kind: AuthorizationResponseKind.EnterpriseTooOld }
  | { kind: AuthorizationResponseKind.WebFlowRequired }

/**
 * Create an authorization with the given login, password, and one-time
 * password.
 */
export async function createAuthorization(
  endpoint: string,
  login: string,
  password: string,
  oneTimePassword: string | null
): Promise<AuthorizationResponse> {
  const creds = Buffer.from(`${login}:${password}`, 'utf8').toString('base64')
  const authorization = `Basic ${creds}`
  const optHeader = oneTimePassword ? { 'X-GitHub-OTP': oneTimePassword } : {}

  const note = await getNote()

  const response = await request(
    endpoint,
    null,
    'POST',
    'authorizations',
    {
      scopes: oauthScopes,
      client_id: ClientID,
      client_secret: ClientSecret,
      note: note,
      note_url: NoteURL,
      fingerprint: uuid(),
    },
    {
      Authorization: authorization,
      ...optHeader,
    }
  )

  tryUpdateEndpointVersionFromResponse(endpoint, response)

  try {
    const result = await parsedResponse<IAPIAuthorization>(response)
    if (result) {
      const token = result.token
      if (token && typeof token === 'string' && token.length) {
        return { kind: AuthorizationResponseKind.Authorized, token }
      }
    }
  } catch (e) {
    if (response.status === 401) {
      const otpResponse = response.headers.get('x-github-otp')
      if (otpResponse) {
        const pieces = otpResponse.split(';')
        if (pieces.length === 2) {
          const type = pieces[1].trim()
          switch (type) {
            case 'app':
              return {
                kind: AuthorizationResponseKind.TwoFactorAuthenticationRequired,
                type: AuthenticationMode.App,
              }
            case 'sms':
              return {
                kind: AuthorizationResponseKind.TwoFactorAuthenticationRequired,
                type: AuthenticationMode.Sms,
              }
            default:
              return { kind: AuthorizationResponseKind.Failed, response }
          }
        }
      }

      return { kind: AuthorizationResponseKind.Failed, response }
    }

    const apiError = e instanceof APIError && e.apiError
    if (apiError) {
      if (
        response.status === 403 &&
        apiError.message ===
          'This API can only be accessed with username and password Basic Auth'
      ) {
        // Authorization API does not support providing personal access tokens
        return { kind: AuthorizationResponseKind.PersonalAccessTokenBlocked }
      } else if (response.status === 410) {
        return { kind: AuthorizationResponseKind.WebFlowRequired }
      } else if (response.status === 422) {
        if (apiError.errors) {
          for (const error of apiError.errors) {
            const isExpectedResource =
              error.resource.toLowerCase() === 'oauthaccess'
            const isExpectedField = error.field.toLowerCase() === 'user'
            if (isExpectedField && isExpectedResource) {
              return {
                kind: AuthorizationResponseKind.UserRequiresVerification,
              }
            }
          }
        } else if (
          apiError.message === 'Invalid OAuth application client_id or secret.'
        ) {
          return { kind: AuthorizationResponseKind.EnterpriseTooOld }
        }
      }
    }
  }

  return { kind: AuthorizationResponseKind.Error, response }
}

/** Fetch the user authenticated by the token. */
export async function fetchUser(
  endpoint: string,
  token: string
): Promise<Account> {
  const api = new API(endpoint, token)
  try {
    const user = await api.fetchAccount()
    const emails = await api.fetchEmails()

    return new Account(
      user.login,
      endpoint,
      token,
      emails,
      user.avatar_url,
      user.id,
      user.name || user.login
    )
  } catch (e) {
    log.warn(`fetchUser: failed with endpoint ${endpoint}`, e)
    throw e
  }
}

/** Get metadata from the server. */
export async function fetchMetadata(
  endpoint: string
): Promise<IServerMetadata | null> {
  const url = `${endpoint}/meta`

  try {
    const response = await request(endpoint, null, 'GET', 'meta', undefined, {
      'Content-Type': 'application/json',
    })

    tryUpdateEndpointVersionFromResponse(endpoint, response)

    const result = await parsedResponse<IServerMetadata>(response)
    if (!result || result.verifiable_password_authentication === undefined) {
      return null
    }

    return result
  } catch (e) {
    log.error(
      `fetchMetadata: unable to load metadata from '${url}' as a fallback`,
      e
    )
    return null
  }
}

/** The note used for created authorizations. */
async function getNote(): Promise<string> {
  let localUsername = await username()

  if (localUsername === undefined) {
    localUsername = 'unknown'

    log.error(
      `getNote: unable to resolve machine username, using '${localUsername}' as a fallback`
    )
  }

  return `GitHub Desktop on ${localUsername}@${OS.hostname()}`
}

/**
 * Map a repository's URL to the endpoint associated with it. For example:
 *
 * https://github.com/desktop/desktop -> https://api.github.com
 * http://github.mycompany.com/my-team/my-project -> http://github.mycompany.com/api
 */
export function getEndpointForRepository(url: string): string {
  const parsed = URL.parse(url)
  if (parsed.hostname === 'github.com') {
    return getDotComAPIEndpoint()
  } else {
    return `${parsed.protocol}//${parsed.hostname}/api`
  }
}

/**
 * Get the URL for the HTML site. For example:
 *
 * https://api.github.com -> https://github.com
 * http://github.mycompany.com/api -> http://github.mycompany.com/
 */
export function getHTMLURL(endpoint: string): string {
  if (envHTMLURL !== undefined) {
    return envHTMLURL
  }

  // In the case of GitHub.com, the HTML site lives on the parent domain.
  //  E.g., https://api.github.com -> https://github.com
  //
  // Whereas with Enterprise, it lives on the same domain but without the
  // API path:
  //  E.g., https://github.mycompany.com/api/v3 -> https://github.mycompany.com
  //
  // We need to normalize them.
  if (endpoint === getDotComAPIEndpoint() && !envEndpoint) {
    return 'https://github.com'
  } else {
    const parsed = URL.parse(endpoint)
    return `${parsed.protocol}//${parsed.hostname}`
  }
}

/**
 * Get the API URL for an HTML URL. For example:
 *
 * http://github.mycompany.com -> http://github.mycompany.com/api/v3
 */
export function getEnterpriseAPIURL(endpoint: string): string {
  const parsed = URL.parse(endpoint)
  return `${parsed.protocol}//${parsed.hostname}/api/v3`
}

/** Get github.com's API endpoint. */
export function getDotComAPIEndpoint(): string {
  // NOTE:
  // `DESKTOP_GITHUB_DOTCOM_API_ENDPOINT` only needs to be set if you are
  // developing against a local version of GitHub the Website, and need to debug
  // the server-side interaction. For all other cases you should leave this
  // unset.
  if (envEndpoint && envEndpoint.length > 0) {
    return envEndpoint
  }

  return 'https://api.github.com'
}

/** Get the account for the endpoint. */
export function getAccountForEndpoint(
  accounts: ReadonlyArray<Account>,
  endpoint: string
): Account | null {
  return accounts.find(a => a.endpoint === endpoint) || null
}

export function getOAuthAuthorizationURL(
  endpoint: string,
  state: string
): string {
  const urlBase = getHTMLURL(endpoint)
  const scopes = oauthScopes
  const scope = encodeURIComponent(scopes.join(' '))
  return `${urlBase}/login/oauth/authorize?client_id=${ClientID}&scope=${scope}&state=${state}`
}

export async function requestOAuthToken(
  endpoint: string,
  code: string
): Promise<string | null> {
  try {
    const urlBase = getHTMLURL(endpoint)
    const response = await request(
      urlBase,
      null,
      'POST',
      'login/oauth/access_token',
      {
        client_id: ClientID,
        client_secret: ClientSecret,
        code: code,
      }
    )
    tryUpdateEndpointVersionFromResponse(endpoint, response)

    const result = await parsedResponse<IAPIAccessToken>(response)
    return result.access_token
  } catch (e) {
    log.warn(`requestOAuthToken: failed with endpoint ${endpoint}`, e)
    return null
  }
<<<<<<< HEAD
}

function getOAuthScopesForEndpoint(endpoint: string) {
  return endpoint === getDotComAPIEndpoint()
    ? DotComOAuthScopes
    : EnterpriseOAuthScopes
}

function tryUpdateEndpointVersionFromResponse(
  endpoint: string,
  response: Response
) {
  const gheVersion = response.headers.get('x-github-enterprise-version')
  if (gheVersion !== null) {
    updateEndpointVersion(endpoint, gheVersion)
  }
=======
>>>>>>> e54cf934
}<|MERGE_RESOLUTION|>--- conflicted
+++ resolved
@@ -1663,13 +1663,6 @@
     log.warn(`requestOAuthToken: failed with endpoint ${endpoint}`, e)
     return null
   }
-<<<<<<< HEAD
-}
-
-function getOAuthScopesForEndpoint(endpoint: string) {
-  return endpoint === getDotComAPIEndpoint()
-    ? DotComOAuthScopes
-    : EnterpriseOAuthScopes
 }
 
 function tryUpdateEndpointVersionFromResponse(
@@ -1680,6 +1673,4 @@
   if (gheVersion !== null) {
     updateEndpointVersion(endpoint, gheVersion)
   }
-=======
->>>>>>> e54cf934
 }