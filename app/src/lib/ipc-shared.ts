--- conflicted
+++ resolved
@@ -81,14 +81,11 @@
     items: ReadonlyArray<ISerializableMenuItem>
   ) => Promise<ReadonlyArray<number> | null>
   'open-external': (path: string) => Promise<boolean>
-<<<<<<< HEAD
   'check-for-updates': (url: string) => Promise<Error | undefined>
   'get-current-window-state': () => Promise<WindowState | undefined>
   'get-current-window-zoom-factor': () => Promise<number | undefined>
-=======
   'resolve-proxy': (url: string) => Promise<string>
   'show-open-dialog': (
     options: Electron.OpenDialogOptions
   ) => Promise<string | null>
->>>>>>> 18d76595
 }