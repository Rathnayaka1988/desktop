--- conflicted
+++ resolved
@@ -163,19 +163,15 @@
 
 /** Should we allow expanding text diffs? */
 export function enableTextDiffExpansion(): boolean {
-<<<<<<< HEAD
   return enableBetaFeatures()
 }
 
 /** Should we allow apps running from Rosetta to auto-update to ARM64 builds? */
 export function enableUpdateFromRosettaToARM64(): boolean {
   return false
-=======
-  return enableDevelopmentFeatures()
 }
 
 /** Should we allow using the save dialog when choosing where to clone a repo */
 export function enableSaveDialogOnCloneRepository(): boolean {
   return enableBetaFeatures()
->>>>>>> 7dc5d624
 }