--- conflicted
+++ resolved
@@ -171,22 +171,17 @@
   /** The origin-prefixed upstream name. E.g., `origin/master`. */
   public readonly upstream: string | null
 
-<<<<<<< HEAD
   /** The SHA for the tip of the branch. */
   public readonly sha: string
 
-  public constructor(name: string, upstream: string | null, sha: string) {
+  /** The type of branch, e.g., local or remote. */
+  public readonly type: BranchType
+
+  public constructor(name: string, upstream: string | null, sha: string, type: BranchType) {
     this.name = name
     this.upstream = upstream
     this.sha = sha
-=======
-  public readonly type: BranchType
-
-  public constructor(name: string, upstream: string | null, type: BranchType) {
-    this.name = name
-    this.upstream = upstream
     this.type = type
->>>>>>> eb4dd569
   }
 }
 
@@ -533,15 +528,11 @@
         '%(objectname)', // SHA
       ].join('%00')
 
-<<<<<<< HEAD
       const line = await GitProcess.execWithOutput([ 'for-each-ref', `--format=${format}`, `refs/heads/${name}` ], repository.path)
       const pieces = line.split('\0')
       const upstream = pieces[0]
       const sha = pieces[1].trim()
-      return new Branch(name, upstream.length > 0 ? upstream : null, sha)
-=======
-      return new Branch(name, upstream.length > 0 ? upstream : null, BranchType.Local)
->>>>>>> eb4dd569
+      return new Branch(name, upstream.length > 0 ? upstream : null, sha, BranchType.Local)
     } catch (e) {
       // Git exits with 1 if there's the branch is unborn. We should do more
       // specific error parsing than this, but for now it'll do.
@@ -584,12 +575,8 @@
       const pieces = line.split('\0')
       const name = pieces[0]
       const upstream = pieces[1]
-<<<<<<< HEAD
       const sha = pieces[2]
-      return new Branch(name, upstream.length > 0 ? upstream : null, sha)
-=======
-      return new Branch(name, upstream.length > 0 ? upstream : null, type)
->>>>>>> eb4dd569
+      return new Branch(name, upstream.length > 0 ? upstream : null, sha, type)
     })
 
     return branches
