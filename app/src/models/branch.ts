--- conflicted
+++ resolved
@@ -53,13 +53,8 @@
     public readonly type: BranchType
   ) {}
 
-<<<<<<< HEAD
-  /** The name of the upstream's remote. If remote, will return null */
-  public get upstreamRemote(): string | null {
-=======
   /** The name of the upstream's remote. */
   public get upstreamRemoteName(): string | null {
->>>>>>> 17b40f48
     const upstream = this.upstream
     if (!upstream) {
       return null
