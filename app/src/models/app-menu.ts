import { assertNever } from '../lib/fatal-error'

/** A type union of all possible types of menu items */
export type MenuItem = IMenuItem | ISubmenuItem | ISeparatorMenuItem | ICheckboxMenuItem | IRadioMenuItem

/** A type union of all types of menu items which can be executed */
export type ExecutableMenuItem = IMenuItem | ICheckboxMenuItem | IRadioMenuItem

/**
 * Common properties for all item types except separator.
 * Only useful for declaring the types, not for consumption
 */
interface IBaseMenuItem {
  readonly id: string
  readonly enabled: boolean
  readonly visible: boolean
  readonly label: string
}

/**
 * An interface describing the properties of a 'normal'
 * menu item, i.e. a clickable item with a label but no
 * other special properties.
 */
export interface IMenuItem extends IBaseMenuItem {
  readonly type: 'menuItem'
  readonly accelerator: string | null
<<<<<<< HEAD
  readonly accessKey: string | null
=======
>>>>>>> 04834c9c
}

/**
 * An interface describing the properties of a
 * submenu menu item, i.e. an item which has an associated
 * submenu which can be expanded to reveal more menu
 * item. Not in itself executable, only a container.
 */
export interface ISubmenuItem extends IBaseMenuItem {
  readonly type: 'submenuItem'
  readonly menu: IMenu
  readonly accessKey: string | null
}

/**
 * An interface describing the properties of a checkbox
 * menu item, i.e. an item which has an associated checked
 * state that can be toggled by executing it.
 */
export interface ICheckboxMenuItem extends IBaseMenuItem {
  readonly type: 'checkbox'
  readonly accelerator: string | null
<<<<<<< HEAD
  readonly accessKey: string | null
=======
>>>>>>> 04834c9c
  readonly checked: boolean
}

/**
 * An interface describing the properties of a checkbox
 * menu item, i.e. an item which has an associated checked
 * state that is checked or unchecked based on application logic.
 *
 * The radio menu item is probably going to be used in a collection
 * of more radio menu items where the checked item is assigned
 * based on the last executed item in that group.
 */
export interface IRadioMenuItem extends IBaseMenuItem {
  readonly type: 'radio'
  readonly accelerator: string | null
<<<<<<< HEAD
  readonly accessKey: string | null
=======
>>>>>>> 04834c9c
  readonly checked: boolean
}

/**
 * An interface describing the properties of a separator menu
 * item, i.e. an item which sole purpose is to create separation
 * between menu items. It has no other semantics and is purely
 * a visual hint.
 */
export interface ISeparatorMenuItem {
  readonly id: string
  readonly type: 'separator'
  readonly visible: boolean
}

/**
 * An interface describing a menu.
 *
 * Holds collection of menu items and an indication of which item (if any)
 * in the menu is selected.
 */
export interface IMenu {
  /**
   * The id of this menu. For the root menu this will be undefined. For all
   * other menus it will be the same as the id of the submenu item which
   * owns this menu.
   *
   * +---------------------------+
   * | Root menu (id: undefined) |
   * +---------------------------+  +--------------------------+
   * |  File (id File)           +--> File menu (id: File)     |
   * +---------------------------+  +--------------------------+
   * |  Edit (id Edit)           |  |  Open (id File.Open)     |
   * +---------------------------+  +--------------------------+
   *                                |  Close (id File.Close)   |
   *                                +--------------------------+
   */
  readonly id?: string

  /** Type identifier, used for type narrowing */
  readonly type: 'menu'

  /** A collection of zero or more menu items */
  readonly items: ReadonlyArray<MenuItem>

  /** The selected item in the menu or undefined if no item is selected */
  readonly selectedItem?: MenuItem
}

/**
 * Gets the accelerator for a given menu item. If the menu item doesn't
 * have an explicitly defined accelerator but does have a defined role
 * the default accelerator (if any) for that particular role will be
 * returned.
 */
function getAccelerator(menuItem: Electron.MenuItem): string | null {
  if (menuItem.accelerator) {
    return menuItem.accelerator
  }

  if (menuItem.role) {
    const unsafeItem = menuItem as any
    // https://github.com/electron/electron/blob/d4a8a64ba/lib/browser/api/menu-item.js#L62
    const getDefaultRoleAccelerator = unsafeItem.getDefaultRoleAccelerator

    if (typeof getDefaultRoleAccelerator === 'function') {
      try {
        const defaultRoleAccelerator = getDefaultRoleAccelerator.call(menuItem)
        if (typeof defaultRoleAccelerator === 'string') {
          return defaultRoleAccelerator
        }
      } catch (err) {
        console.error('Could not retrieve default accelerator', err)
      }
    }
  }

  return null
}

/**
<<<<<<< HEAD
 * Return the access key (applicable on Windows) from a menu item label.
 *
 * An access key is a letter or symbol preceeded by an ampersand, i.e. in
 * the string "Check for &updates" the access key is 'u'. Access keys are
 * case insenitive and are unique per menu.
 */
function getAccessKey(text: string): string | null {
  const m = text.match(/&([^&])/)
  return m ? m[1] : null
}

/**
=======
>>>>>>> 04834c9c
 * Creates an instance of one of the types in the MenuItem type union based
 * on an Electron MenuItem instance. Will recurse through all sub menus and
 * convert each item.
 */
function menuItemFromElectronMenuItem(menuItem: Electron.MenuItem): MenuItem {

  // Our menu items always have ids and Electron.MenuItem takes on whatever
  // properties was defined on the MenuItemOptions template used to create it
  // but doesn't surface those in the type declaration.
  const id: string | undefined = (menuItem as any).id
  if (!id) {
    throw new Error(`menuItem must specify id: ${menuItem.label}`)
  }
  const enabled = menuItem.enabled
  const visible = menuItem.visible
  const label = menuItem.label
  const checked = menuItem.checked
  const accelerator = getAccelerator(menuItem)
<<<<<<< HEAD
  const accessKey = getAccessKey(menuItem.label)
=======
>>>>>>> 04834c9c

  // normal, separator, submenu, checkbox or radio.
  switch (menuItem.type) {
    case 'normal':
      return { id, type: 'menuItem', label, enabled, visible, accelerator, accessKey }
    case 'separator':
      return { id, type: 'separator', visible }
    case 'submenu':
      const menu = menuFromElectronMenu(menuItem.submenu as Electron.Menu, id)
      return { id, type: 'submenuItem', label, enabled, visible, menu, accessKey }
    case 'checkbox':
      return { id, type: 'checkbox', label, enabled, visible, accelerator, checked, accessKey }
    case 'radio':
      return { id, type: 'radio', label, enabled, visible, accelerator, checked, accessKey }
    default:
      return assertNever(menuItem.type, `Unknown menu item type ${menuItem.type}`)
  }
}
/**
 * Creates a IMenu instance based on an Electron Menu instance.
 * Will recurse through all sub menus and convert each item using
 * menuItemFromElectronMenuItem.
 *
 * @param menu - The electron menu instance to convert into an
 *               IMenu instance
 *
 * @param id   - The id of the menu. Menus share their id with
 *               their parent item. The root menu id is undefined.
 */
export function menuFromElectronMenu(menu: Electron.Menu, id?: string): IMenu {
  const items = menu.items.map(menuItemFromElectronMenuItem)
  return { id, type: 'menu', items }
}

/**
 * Creates a map between MenuItem ids and MenuItems by recursing
 * through all items and all submenus.
 */
function buildIdMap(menu: IMenu, map = new Map<string, MenuItem>()): Map<string, MenuItem> {
  for (const item of menu.items) {
    map.set(item.id, item)
    if (item.type === 'submenuItem') {
      buildIdMap(item.menu, map)
    }
  }

  return map
}

/** Type guard which narrows a MenuItem to one which supports access keys */
export function itemMayHaveAccessKey(item: MenuItem): item is IMenuItem | ISubmenuItem | ICheckboxMenuItem | IRadioMenuItem {
  return item.type === 'menuItem' ||
    item.type === 'submenuItem' ||
    item.type === 'checkbox' ||
    item.type === 'radio'
}

/**
 * Returns a value indicating whether or not the given menu item can be
 * selected. Selectable items are non-separator items which are enabled
 * and visible.
 */
export function itemIsSelectable(item: MenuItem) {
  return item.type !== 'separator' && item.enabled && item.visible
}

/**
 * An immutable, transformable object which represents an application menu
 * and its current state (which menus are open, which items are selected).
 *
 * The primary use case for this is for rendering a custom application menu
 * on non-macOS systems. As such some interactions are explicitly made to
 * conform to Windows menu interactions. This includes things like selecting
 * the entire path up until the last selected item. This is necessary since,
 * on Windows, the parent menu item of a menu might not be selected even
 * though the submenu is. This is in order to allow for some delay when
 * moving the cursor from one menu pane to another.
 *
 * In general, however, this object is not platform specific and much of
 * the interactions are defined by the component using it.
 */
export class AppMenu {

  /**
   * A list of currently open menus with their selected items
   * in the application menu.
   *
   * The semantics around what constitues an open menu and how
   * selection works is defined within this class class as well as
   * in the individual components transforming that state.
   */
  public readonly openMenus: ReadonlyArray<IMenu>

  /**
   * The menu that this instance operates on, taken from an
   * electron Menu instance and converted into an IMenu model
   * by menuFromElectronMenu.
   */
  private readonly menu: IMenu

  /**
   * A map between menu item ids and their corresponding MenuItem
   */
  private readonly menuItemById: Map<string, MenuItem>

  /**
   * Static constructor for the initial creation of an AppMenu instance
   * from an IMenu instance.
   */
  public static fromMenu(menu: IMenu): AppMenu {
    const map = buildIdMap(menu)
    const openMenus = [ menu ]

    return new AppMenu(menu, openMenus, map)
  }

  // Used by static constructors and transformers.
  private constructor(menu: IMenu, openMenus: ReadonlyArray<IMenu>, menuItemById: Map<string, MenuItem>) {
    this.menu = menu
    this.openMenus = openMenus
    this.menuItemById = menuItemById
  }

  /**
   * Merges the current AppMenu state with a new menu while
   * attempting to maintain selection state.
   */
  public withMenu(newMenu: IMenu): AppMenu {
    const newMap = buildIdMap(newMenu)
    const newOpenMenus = new Array<IMenu>()

    // Enumerate all currently open menus and attempt to recreate
    // the openMenus array with the new menu instances
    for (const openMenu of this.openMenus) {
      let newOpenMenu: IMenu

      // No id means it's the root menu, simple enough.
      if (!openMenu.id) {
        newOpenMenu = newMenu
      } else {
        // Menus share id with their parent item
        const item = newMap.get(openMenu.id)

        if (item && item.type === 'submenuItem') {
          newOpenMenu = item.menu
        } else {
          // This particular menu can't be found in the new menu
          // structure, we have no choice but to bail here and
          // not open this particular menu.
          break
        }
      }

      let newSelectedItem: MenuItem | undefined = undefined

      if (openMenu.selectedItem) {
        newSelectedItem = newMap.get(openMenu.selectedItem.id)
      }

      newOpenMenus.push({
        id: newOpenMenu.id,
        type: 'menu',
        items: newOpenMenu.items,
        selectedItem: newSelectedItem,
      })
    }

    return new AppMenu(newMenu, newOpenMenus, newMap)
  }

  /**
   * Creates a new copy of this AppMenu instance with the given submenu open.
   *
   * @param submenuItem     - The item which submenu should be appended
   *                          to the list of open menus.
   *
   * @param selectFirstItem - A convenience item for automatically selecting
   *                          the first item in the newly opened menu.
   *
   *                          If false the new menu is opened without a selection.
   *
   *                          Defaults to false.
   */
  public withOpenedMenu(submenuItem: ISubmenuItem, selectFirstItem = false): AppMenu {
    const ourMenuItem = this.menuItemById.get(submenuItem.id)

    if (!ourMenuItem) {
      return this
    }

    if (ourMenuItem.type !== 'submenuItem') {
      throw new Error(`Attempt to open a submenu from an item of wrong type: ${ourMenuItem.type}`)
    }

    const parentMenuIndex = this.openMenus.findIndex(m => m.items.indexOf(ourMenuItem) !== -1)

    // The parent menu has apparently been closed in between, we could go and
    // recreate it but it's probably not worth it.
    if (parentMenuIndex === -1) {
      return this
    }

    const newOpenMenus = this.openMenus.slice(0, parentMenuIndex + 1)

    if (selectFirstItem) {
      const selectedItem = ourMenuItem.menu.items[0]
      newOpenMenus.push({ ...ourMenuItem.menu, selectedItem })
    } else {
      newOpenMenus.push(ourMenuItem.menu)
    }

    return new AppMenu(this.menu, newOpenMenus, this.menuItemById)
  }

  /**
   * Creates a new copy of this AppMenu instance with the given menu removed from
   * the list of open menus.
   *
   * @param menu - The menu which is to be closed, i.e. removed from the
   *               list of open menus.
   */
  public withClosedMenu(menu: IMenu) {
    // Root menu is always open and can't be closed
    if (!menu.id) {
      return this
    }

    const ourMenuIndex = this.openMenus.findIndex(m => m.id === menu.id)

    if (ourMenuIndex === -1) { return this }

    const newOpenMenus = this.openMenus.slice(0, ourMenuIndex)

    return new AppMenu(this.menu, newOpenMenus, this.menuItemById)
  }

  /**
   * Creates a new copy of this AppMenu instance with the list of open menus trimmed
   * to not include any menus below the given menu.
   *
   * @param menu - The last menu which is to remain in the list of open
   *               menus, all menus below this level will be pruned from
   *               the list of open menus.
   */
  public withLastMenu(menu: IMenu) {
    const ourMenuIndex = this.openMenus.findIndex(m => m.id === menu.id)

    if (ourMenuIndex === -1) { return this }

    const newOpenMenus = this.openMenus.slice(0, ourMenuIndex + 1)

    return new AppMenu(this.menu, newOpenMenus, this.menuItemById)
  }

  /**
   * Creates a new copy of this AppMenu instance in which the given menu item
   * is selected.
   *
   * Additional semantics:
   *
   *  All menus leading up to the given menu item will have their
   *  selection reset in such a fashion that the selection path
   *  points to the given menu item.
   *
   *  All menus after the menu in which the given item resides
   *  will have their selections cleared.
   *
   * @param menuItem - The menu item which is to be selected.
   */
  public withSelectedItem(menuItem: MenuItem) {
    const ourMenuItem = this.menuItemById.get(menuItem.id)

    // The item that someone is trying to select no longer
    // exists, not much we can do about that.
    if (!ourMenuItem) {
      return this
    }

    const parentMenuIndex = this.openMenus.findIndex(m => m.items.indexOf(ourMenuItem) !== -1)

    // The menu which the selected item belongs to is no longer open,
    // not much we can do about that.
    if (parentMenuIndex === -1) { return this }

    const newOpenMenus = this.openMenus.slice()

    const parentMenu = newOpenMenus[parentMenuIndex]

    newOpenMenus[parentMenuIndex] = { ...parentMenu, selectedItem: ourMenuItem }

    // All submenus below the active menu should have their selection cleared
    for (let i = parentMenuIndex + 1; i < newOpenMenus.length; i++) {
      newOpenMenus[i] = { ...newOpenMenus[i], selectedItem: undefined }
    }

    // Ensure that the path that lead us to the currently selected menu is
    // selected. i.e. all menus above the currently active menu should have
    // their selection reset to point to the currently active menu.
    for (let i = parentMenuIndex - 1; i >= 0; i--) {
      const menu = newOpenMenus[i]
      const childMenu = newOpenMenus[i + 1]

      const selectedItem = menu.items.find(item =>
        item.type === 'submenuItem' && item.id === childMenu.id)

      newOpenMenus[i] =  { ...menu, selectedItem }
    }

    return new AppMenu(this.menu, newOpenMenus, this.menuItemById)
  }

  /**
   * Creates a new copy of this AppMenu instance in which the given menu has had
   * its selection state cleared.
   *
   * Additional semantics:
   *
   *  All menus leading up to the given menu item will have their
   *  selection reset in such a fashion that the selection path
   *  points to the given menu.
   *
   * @param menu - The menu which is to have its selection state
   *               cleared.
   */
  public withDeselectedMenu(menu: IMenu) {
    const ourMenuIndex = this.openMenus.findIndex(m => m.id === menu.id)

    // The menu that someone is trying to deselect is no longer open
    // so no need to worry about selection
    if (ourMenuIndex === -1) {
      return this
    }

    const ourMenu = this.openMenus[ourMenuIndex]
    const newOpenMenus = this.openMenus.slice()

    newOpenMenus[ourMenuIndex] = { ...ourMenu, selectedItem: undefined }

    // Ensure that the path to the menu without an active selection is
    // selected. i.e. all menus above should have their selection reset
    // to point to the menu which no longer has an active selection.
    for (let i = ourMenuIndex - 1; i >= 0; i--) {
      const menu = newOpenMenus[i]
      const childMenu = newOpenMenus[i + 1]

      const selectedItem = menu.items.find(item =>
        item.type === 'submenuItem' && item.id === childMenu.id)

      newOpenMenus[i] =  { ...menu, selectedItem }
    }

    return new AppMenu(this.menu, newOpenMenus, this.menuItemById)
  }

  /**
   * Creates a new copy of this AppMenu instance in which all state
   * is reset. Resetting means that only the root menu is open and
   * all selection state is cleared.
   */
  public withReset() {
    return new AppMenu(this.menu, [ this.menu ], this.menuItemById)
  }
}<|MERGE_RESOLUTION|>--- conflicted
+++ resolved
@@ -25,10 +25,7 @@
 export interface IMenuItem extends IBaseMenuItem {
   readonly type: 'menuItem'
   readonly accelerator: string | null
-<<<<<<< HEAD
   readonly accessKey: string | null
-=======
->>>>>>> 04834c9c
 }
 
 /**
@@ -51,10 +48,7 @@
 export interface ICheckboxMenuItem extends IBaseMenuItem {
   readonly type: 'checkbox'
   readonly accelerator: string | null
-<<<<<<< HEAD
   readonly accessKey: string | null
-=======
->>>>>>> 04834c9c
   readonly checked: boolean
 }
 
@@ -70,10 +64,7 @@
 export interface IRadioMenuItem extends IBaseMenuItem {
   readonly type: 'radio'
   readonly accelerator: string | null
-<<<<<<< HEAD
   readonly accessKey: string | null
-=======
->>>>>>> 04834c9c
   readonly checked: boolean
 }
 
@@ -155,7 +146,6 @@
 }
 
 /**
-<<<<<<< HEAD
  * Return the access key (applicable on Windows) from a menu item label.
  *
  * An access key is a letter or symbol preceeded by an ampersand, i.e. in
@@ -168,8 +158,6 @@
 }
 
 /**
-=======
->>>>>>> 04834c9c
  * Creates an instance of one of the types in the MenuItem type union based
  * on an Electron MenuItem instance. Will recurse through all sub menus and
  * convert each item.
@@ -188,10 +176,7 @@
   const label = menuItem.label
   const checked = menuItem.checked
   const accelerator = getAccelerator(menuItem)
-<<<<<<< HEAD
   const accessKey = getAccessKey(menuItem.label)
-=======
->>>>>>> 04834c9c
 
   // normal, separator, submenu, checkbox or radio.
   switch (menuItem.type) {
